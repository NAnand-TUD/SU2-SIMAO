/*!
 * \file solver_direct_elasticity.cpp
 * \brief Main subroutines for solving direct FEM elasticity problems.
 * \author R. Sanchez
 * \version 6.2.0 "Falcon"
 *
 * The current SU2 release has been coordinated by the
 * SU2 International Developers Society <www.su2devsociety.org>
 * with selected contributions from the open-source community.
 *
 * The main research teams contributing to the current release are:
 *  - Prof. Juan J. Alonso's group at Stanford University.
 *  - Prof. Piero Colonna's group at Delft University of Technology.
 *  - Prof. Nicolas R. Gauger's group at Kaiserslautern University of Technology.
 *  - Prof. Alberto Guardone's group at Polytechnic University of Milan.
 *  - Prof. Rafael Palacios' group at Imperial College London.
 *  - Prof. Vincent Terrapon's group at the University of Liege.
 *  - Prof. Edwin van der Weide's group at the University of Twente.
 *  - Lab. of New Concepts in Aeronautics at Tech. Institute of Aeronautics.
 *
 * Copyright 2012-2019, Francisco D. Palacios, Thomas D. Economon,
 *                      Tim Albring, and the SU2 contributors.
 *
 * SU2 is free software; you can redistribute it and/or
 * modify it under the terms of the GNU Lesser General Public
 * License as published by the Free Software Foundation; either
 * version 2.1 of the License, or (at your option) any later version.
 *
 * SU2 is distributed in the hope that it will be useful,
 * but WITHOUT ANY WARRANTY; without even the implied warranty of
 * MERCHANTABILITY or FITNESS FOR A PARTICULAR PURPOSE. See the GNU
 * Lesser General Public License for more details.
 *
 * You should have received a copy of the GNU Lesser General Public
 * License along with SU2. If not, see <http://www.gnu.org/licenses/>.
 */

#include "../include/solver_structure.hpp"
#include <algorithm>

CFEASolver::CFEASolver(void) : CSolver() {
  
  nElement = 0;
  nDim = 0;
  nMarker = 0;
  
  nFEA_Terms = 1;
  
  nPoint = 0;
  nPointDomain = 0;
  
  Total_CFEA = 0.0;
  WAitken_Dyn = 0.0;
  WAitken_Dyn_tn1 = 0.0;
  loadIncrement = 1.0;
  
  element_container = NULL;
  node = NULL;
  
  element_properties = NULL;
  elProperties = NULL;
  
  GradN_X = NULL;
  GradN_x = NULL;
  
  Jacobian_c_ij = NULL;
  Jacobian_s_ij = NULL;
  Jacobian_k_ij = NULL;
  
  MassMatrix_ij = NULL;
  
  mZeros_Aux = NULL;
  mId_Aux = NULL;
  
  Res_Stress_i = NULL;
  Res_Ext_Surf = NULL;
  Res_Time_Cont = NULL;
  Res_FSI_Cont = NULL;
  
  Res_Dead_Load = NULL;
  
  nodeReactions = NULL;
  
  solutionPredictor = NULL;
  
  SolRest = NULL;
  
  normalVertex = NULL;
  stressTensor = NULL;
  
  Solution_Interm = NULL;
  
  iElem_iDe   = NULL;
  
}

CFEASolver::CFEASolver(CGeometry *geometry, CConfig *config) : CSolver() {
  
  unsigned long iPoint;
  unsigned short iVar, jVar, iDim, jDim;
  unsigned short iTerm, iKind;

  bool dynamic = (config->GetDynamic_Analysis() == DYNAMIC);              // Dynamic simulations.
  bool nonlinear_analysis = (config->GetGeometricConditions() == LARGE_DEFORMATIONS);  // Nonlinear analysis.
  bool fsi = config->GetFSI_Simulation();                        // FSI simulation
  bool gen_alpha = (config->GetKind_TimeIntScheme_FEA() == GENERALIZED_ALPHA);  // Generalized alpha method requires residual at previous time step.
  
  bool de_effects = config->GetDE_Effects();                      // Test whether we consider dielectric elastomers
  
  bool body_forces = config->GetDeadLoad();  // Body forces (dead loads).
  bool incompressible = (config->GetMaterialCompressibility() == INCOMPRESSIBLE_MAT);
  
  element_based = false;          // A priori we don't have an element-based input file (most of the applications will be like this)
  
  nElement      = geometry->GetnElem();
  nDim          = geometry->GetnDim();
  nMarker       = geometry->GetnMarker();
  
  nPoint        = geometry->GetnPoint();
  nPointDomain  = geometry->GetnPointDomain();
  
  /*--- Number of different terms for FEA ---*/
  nFEA_Terms = 1;
  if (de_effects) nFEA_Terms++;       // The DE term is DE_TERM = 1
  if (incompressible) nFEA_Terms = 3; // The incompressible term is INC_TERM = 2
  
  /*--- Here is where we assign the kind of each element ---*/
  
  /*--- First level: different possible terms of the equations ---*/
  element_container = new CElement** [MAX_TERMS];
  for (iTerm = 0; iTerm < MAX_TERMS; iTerm++)
    element_container[iTerm] = new CElement* [MAX_FE_KINDS];
  
  for (iTerm = 0; iTerm < MAX_TERMS; iTerm++) {
    for (iKind = 0; iKind < MAX_FE_KINDS; iKind++) {
      element_container[iTerm][iKind] = NULL;
    }
  }
  
  if (nDim == 2) {
    
      /*--- Basic terms ---*/
      element_container[FEA_TERM][EL_TRIA] = new CTRIA1(nDim, config);
      element_container[FEA_TERM][EL_QUAD] = new CQUAD4(nDim, config);
    
      if (de_effects){
        element_container[DE_TERM][EL_TRIA] = new CTRIA1(nDim, config);
        element_container[DE_TERM][EL_QUAD] = new CQUAD4(nDim, config);
      }

      if (incompressible){
        element_container[INC_TERM][EL_TRIA] = new CTRIA1(nDim, config);
        element_container[INC_TERM][EL_QUAD] = new CQUAD1(nDim, config);
      }

  }
  else if (nDim == 3) {

      element_container[FEA_TERM][EL_TETRA] = new CTETRA1(nDim, config);
      element_container[FEA_TERM][EL_HEXA] = new CHEXA8(nDim, config);

      if (de_effects){
        element_container[DE_TERM][EL_TETRA] = new CTETRA1(nDim, config);
        element_container[DE_TERM][EL_HEXA] = new CHEXA8(nDim, config);
      }

      if (incompressible) {
        element_container[INC_TERM][EL_TETRA] = new CTETRA1(nDim, config);
        element_container[INC_TERM][EL_HEXA] = new CHEXA1(nDim, config);
      }


  }
  
  node              = new CVariable*[nPoint];
  
  /*--- Set element properties ---*/
  elProperties = new unsigned long[4];
  for (iVar = 0; iVar < 4; iVar++)
    elProperties[iVar] = 0;
  Set_ElementProperties(geometry, config);
  
  GradN_X = new su2double [nDim];
  GradN_x = new su2double [nDim];
  
  Total_CFEA      = 0.0;
  WAitken_Dyn       = 0.0;
  WAitken_Dyn_tn1   = 0.0;
  loadIncrement     = 0.0;
  
  SetFSI_ConvValue(0,0.0);
  SetFSI_ConvValue(1,0.0);
  
  nVar = nDim;
  
  /*--- Define some auxiliary vectors related to the residual ---*/
  
  Residual = new su2double[nVar];          for (iVar = 0; iVar < nVar; iVar++) Residual[iVar]      = 0.0;
  Residual_RMS = new su2double[nVar];      for (iVar = 0; iVar < nVar; iVar++) Residual_RMS[iVar]  = 0.0;
  Residual_Max = new su2double[nVar];      for (iVar = 0; iVar < nVar; iVar++) Residual_Max[iVar]  = 0.0;
  Point_Max = new unsigned long[nVar];  for (iVar = 0; iVar < nVar; iVar++) Point_Max[iVar]     = 0;
  Point_Max_Coord = new su2double*[nVar];
  for (iVar = 0; iVar < nVar; iVar++) {
    Point_Max_Coord[iVar] = new su2double[nDim];
    for (iDim = 0; iDim < nDim; iDim++) Point_Max_Coord[iVar][iDim] = 0.0;
  }
  
  /*--- Residual i and residual j for the Matrix-Vector Product for the Mass Residual ---*/
  if (dynamic){
    Residual_i = new su2double[nVar];        for (iVar = 0; iVar < nVar; iVar++) Residual_i[iVar]    = 0.0;
    Residual_j = new su2double[nVar];        for (iVar = 0; iVar < nVar; iVar++) Residual_j[iVar]    = 0.0;
  }
  
  /*--- Define some auxiliary vectors related to the solution ---*/
  
  Solution   = new su2double[nVar]; for (iVar = 0; iVar < nVar; iVar++) Solution[iVar] = 0.0;
  
  Solution_Interm = NULL;
  if (gen_alpha) {
    Solution_Interm = new su2double[nVar];
    for (iVar = 0; iVar < nVar; iVar++) Solution_Interm[iVar] = 0.0;
  }
  
  nodeReactions = new su2double[nVar];  for (iVar = 0; iVar < nVar; iVar++) nodeReactions[iVar]   = 0.0;
  
  /*--- The length of the solution vector depends on whether the problem is static or dynamic ---*/
  
  unsigned short nSolVar;
  string text_line, filename;
  ifstream restart_file;

  if (dynamic) nSolVar = 3 * nVar;
  else nSolVar = nVar;
  
  SolRest = new su2double[nSolVar];

  /*--- Initialize from zero everywhere. ---*/

  for (iVar = 0; iVar < nSolVar; iVar++) SolRest[iVar] = 0.0;
  for (iPoint = 0; iPoint < nPoint; iPoint++) {
    node[iPoint] = new CFEAVariable(SolRest, nDim, nVar, config);
  }
  
  bool reference_geometry = config->GetRefGeom();
  if (reference_geometry) Set_ReferenceGeometry(geometry, config);
  
  bool prestretch_fem = config->GetPrestretch();
  if (prestretch_fem) Set_Prestretch(geometry, config);  
  
  /*--- Term ij of the Jacobian ---*/
  
  Jacobian_ij = new su2double*[nVar];
  for (iVar = 0; iVar < nVar; iVar++) {
    Jacobian_ij[iVar] = new su2double [nVar];
    for (jVar = 0; jVar < nVar; jVar++) {
      Jacobian_ij[iVar][jVar] = 0.0;
    }
  }
  
  /*--- Term ij of the Mass Matrix (only if dynamic analysis) ---*/
  MassMatrix_ij = NULL;
  if (dynamic) {
    MassMatrix_ij = new su2double*[nVar];
    for (iVar = 0; iVar < nVar; iVar++) {
      MassMatrix_ij[iVar] = new su2double [nVar];
      for (jVar = 0; jVar < nVar; jVar++) {
        MassMatrix_ij[iVar][jVar] = 0.0;
      }
    }
  }
  
  Jacobian_c_ij = NULL;
  Jacobian_s_ij = NULL;
  if (nonlinear_analysis) {
    
    /*--- Term ij of the Jacobian (constitutive contribution) ---*/
    
    Jacobian_c_ij = new su2double*[nVar];
    for (iVar = 0; iVar < nVar; iVar++) {
      Jacobian_c_ij[iVar] = new su2double [nVar];
      for (jVar = 0; jVar < nVar; jVar++) {
        Jacobian_c_ij[iVar][jVar] = 0.0;
      }
    }
    
    /*--- Term ij of the Jacobian (stress contribution) ---*/
    
    Jacobian_s_ij = new su2double*[nVar];
    for (iVar = 0; iVar < nVar; iVar++) {
      Jacobian_s_ij[iVar] = new su2double [nVar];
      for (jVar = 0; jVar < nVar; jVar++) {
        Jacobian_s_ij[iVar][jVar] = 0.0;
      }
    }
    
  }
  
  /*--- Term ij of the Jacobian (incompressibility term) ---*/
  Jacobian_k_ij = NULL;
  if (incompressible) {
    Jacobian_k_ij = new su2double*[nVar];
    for (iVar = 0; iVar < nVar; iVar++) {
      Jacobian_k_ij[iVar] = new su2double [nVar];
      for (jVar = 0; jVar < nVar; jVar++) {
        Jacobian_k_ij[iVar][jVar] = 0.0;
      }
    }
  }
  
  /*--- Stress contribution to the node i ---*/
  Res_Stress_i = new su2double[nVar];
  
  /*--- Contribution of the external surface forces to the residual (auxiliary vector) ---*/
  Res_Ext_Surf = new su2double[nVar];
  
  /*--- Contribution of the body forces to the residual (auxiliary vector) ---*/
  Res_Dead_Load = NULL;
  if (body_forces) {
    Res_Dead_Load = new su2double[nVar];
  }
  
  /*--- Contribution of the fluid tractions to the residual (auxiliary vector) ---*/
  Res_FSI_Cont = NULL;
  if (fsi) {
    Res_FSI_Cont = new su2double[nVar];
  }
  
  /*--- Time integration contribution to the residual ---*/
  Res_Time_Cont = NULL;
  if (dynamic) {
    Res_Time_Cont = new su2double [nVar];
  }
  
  /*--- Matrices to impose clamped boundary conditions ---*/
  
  mZeros_Aux = new su2double *[nDim];
  for(iDim = 0; iDim < nDim; iDim++)
    mZeros_Aux[iDim] = new su2double[nDim];
  
  mId_Aux = new su2double *[nDim];
  for(iDim = 0; iDim < nDim; iDim++)
    mId_Aux[iDim] = new su2double[nDim];
  
  for(iDim = 0; iDim < nDim; iDim++) {
    for (jDim = 0; jDim < nDim; jDim++) {
      mZeros_Aux[iDim][jDim] = 0.0;
      mId_Aux[iDim][jDim] = 0.0;
    }
    mId_Aux[iDim][iDim] = 1.0;
  }
  
  
  /*--- Initialization of matrix structures ---*/
  if (rank == MASTER_NODE) cout << "Initialize Jacobian structure (Non-Linear Elasticity)." << endl;
  
  Jacobian.Initialize(nPoint, nPointDomain, nVar, nVar, false, geometry, config);
  
  if (dynamic) {
    MassMatrix.Initialize(nPoint, nPointDomain, nVar, nVar, false, geometry, config);
    TimeRes_Aux.Initialize(nPoint, nPointDomain, nVar, 0.0);
    TimeRes.Initialize(nPoint, nPointDomain, nVar, 0.0);
  }
  
  /*--- Initialization of linear solver structures ---*/
  LinSysSol.Initialize(nPoint, nPointDomain, nVar, 0.0);
  LinSysRes.Initialize(nPoint, nPointDomain, nVar, 0.0);
  
  LinSysAux.Initialize(nPoint, nPointDomain, nVar, 0.0);
  
  LinSysReact.Initialize(nPoint, nPointDomain, nVar, 0.0);
  
  /*--- Initialize the auxiliary vector and matrix for the computation of the nodal Reactions ---*/
  
  normalVertex = new su2double [nDim];
  
  stressTensor = new su2double* [nDim];
  for (iVar = 0; iVar < nVar; iVar++) {
    stressTensor[iVar] = new su2double [nDim];
  }
  
  /*---- Initialize the auxiliary vector for the solution predictor ---*/
  
  solutionPredictor = new su2double [nVar];
  
  iElem_iDe = NULL;

  /*--- Initialize the value of the total objective function ---*/
   Total_OFRefGeom = 0.0;
   Total_OFRefNode = 0.0;
   Total_OFVolFrac = 0.0;

   /*--- Initialize the value of the global objective function ---*/
   Global_OFRefGeom = 0.0;
   Global_OFRefNode = 0.0;

   /*--- Initialize the value of the total gradient for the forward mode ---*/
   Total_ForwardGradient = 0.0;

   if (config->GetDirectDiff() == D_YOUNG ||
       config->GetDirectDiff() == D_POISSON ||
       config->GetDirectDiff() == D_RHO ||
       config->GetDirectDiff() == D_RHO_DL ||
       config->GetDirectDiff() == D_EFIELD ||
       config->GetDirectDiff() == D_MACH ||
       config->GetDirectDiff() == D_PRESSURE){

     /*--- Header of the temporary output file ---*/
     ofstream myfile_res;

     if (config->GetDirectDiff() == D_YOUNG) myfile_res.open ("Output_Direct_Diff_E.txt");
     if (config->GetDirectDiff() == D_POISSON) myfile_res.open ("Output_Direct_Diff_Nu.txt");
     if (config->GetDirectDiff() == D_RHO) myfile_res.open ("Output_Direct_Diff_Rho.txt");
     if (config->GetDirectDiff() == D_RHO_DL) myfile_res.open ("Output_Direct_Diff_Rho_DL.txt");
     if (config->GetDirectDiff() == D_EFIELD) myfile_res.open ("Output_Direct_Diff_EField.txt");

     if (config->GetDirectDiff() == D_MACH) myfile_res.open ("Output_Direct_Diff_Mach.txt");
     if (config->GetDirectDiff() == D_PRESSURE) myfile_res.open ("Output_Direct_Diff_Pressure.txt");

     myfile_res << "Objective Function " << "\t";

     if (dynamic) myfile_res << "O. Function Averaged " << "\t";

     myfile_res << "Sensitivity Local" << "\t";

     myfile_res << "Sensitivity Averaged" << "\t";

     myfile_res << endl;

     myfile_res.close();

   }

  /*--- Initialize the BGS residuals in FSI problems. ---*/
  if (config->GetMultizone_Residual()){

    FSI_Residual      = 0.0;
    RelaxCoeff        = 1.0;
    ForceCoeff        = 1.0;

    Residual_BGS      = new su2double[nVar];         for (iVar = 0; iVar < nVar; iVar++) Residual_BGS[iVar]  = 0.0;
    Residual_Max_BGS  = new su2double[nVar];         for (iVar = 0; iVar < nVar; iVar++) Residual_Max_BGS[iVar]  = 0.0;

    /*--- Define some structures for locating max residuals ---*/

    Point_Max_BGS       = new unsigned long[nVar];  for (iVar = 0; iVar < nVar; iVar++) Point_Max_BGS[iVar]  = 0;
    Point_Max_Coord_BGS = new su2double*[nVar];
    for (iVar = 0; iVar < nVar; iVar++) {
      Point_Max_Coord_BGS[iVar] = new su2double[nDim];
      for (iDim = 0; iDim < nDim; iDim++) Point_Max_Coord_BGS[iVar][iDim] = 0.0;
    }
  }
  else{
    ForceCoeff        = 1.0;
  }

  /*--- Penalty value - to maintain constant the stiffness in optimization problems - TODO: this has to be improved ---*/
  PenaltyValue = 0.0;

  /*--- Perform the MPI communication of the solution ---*/
  
  Set_MPI_Solution(geometry, config);
  
  /*--- If dynamic, we also need to communicate the old solution ---*/
  
  if(dynamic) Set_MPI_Solution_Old(geometry, config);
  
}

CFEASolver::~CFEASolver(void) {
  
  unsigned short iVar, jVar;
  unsigned long iElem;
  
  if (element_container != NULL) {
    for (iVar = 0; iVar < MAX_TERMS; iVar++) {
      for (jVar = 0; jVar < MAX_FE_KINDS; jVar++) {
        if (element_container[iVar][jVar] != NULL) delete element_container[iVar][jVar];
      }
      delete [] element_container[iVar];
    }
    delete [] element_container;
  }
  
  if (element_properties != NULL){
    for (iElem = 0; iElem < nElement; iElem++)
      if (element_properties[iElem] != NULL) delete element_properties[iElem];
    delete [] element_properties;
  }
  
  for (iVar = 0; iVar < nVar; iVar++) {
    if (Jacobian_s_ij != NULL) delete [] Jacobian_s_ij[iVar];
    if (Jacobian_c_ij != NULL) delete [] Jacobian_c_ij[iVar];
    if (Jacobian_k_ij != NULL) delete[] Jacobian_k_ij[iVar];
    delete [] mZeros_Aux[iVar];
    delete [] mId_Aux[iVar];
    delete [] stressTensor[iVar];
  }
  
  if (Jacobian_s_ij != NULL) delete [] Jacobian_s_ij;
  if (Jacobian_c_ij != NULL) delete [] Jacobian_c_ij;
  if (Jacobian_k_ij != NULL) delete [] Jacobian_k_ij;
  delete [] Res_Stress_i;
  delete [] Res_Ext_Surf;
  if (Res_Time_Cont != NULL) delete[] Res_Time_Cont;
  if (Res_Dead_Load != NULL) delete[] Res_Dead_Load;
  delete [] SolRest;
  delete [] GradN_X;
  delete [] GradN_x;
  
  delete [] mZeros_Aux;
  delete [] mId_Aux;
  
  delete [] nodeReactions;
  
  delete [] normalVertex;
  delete [] stressTensor;
  
  if (iElem_iDe != NULL) delete [] iElem_iDe;
}

void CFEASolver::Set_MPI_Solution(CGeometry *geometry, CConfig *config) {
  
  
  unsigned short iVar, iMarker, MarkerS, MarkerR;
  unsigned long iVertex, iPoint, nVertexS, nVertexR, nBufferS_Vector, nBufferR_Vector;
  su2double *Buffer_Receive_U = NULL, *Buffer_Send_U = NULL;
  
  bool dynamic = (config->GetDynamic_Analysis() == DYNAMIC);              // Dynamic simulations.
  
  unsigned short nSolVar;
  
  if (dynamic) nSolVar = 3 * nVar;
  else nSolVar = nVar;
  
#ifdef HAVE_MPI
  int send_to, receive_from;
  SU2_MPI::Status status;
#endif
  
  for (iMarker = 0; iMarker < nMarker; iMarker++) {
    
    if ((config->GetMarker_All_KindBC(iMarker) == SEND_RECEIVE) &&
        (config->GetMarker_All_SendRecv(iMarker) > 0)) {
      
      MarkerS = iMarker;  MarkerR = iMarker+1;
      
#ifdef HAVE_MPI
      send_to = config->GetMarker_All_SendRecv(MarkerS)-1;
      receive_from = abs(config->GetMarker_All_SendRecv(MarkerR))-1;
#endif
      
      nVertexS = geometry->nVertex[MarkerS];  nVertexR = geometry->nVertex[MarkerR];
      nBufferS_Vector = nVertexS*nSolVar;     nBufferR_Vector = nVertexR*nSolVar;
      
      /*--- Allocate Receive and send buffers  ---*/
      Buffer_Receive_U = new su2double [nBufferR_Vector];
      Buffer_Send_U = new su2double[nBufferS_Vector];
      
      /*--- Copy the solution that should be sent ---*/
      for (iVertex = 0; iVertex < nVertexS; iVertex++) {
        iPoint = geometry->vertex[MarkerS][iVertex]->GetNode();
        for (iVar = 0; iVar < nVar; iVar++)
          Buffer_Send_U[iVar*nVertexS+iVertex] = node[iPoint]->GetSolution(iVar);
        if (dynamic) {
          for (iVar = 0; iVar < nVar; iVar++) {
            Buffer_Send_U[(iVar+nVar)*nVertexS+iVertex] = node[iPoint]->GetSolution_Vel(iVar);
            Buffer_Send_U[(iVar+2*nVar)*nVertexS+iVertex] = node[iPoint]->GetSolution_Accel(iVar);
          }
        }
      }
      
#ifdef HAVE_MPI
      
      /*--- Send/Receive information using Sendrecv ---*/
      SU2_MPI::Sendrecv(Buffer_Send_U, nBufferS_Vector, MPI_DOUBLE, send_to, 0,
                        Buffer_Receive_U, nBufferR_Vector, MPI_DOUBLE, receive_from, 0, MPI_COMM_WORLD, &status);
      
#else
      
      /*--- Receive information without MPI ---*/
      for (iVertex = 0; iVertex < nVertexR; iVertex++) {
        for (iVar = 0; iVar < nVar; iVar++)
          Buffer_Receive_U[iVar*nVertexR+iVertex] = Buffer_Send_U[iVar*nVertexR+iVertex];
        if (dynamic) {
          for (iVar = nVar; iVar < 3*nVar; iVar++)
            Buffer_Receive_U[iVar*nVertexR+iVertex] = Buffer_Send_U[iVar*nVertexR+iVertex];
        }
      }
      
#endif
      
      /*--- Deallocate send buffer ---*/
      delete [] Buffer_Send_U;
      
      /*--- Do the coordinate transformation ---*/
      for (iVertex = 0; iVertex < nVertexR; iVertex++) {
        
        /*--- Find point and its type of transformation ---*/
        iPoint = geometry->vertex[MarkerR][iVertex]->GetNode();
        
        /*--- Copy solution variables. ---*/
        for (iVar = 0; iVar < nSolVar; iVar++)
          SolRest[iVar] = Buffer_Receive_U[iVar*nVertexR+iVertex];
        
        /*--- Store received values back into the variable. ---*/
        for (iVar = 0; iVar < nVar; iVar++)
          node[iPoint]->SetSolution(iVar, SolRest[iVar]);
        
        if (dynamic) {
          
          for (iVar = 0; iVar < nVar; iVar++) {
            node[iPoint]->SetSolution_Vel(iVar, SolRest[iVar+nVar]);
            node[iPoint]->SetSolution_Accel(iVar, SolRest[iVar+2*nVar]);
          }
          
        }
        
      }
      
      /*--- Deallocate receive buffer ---*/
      delete [] Buffer_Receive_U;
      
    }
    
  }
  
}

void CFEASolver::Set_MPI_Solution_Old(CGeometry *geometry, CConfig *config) {
  
  
  unsigned short iVar, iMarker, MarkerS, MarkerR;
  unsigned long iVertex, iPoint, nVertexS, nVertexR, nBufferS_Vector, nBufferR_Vector;
  su2double *Buffer_Receive_U = NULL, *Buffer_Send_U = NULL;
  
  unsigned short nSolVar;
  
  nSolVar = 3 * nVar;
  
#ifdef HAVE_MPI
  int send_to, receive_from;
  SU2_MPI::Status status;
#endif
  
  for (iMarker = 0; iMarker < nMarker; iMarker++) {
    
    if ((config->GetMarker_All_KindBC(iMarker) == SEND_RECEIVE) &&
        (config->GetMarker_All_SendRecv(iMarker) > 0)) {
      
      MarkerS = iMarker;  MarkerR = iMarker+1;
      
#ifdef HAVE_MPI
      send_to = config->GetMarker_All_SendRecv(MarkerS)-1;
      receive_from = abs(config->GetMarker_All_SendRecv(MarkerR))-1;
#endif
      
      nVertexS = geometry->nVertex[MarkerS];  nVertexR = geometry->nVertex[MarkerR];
      nBufferS_Vector = nVertexS*nSolVar;     nBufferR_Vector = nVertexR*nSolVar;
      
      /*--- Allocate Receive and send buffers  ---*/
      Buffer_Receive_U = new su2double [nBufferR_Vector];
      Buffer_Send_U = new su2double[nBufferS_Vector];
      
      /*--- Copy the solution that should be sent ---*/
      for (iVertex = 0; iVertex < nVertexS; iVertex++) {
        iPoint = geometry->vertex[MarkerS][iVertex]->GetNode();
        for (iVar = 0; iVar < nVar; iVar++) {
          Buffer_Send_U[iVar*nVertexS+iVertex] = node[iPoint]->GetSolution_time_n(iVar);
          Buffer_Send_U[(iVar+nVar)*nVertexS+iVertex] = node[iPoint]->GetSolution_Vel_time_n(iVar);
          Buffer_Send_U[(iVar+2*nVar)*nVertexS+iVertex] = node[iPoint]->GetSolution_Accel_time_n(iVar);
        }
      }
      
#ifdef HAVE_MPI
      
      /*--- Send/Receive information using Sendrecv ---*/
      SU2_MPI::Sendrecv(Buffer_Send_U, nBufferS_Vector, MPI_DOUBLE, send_to, 0,
                        Buffer_Receive_U, nBufferR_Vector, MPI_DOUBLE, receive_from, 0, MPI_COMM_WORLD, &status);
      
#else
      
      /*--- Receive information without MPI ---*/
      for (iVertex = 0; iVertex < nVertexR; iVertex++) {
        for (iVar = 0; iVar < nSolVar; iVar++)
          Buffer_Receive_U[iVar*nVertexR+iVertex] = Buffer_Send_U[iVar*nVertexR+iVertex];
      }
      
#endif
      
      /*--- Deallocate send buffer ---*/
      delete [] Buffer_Send_U;
      
      /*--- Do the coordinate transformation ---*/
      for (iVertex = 0; iVertex < nVertexR; iVertex++) {
        
        /*--- Find point and its type of transformation ---*/
        iPoint = geometry->vertex[MarkerR][iVertex]->GetNode();
        
        /*--- Copy solution variables. ---*/
        for (iVar = 0; iVar < nSolVar; iVar++)
          SolRest[iVar] = Buffer_Receive_U[iVar*nVertexR+iVertex];
        
        /*--- Store received values back into the variable. ---*/
        for (iVar = 0; iVar < nVar; iVar++) {
          node[iPoint]->SetSolution_time_n(iVar, SolRest[iVar]);
          node[iPoint]->SetSolution_Vel_time_n(iVar, SolRest[iVar+nVar]);
          node[iPoint]->SetSolution_Accel_time_n(iVar, SolRest[iVar+2*nVar]);
        }
        
      }
      
      /*--- Deallocate receive buffer ---*/
      delete [] Buffer_Receive_U;
      
    }
    
  }
  
}

void CFEASolver::Set_MPI_Solution_DispOnly(CGeometry *geometry, CConfig *config) {
  

  unsigned short iVar, iMarker, MarkerS, MarkerR;
  unsigned long iVertex, iPoint, nVertexS, nVertexR, nBufferS_Vector, nBufferR_Vector;
  su2double *Buffer_Receive_U = NULL, *Buffer_Send_U = NULL;
  
#ifdef HAVE_MPI
  int send_to, receive_from;
  SU2_MPI::Status status;
#endif
  
  for (iMarker = 0; iMarker < nMarker; iMarker++) {
    
    if ((config->GetMarker_All_KindBC(iMarker) == SEND_RECEIVE) &&
        (config->GetMarker_All_SendRecv(iMarker) > 0)) {
      
      MarkerS = iMarker;  MarkerR = iMarker+1;
      
#ifdef HAVE_MPI
      send_to = config->GetMarker_All_SendRecv(MarkerS)-1;
      receive_from = abs(config->GetMarker_All_SendRecv(MarkerR))-1;
#endif
      
      nVertexS = geometry->nVertex[MarkerS];  nVertexR = geometry->nVertex[MarkerR];
      nBufferS_Vector = nVertexS*nVar;         nBufferR_Vector = nVertexR*nVar;
      
      /*--- Allocate Receive and send buffers  ---*/
      Buffer_Receive_U = new su2double [nBufferR_Vector];
      Buffer_Send_U = new su2double[nBufferS_Vector];
      
      /*--- Copy the solution that should be sent ---*/
      for (iVertex = 0; iVertex < nVertexS; iVertex++) {
        iPoint = geometry->vertex[MarkerS][iVertex]->GetNode();
        for (iVar = 0; iVar < nVar; iVar++)
          Buffer_Send_U[iVar*nVertexS+iVertex] = node[iPoint]->GetSolution(iVar);
      }
      
#ifdef HAVE_MPI
      
      /*--- Send/Receive information using Sendrecv ---*/
      SU2_MPI::Sendrecv(Buffer_Send_U, nBufferS_Vector, MPI_DOUBLE, send_to, 0,
                        Buffer_Receive_U, nBufferR_Vector, MPI_DOUBLE, receive_from, 0, MPI_COMM_WORLD, &status);
      
#else
      
      /*--- Receive information without MPI ---*/
      for (iVertex = 0; iVertex < nVertexR; iVertex++) {
        for (iVar = 0; iVar < nVar; iVar++)
          Buffer_Receive_U[iVar*nVertexR+iVertex] = Buffer_Send_U[iVar*nVertexR+iVertex];
      }
      
#endif
      
      /*--- Deallocate send buffer ---*/
      delete [] Buffer_Send_U;
      
      /*--- Do the coordinate transformation ---*/
      for (iVertex = 0; iVertex < nVertexR; iVertex++) {
        
        /*--- Find point and its type of transformation ---*/
        iPoint = geometry->vertex[MarkerR][iVertex]->GetNode();
        
        /*--- Copy solution variables. ---*/
        for (iVar = 0; iVar < nVar; iVar++)
          SolRest[iVar] = Buffer_Receive_U[iVar*nVertexR+iVertex];
        
        /*--- Store received values back into the variable. ---*/
        for (iVar = 0; iVar < nVar; iVar++)
          node[iPoint]->SetSolution(iVar, SolRest[iVar]);
        
      }
      
      /*--- Deallocate receive buffer ---*/
      delete [] Buffer_Receive_U;
      
    }
    
  }
  
}

void CFEASolver::Set_MPI_Solution_Pred(CGeometry *geometry, CConfig *config) {
  

  unsigned short iVar, iMarker, MarkerS, MarkerR;
  unsigned long iVertex, iPoint, nVertexS, nVertexR, nBufferS_Vector, nBufferR_Vector;
  su2double *Buffer_Receive_U = NULL, *Buffer_Send_U = NULL;
  
#ifdef HAVE_MPI
  int send_to, receive_from;
  SU2_MPI::Status status;
#endif
  
  for (iMarker = 0; iMarker < nMarker; iMarker++) {
    
    if ((config->GetMarker_All_KindBC(iMarker) == SEND_RECEIVE) &&
        (config->GetMarker_All_SendRecv(iMarker) > 0)) {
      
      MarkerS = iMarker;  MarkerR = iMarker+1;
      
#ifdef HAVE_MPI
      send_to = config->GetMarker_All_SendRecv(MarkerS)-1;
      receive_from = abs(config->GetMarker_All_SendRecv(MarkerR))-1;
#endif
      
      nVertexS = geometry->nVertex[MarkerS];  nVertexR = geometry->nVertex[MarkerR];
      nBufferS_Vector = nVertexS*nVar;     nBufferR_Vector = nVertexR*nVar;
      
      /*--- Allocate Receive and send buffers  ---*/
      Buffer_Receive_U = new su2double [nBufferR_Vector];
      Buffer_Send_U = new su2double[nBufferS_Vector];
      
      /*--- Copy the solution that should be sent ---*/
      for (iVertex = 0; iVertex < nVertexS; iVertex++) {
        iPoint = geometry->vertex[MarkerS][iVertex]->GetNode();
        for (iVar = 0; iVar < nVar; iVar++)
          Buffer_Send_U[iVar*nVertexS+iVertex] = node[iPoint]->GetSolution_Pred(iVar);
      }
      
#ifdef HAVE_MPI
      
      /*--- Send/Receive information using Sendrecv ---*/
      SU2_MPI::Sendrecv(Buffer_Send_U, nBufferS_Vector, MPI_DOUBLE, send_to, 0,
                        Buffer_Receive_U, nBufferR_Vector, MPI_DOUBLE, receive_from, 0, MPI_COMM_WORLD, &status);
      
#else
      
      /*--- Receive information without MPI ---*/
      for (iVertex = 0; iVertex < nVertexR; iVertex++) {
        for (iVar = 0; iVar < nVar; iVar++)
          Buffer_Receive_U[iVar*nVertexR+iVertex] = Buffer_Send_U[iVar*nVertexR+iVertex];
      }
      
#endif
      
      /*--- Deallocate send buffer ---*/
      delete [] Buffer_Send_U;
      
      /*--- Do the coordinate transformation ---*/
      for (iVertex = 0; iVertex < nVertexR; iVertex++) {
        
        /*--- Find point and its type of transformation ---*/
        iPoint = geometry->vertex[MarkerR][iVertex]->GetNode();
        
        /*--- Copy predicted solution variables back into the variables. ---*/
        for (iVar = 0; iVar < nVar; iVar++)
          node[iPoint]->SetSolution_Pred(iVar, Buffer_Receive_U[iVar*nVertexR+iVertex]);
        
      }
      
      /*--- Deallocate receive buffer ---*/
      delete [] Buffer_Receive_U;
      
    }
    
  }
  
}

void CFEASolver::Set_MPI_Solution_Pred_Old(CGeometry *geometry, CConfig *config) {
  
  /*--- We are communicating the solution predicted, current and old, and the old solution ---*/
  /*--- necessary for the Aitken relaxation ---*/
  
  unsigned short iVar, iMarker, MarkerS, MarkerR;
  unsigned long iVertex, iPoint, nVertexS, nVertexR, nBufferS_Vector, nBufferR_Vector;
  su2double *Buffer_Receive_U = NULL, *Buffer_Send_U = NULL;
  
  /*--- Analogous to the dynamic solution, in this case we need 3 * nVar variables per node ---*/
  unsigned short nSolVar;
  nSolVar = 3 * nVar;
  
#ifdef HAVE_MPI
  int send_to, receive_from;
  SU2_MPI::Status status;
#endif
  
  for (iMarker = 0; iMarker < nMarker; iMarker++) {
    
    if ((config->GetMarker_All_KindBC(iMarker) == SEND_RECEIVE) &&
        (config->GetMarker_All_SendRecv(iMarker) > 0)) {
      
      MarkerS = iMarker;  MarkerR = iMarker+1;
      
#ifdef HAVE_MPI
      send_to = config->GetMarker_All_SendRecv(MarkerS)-1;
      receive_from = abs(config->GetMarker_All_SendRecv(MarkerR))-1;
#endif
      
      nVertexS = geometry->nVertex[MarkerS];  nVertexR = geometry->nVertex[MarkerR];
      nBufferS_Vector = nVertexS*nSolVar;     nBufferR_Vector = nVertexR*nSolVar;
      
      /*--- Allocate Receive and send buffers  ---*/
      Buffer_Receive_U = new su2double [nBufferR_Vector];
      Buffer_Send_U = new su2double[nBufferS_Vector];
      
      /*--- Copy the solution that should be sent ---*/
      for (iVertex = 0; iVertex < nVertexS; iVertex++) {
        iPoint = geometry->vertex[MarkerS][iVertex]->GetNode();
        for (iVar = 0; iVar < nVar; iVar++) {
          Buffer_Send_U[iVar*nVertexS+iVertex] = node[iPoint]->GetSolution_Old(iVar);
          Buffer_Send_U[(iVar+nVar)*nVertexS+iVertex] = node[iPoint]->GetSolution_Pred(iVar);
          Buffer_Send_U[(iVar+2*nVar)*nVertexS+iVertex] = node[iPoint]->GetSolution_Pred_Old(iVar);
        }
      }
      
#ifdef HAVE_MPI
      
      /*--- Send/Receive information using Sendrecv ---*/
      SU2_MPI::Sendrecv(Buffer_Send_U, nBufferS_Vector, MPI_DOUBLE, send_to, 0,
                        Buffer_Receive_U, nBufferR_Vector, MPI_DOUBLE, receive_from, 0, MPI_COMM_WORLD, &status);
      
#else
      
      /*--- Receive information without MPI ---*/
      for (iVertex = 0; iVertex < nVertexR; iVertex++) {
        for (iVar = 0; iVar < nSolVar; iVar++)
          Buffer_Receive_U[iVar*nVertexR+iVertex] = Buffer_Send_U[iVar*nVertexR+iVertex];
      }
      
#endif
      
      /*--- Deallocate send buffer ---*/
      delete [] Buffer_Send_U;
      
      /*--- Do the coordinate transformation ---*/
      for (iVertex = 0; iVertex < nVertexR; iVertex++) {
        
        /*--- Find point and its type of transformation ---*/
        iPoint = geometry->vertex[MarkerR][iVertex]->GetNode();
        
        /*--- Store received values back into the variable. ---*/
        for (iVar = 0; iVar < nVar; iVar++) {
          node[iPoint]->SetSolution_Old(iVar, Buffer_Receive_U[iVar*nVertexR+iVertex]);
          node[iPoint]->SetSolution_Pred(iVar, Buffer_Receive_U[(iVar+nVar)*nVertexR+iVertex]);
          node[iPoint]->SetSolution_Pred_Old(iVar, Buffer_Receive_U[(iVar+2*nVar)*nVertexR+iVertex]);
        }
        
      }
      
      /*--- Deallocate receive buffer ---*/
      delete [] Buffer_Receive_U;
      
    }
    
  }
  
}

void CFEASolver::Set_ElementProperties(CGeometry *geometry, CConfig *config) {

  unsigned long iElem;
  unsigned long index;

  unsigned short iZone = config->GetiZone();
  unsigned short nZone = geometry->GetnZone();
  
  bool topology_mode = config->GetTopology_Optimization();

  string filename;
  ifstream properties_file;

  element_properties = new CElementProperty*[nElement];

  /*--- Restart the solution from file information ---*/

  filename = config->GetFEA_FileName();

  /*--- If multizone, append zone name ---*/
  if (nZone > 1)
    filename = config->GetMultizone_FileName(filename, iZone);

  if (rank == MASTER_NODE) cout << "Filename: " << filename << "." << endl;

  properties_file.open(filename.data(), ios::in);

  /*--- In case there is no file, all elements get the same property (0) ---*/

  if (properties_file.fail()) {
    if (rank == MASTER_NODE){
      cout << "There is no element-based properties file." << endl;
      cout << "The structural domain has uniform properties." << endl;
      
      if (topology_mode)
        SU2_MPI::Error("Topology mode requires an element-based properties file.",CURRENT_FUNCTION);
    }

    for (iElem = 0; iElem < nElement; iElem++){
      element_properties[iElem] = new CElementProperty(0, 0, 0, 0);
    }

    element_based = false;

  }
  else{

    element_based = true;

    /*--- In case this is a parallel simulation, we need to perform the
       Global2Local index transformation first. ---*/

    long *Global2Local = new long[geometry->GetGlobal_nElemDomain()];

    /*--- First, set all indices to a negative value by default ---*/

    for (iElem = 0; iElem < geometry->GetGlobal_nElemDomain(); iElem++)
      Global2Local[iElem] = -1;

    /*--- Now fill array with the transform values only for the points in the rank (including halos) ---*/

    for (iElem = 0; iElem < nElement; iElem++)
      Global2Local[geometry->elem[iElem]->GetGlobalIndex()] = iElem;

    /*--- Read all lines in the restart file ---*/

    long iElem_Local;
    unsigned long iElem_Global_Local = 0, iElem_Global = 0; string text_line;
    unsigned short rbuf_NotMatching = 0, sbuf_NotMatching = 0;

    /*--- The first line is the header ---*/

    getline (properties_file, text_line);

    for (iElem_Global = 0; iElem_Global < geometry->GetGlobal_nElemDomain(); iElem_Global++ ) {

      getline (properties_file, text_line);

      istringstream point_line(text_line);

      /*--- Retrieve local index. If this element from the restart file lives
         only on a different processor, the value of iPoint_Local will be -1.
         Otherwise, the local index for this node on the current processor
         will be returned and used to instantiate the vars. ---*/

      iElem_Local = Global2Local[iElem_Global];

      if (iElem_Local >= 0) {

        if (config->GetDE_Effects())
          point_line >> index >> elProperties[0] >> elProperties[1] >> elProperties[2] >> elProperties[3];
        else
          point_line >> index >> elProperties[0] >> elProperties[1] >> elProperties[2] >> elProperties[3];

        element_properties[iElem_Local] = new CElementProperty(elProperties[0],
                                                         elProperties[1],
                                                         elProperties[2],
                                                         elProperties[3]);

        /*--- For backwards compatibility we only read a fifth column in topology mode ---*/
        if (topology_mode) {
          su2double elDensity;
          point_line >> elDensity;
          element_properties[iElem_Local]->SetDesignDensity(elDensity);
        }

        iElem_Global_Local++;
      }

    }

    /*--- Detect a wrong solution file ---*/

    if (iElem_Global_Local < nElement) { sbuf_NotMatching = 1; }

#ifndef HAVE_MPI
    rbuf_NotMatching = sbuf_NotMatching;
#else
    SU2_MPI::Allreduce(&sbuf_NotMatching, &rbuf_NotMatching, 1, MPI_UNSIGNED_SHORT, MPI_SUM, MPI_COMM_WORLD);
#endif
    if (rbuf_NotMatching != 0) {
      SU2_MPI::Error(string("The properties file ") + filename + string(" doesn't match with the mesh file!\n")  + 
                     string("It could be empty lines at the end of the file."), CURRENT_FUNCTION);
    }

    /*--- Close the restart file ---*/

    properties_file.close();

    /*--- Free memory needed for the transformation ---*/

    delete [] Global2Local;


  }


}


void CFEASolver::Set_Prestretch(CGeometry *geometry, CConfig *config) {
  
  unsigned long iPoint;
  unsigned long index;
  
  unsigned short iVar;
  unsigned short iZone = config->GetiZone();
  unsigned short nZone = geometry->GetnZone();
  
  string filename;
  ifstream prestretch_file;
  
  
  /*--- Restart the solution from file information ---*/
  
  filename = config->GetPrestretch_FEMFileName();
  
  /*--- If multizone, append zone name ---*/
  if (nZone > 1)
    filename = config->GetMultizone_FileName(filename, iZone);
  
  if (rank == MASTER_NODE) cout << "Filename: " << filename << "." << endl;
  
  prestretch_file.open(filename.data(), ios::in);
  
  /*--- In case there is no file ---*/
  
  if (prestretch_file.fail()) {
    SU2_MPI::Error(string("There is no FEM prestretch reference file ") + filename, CURRENT_FUNCTION);
  }
  /*--- In case this is a parallel simulation, we need to perform the
   Global2Local index transformation first. ---*/
  
  map<unsigned long,unsigned long> Global2Local;
  map<unsigned long,unsigned long>::const_iterator MI;
  
  /*--- Now fill array with the transform values only for local points ---*/
  
  for (iPoint = 0; iPoint < nPointDomain; iPoint++)
    Global2Local[geometry->node[iPoint]->GetGlobalIndex()] = iPoint;
  
  /*--- Read all lines in the restart file ---*/
  
  long iPoint_Local;
  unsigned long iPoint_Global_Local = 0, iPoint_Global = 0; string text_line;
  unsigned short rbuf_NotMatching = 0, sbuf_NotMatching = 0;
  
  /*--- The first line is the header ---*/
  
  getline (prestretch_file, text_line);
  
  while (getline (prestretch_file, text_line)) {
    istringstream point_line(text_line);
    
    /*--- Retrieve local index. If this node from the restart file lives
     on the current processor, we will load and instantiate the vars. ---*/
    
    MI = Global2Local.find(iPoint_Global);
    if (MI != Global2Local.end()) {
    
      iPoint_Local = Global2Local[iPoint_Global];
      
      if (nDim == 2) point_line >> Solution[0] >> Solution[1] >> index;
      if (nDim == 3) point_line >> Solution[0] >> Solution[1] >> Solution[2] >> index;
      
      for (iVar = 0; iVar < nVar; iVar++) node[iPoint_Local]->SetPrestretch(iVar, Solution[iVar]);
      
      iPoint_Global_Local++;
    }
    iPoint_Global++;
  }
  
  /*--- Detect a wrong solution file ---*/
  
  if (iPoint_Global_Local < nPointDomain) { sbuf_NotMatching = 1; }
  
#ifndef HAVE_MPI
  rbuf_NotMatching = sbuf_NotMatching;
#else
  SU2_MPI::Allreduce(&sbuf_NotMatching, &rbuf_NotMatching, 1, MPI_UNSIGNED_SHORT, MPI_SUM, MPI_COMM_WORLD);
#endif
  if (rbuf_NotMatching != 0) {
      SU2_MPI::Error(string("The solution file ") + filename + string(" doesn't match with the mesh file!\n") +
                     string("It could be empty lines at the end of the file."), CURRENT_FUNCTION);
  }
  
  /*--- Close the restart file ---*/
  
  prestretch_file.close();
  
  /*--- We need to communicate here the prestretched geometry for the halo nodes. ---*/
  /*--- We avoid creating a new function as this may be reformatted.              ---*/

  unsigned short iMarker, MarkerS, MarkerR;
  unsigned long iVertex, nVertexS, nVertexR, nBufferS_Vector, nBufferR_Vector;
  su2double *Buffer_Receive_U = NULL, *Buffer_Send_U = NULL;

#ifdef HAVE_MPI
  int send_to, receive_from;
  SU2_MPI::Status status;
#endif

  for (iMarker = 0; iMarker < nMarker; iMarker++) {

    if ((config->GetMarker_All_KindBC(iMarker) == SEND_RECEIVE) &&
        (config->GetMarker_All_SendRecv(iMarker) > 0)) {

      MarkerS = iMarker;  MarkerR = iMarker+1;

#ifdef HAVE_MPI
      send_to = config->GetMarker_All_SendRecv(MarkerS)-1;
      receive_from = abs(config->GetMarker_All_SendRecv(MarkerR))-1;
#endif

      nVertexS = geometry->nVertex[MarkerS];  nVertexR = geometry->nVertex[MarkerR];
      nBufferS_Vector = nVertexS*nVar;        nBufferR_Vector = nVertexR*nVar;

      /*--- Allocate Receive and send buffers  ---*/
      Buffer_Receive_U = new su2double [nBufferR_Vector];
      Buffer_Send_U = new su2double[nBufferS_Vector];

      /*--- Copy the solution that should be sent ---*/
      for (iVertex = 0; iVertex < nVertexS; iVertex++) {
        iPoint = geometry->vertex[MarkerS][iVertex]->GetNode();
        for (iVar = 0; iVar < nVar; iVar++)
          Buffer_Send_U[iVar*nVertexS+iVertex] = node[iPoint]->GetPrestretch(iVar);
      }

#ifdef HAVE_MPI

      /*--- Send/Receive information using Sendrecv ---*/
      SU2_MPI::Sendrecv(Buffer_Send_U, nBufferS_Vector, MPI_DOUBLE, send_to, 0,
                        Buffer_Receive_U, nBufferR_Vector, MPI_DOUBLE, receive_from, 0, MPI_COMM_WORLD, &status);

#else

      /*--- Receive information without MPI ---*/
      for (iVertex = 0; iVertex < nVertexR; iVertex++) {
        for (iVar = 0; iVar < nVar; iVar++)
          Buffer_Receive_U[iVar*nVertexR+iVertex] = Buffer_Send_U[iVar*nVertexR+iVertex];
      }

#endif

      /*--- Deallocate send buffer ---*/
      delete [] Buffer_Send_U;

      /*--- Do the coordinate transformation ---*/
      for (iVertex = 0; iVertex < nVertexR; iVertex++) {

        /*--- Find point and its type of transformation ---*/
        iPoint = geometry->vertex[MarkerR][iVertex]->GetNode();

        /*--- Copy solution variables. ---*/
        for (iVar = 0; iVar < nVar; iVar++)
          SolRest[iVar] = Buffer_Receive_U[iVar*nVertexR+iVertex];

        /*--- Store received values back into the variable. ---*/
        for (iVar = 0; iVar < nVar; iVar++)
          node[iPoint]->SetPrestretch(iVar, SolRest[iVar]);

      }

      /*--- Deallocate receive buffer ---*/
      delete [] Buffer_Receive_U;

    }

  }


}

void CFEASolver::Set_ReferenceGeometry(CGeometry *geometry, CConfig *config) {

  unsigned long iPoint;
  unsigned long index;

  unsigned short iVar;
  unsigned short iZone = config->GetiZone();
  unsigned short nZone = geometry->GetnZone();
  unsigned short file_format = config->GetRefGeom_FileFormat();

  string filename;
  su2double dull_val;
  ifstream reference_file;


  /*--- Restart the solution from file information ---*/

  filename = config->GetRefGeom_FEMFileName();

  /*--- If multizone, append zone name ---*/
  if (nZone > 1)
    filename = config->GetMultizone_FileName(filename, iZone);

  reference_file.open(filename.data(), ios::in);

  /*--- In case there is no file ---*/

  if (reference_file.fail()) {
    SU2_MPI::Error( "There is no FEM reference geometry file!!", CURRENT_FUNCTION);
  }

  if (rank == MASTER_NODE) cout << "Filename: " << filename << " and format " << file_format << "." << endl;

  /*--- In case this is a parallel simulation, we need to perform the
   Global2Local index transformation first. ---*/

  long *Global2Local = new long[geometry->GetGlobal_nPointDomain()];

  /*--- First, set all indices to a negative value by default ---*/

  for (iPoint = 0; iPoint < geometry->GetGlobal_nPointDomain(); iPoint++)
    Global2Local[iPoint] = -1;

  /*--- Now fill array with the transform values only for local points ---*/

  for (iPoint = 0; iPoint < nPointDomain; iPoint++)
    Global2Local[geometry->node[iPoint]->GetGlobalIndex()] = iPoint;

  /*--- Read all lines in the restart file ---*/

  long iPoint_Local;
  unsigned long iPoint_Global_Local = 0, iPoint_Global = 0; string text_line;
  unsigned short rbuf_NotMatching = 0, sbuf_NotMatching = 0;

  /*--- The first line is the header ---*/

  getline (reference_file, text_line);

  while (getline (reference_file, text_line)) {
    istringstream point_line(text_line);

    /*--- Retrieve local index. If this node from the restart file lives
       on a different processor, the value of iPoint_Local will be -1.
       Otherwise, the local index for this node on the current processor
       will be returned and used to instantiate the vars. ---*/

    iPoint_Local = Global2Local[iPoint_Global];

    if (iPoint_Local >= 0) {

      if (nDim == 2) point_line >> index >> dull_val >> dull_val >> Solution[0] >> Solution[1];
      if (nDim == 3) point_line >> index >> dull_val >> dull_val >> dull_val >> Solution[0] >> Solution[1] >> Solution[2];

      for (iVar = 0; iVar < nVar; iVar++) node[iPoint_Local]->SetReference_Geometry(iVar, Solution[iVar]);

      iPoint_Global_Local++;
    }
    iPoint_Global++;
  }

  /*--- Detect a wrong solution file ---*/

  if (iPoint_Global_Local < nPointDomain) { sbuf_NotMatching = 1; }

#ifndef HAVE_MPI
  rbuf_NotMatching = sbuf_NotMatching;
#else
  SU2_MPI::Allreduce(&sbuf_NotMatching, &rbuf_NotMatching, 1, MPI_UNSIGNED_SHORT, MPI_SUM, MPI_COMM_WORLD);
#endif
  
  if (rbuf_NotMatching != 0) {
    SU2_MPI::Error(string("The solution file ") + filename + string(" doesn't match with the mesh file!\n")  + 
                   string("It could be empty lines at the end of the file."), CURRENT_FUNCTION);
  }

  /*--- I don't think we need to communicate ---*/

  /*--- Close the restart file ---*/

  reference_file.close();

  /*--- Free memory needed for the transformation ---*/

  delete [] Global2Local;

}



void CFEASolver::Preprocessing(CGeometry *geometry, CSolver **solver_container, CConfig *config, CNumerics **numerics, unsigned short iMesh, unsigned long Iteration, unsigned short RunTime_EqSystem, bool Output) {
  
  
  unsigned long iPoint;
  bool initial_calc = (config->GetExtIter() == 0);                  // Checks if it is the first calculation.
  bool first_iter = (config->GetIntIter() == 0);                          // Checks if it is the first iteration
  bool dynamic = (config->GetDynamic_Analysis() == DYNAMIC);              // Dynamic simulations.
  bool linear_analysis = (config->GetGeometricConditions() == SMALL_DEFORMATIONS);  // Linear analysis.
  bool nonlinear_analysis = (config->GetGeometricConditions() == LARGE_DEFORMATIONS);  // Nonlinear analysis.
  bool newton_raphson = (config->GetKind_SpaceIteScheme_FEA() == NEWTON_RAPHSON);    // Newton-Raphson method
  bool restart = config->GetRestart();                        // Restart analysis
  bool initial_calc_restart = (SU2_TYPE::Int(config->GetExtIter()) == config->GetDyn_RestartIter()); // Initial calculation for restart
  
  bool disc_adj_fem = (config->GetKind_Solver() == DISC_ADJ_FEM);     // Discrete adjoint FEM solver
  
  bool incremental_load = config->GetIncrementalLoad();               // If an incremental load is applied
  
  bool body_forces = config->GetDeadLoad();                     // Body forces (dead loads).
  
  bool fsi = config->GetFSI_Simulation();
  bool consistent_interpolation = (!config->GetConservativeInterpolation() ||
                                  (config->GetKindInterpolation() == WEIGHTED_AVERAGE));
  
  bool topology_mode = config->GetTopology_Optimization();  // Density-based topology optimization
  
  
  /*--- Set vector entries to zero ---*/
  for (iPoint = 0; iPoint < geometry->GetnPoint(); iPoint ++) {
    LinSysAux.SetBlock_Zero(iPoint);
    LinSysRes.SetBlock_Zero(iPoint);
    LinSysSol.SetBlock_Zero(iPoint);
  }
  
  /*--- Set matrix entries to zero ---*/
  
  /*
   * If the problem is linear, we only need one Jacobian matrix in the problem, because
   * it is going to be constant along the calculations. Therefore, we only initialize
   * the Jacobian matrix once, at the beginning of the simulation.
   *
   * We don't need first_iter, because there is only one iteration per time step in linear analysis.
   * For dynamic problems we also need to recompute the Jacobian as that is where the RHS is computed
   * as a residual (and we need that for AD).
   */
  if ((initial_calc && linear_analysis)||
      (restart && initial_calc_restart && linear_analysis) ||
      (dynamic && disc_adj_fem) ||
      (dynamic && linear_analysis)) {
    Jacobian.SetValZero();
  }
  
  /*
   * For topology optimization we apply a filter on the design density field to avoid
   * numerical issues (checkerboards), ensure mesh independence, and impose a length scale.
   * This has to be done before computing the mass matrix and the dead load terms.
   * This filter, and the volume fraction objective function, require the element volumes,
   * so we ask "geometry" to compute them.
   * This only needs to be done for the undeformed (initial) shape.
   */
  if (topology_mode && (restart || initial_calc || initial_calc_restart || disc_adj_fem)) {
    geometry->SetElemVolume(config);
    FilterElementDensities(geometry,config);
  }
  
  /*
   * If the problem is dynamic, we need a mass matrix, which will be constant along the calculation
   * both for linear and nonlinear analysis. Only initialized once, at the first time step.
   *
   * The same with the integration constants, as for now we consider the time step to be constant.
   *
   * We need first_iter, because in nonlinear problems there are more than one subiterations in the first time step.
   */
  if ((dynamic && initial_calc && first_iter) ||
      (dynamic && restart && initial_calc_restart && first_iter) ||
      (dynamic && disc_adj_fem)) {
    MassMatrix.SetValZero();
    Compute_IntegrationConstants(config);
    Compute_MassMatrix(geometry, solver_container, numerics, config);
  }
  
  /*
   * If body forces are taken into account, we need to compute the term that goes into the residual,
   * which will be constant along the calculation both for linear and nonlinear analysis.
   *
   * Only initialized once, at the first iteration or the beginning of the calculation after a restart.
   *
   * We need first_iter, because in nonlinear problems there are more than one subiterations in the first time step.
   */
  
  if ((body_forces && initial_calc && first_iter) ||
      (body_forces && restart && initial_calc_restart && first_iter)) {
    // If the load is incremental, we have to reset the variable to avoid adding up over the increments
    if (incremental_load) {
      for (iPoint = 0; iPoint < nPoint; iPoint++) node[iPoint]->Clear_BodyForces_Res();
    }
    // Compute the dead load term
    Compute_DeadLoad(geometry, solver_container, numerics, config);
  }
  
  /*
   * If the problem is nonlinear, we need to initialize the Jacobian and the stiffness matrix at least at the beginning
   * of each time step. If the solution method is Newton Rapshon, we initialize it also at the beginning of each
   * iteration.
   */
  
  if ((nonlinear_analysis) && ((newton_raphson) || (first_iter)))  {
    Jacobian.SetValZero();
    //    StiffMatrix.SetValZero();
  }
  
  /*
   * Some external forces may be considered constant over the time step.
   */
  if (first_iter)  {
    for (iPoint = 0; iPoint < nPoint; iPoint++) node[iPoint]->Clear_SurfaceLoad_Res();
  }
  
  /*
   * If we apply nonlinear forces, we need to clear the residual on each iteration
   */
  unsigned short iMarker;
  unsigned long iVertex;
  
  for (iMarker = 0; iMarker < config->GetnMarker_All(); iMarker++){
    switch (config->GetMarker_All_KindBC(iMarker)) {
      case LOAD_BOUNDARY:
        /*--- Only if the load is nonzero - reduces computational cost ---*/
        if(config->GetLoad_Value(config->GetMarker_All_TagBound(iMarker)) != 0 ) {
          /*--- For all the vertices in the marker iMarker ---*/
          for (iVertex = 0; iVertex < geometry->nVertex[iMarker]; iVertex++) {
            /*--- Retrieve the point ID ---*/
            iPoint = geometry->vertex[iMarker][iVertex]->GetNode();
            /*--- Clear the residual of the node, to avoid adding on previous values ---*/
            node[iPoint]->Clear_SurfaceLoad_Res();
          }
        }
        break;
      case DAMPER_BOUNDARY:
        /*--- For all the vertices in the marker iMarker ---*/
        for (iVertex = 0; iVertex < geometry->nVertex[iMarker]; iVertex++) {
          /*--- Retrieve the point ID ---*/
          iPoint = geometry->vertex[iMarker][iVertex]->GetNode();
          /*--- Clear the residual of the node, to avoid adding on previous values ---*/
          node[iPoint]->Clear_SurfaceLoad_Res();
        }
        break;
    }
  }
  
  /*
   * FSI loads (computed upstream) need to be integrated if a nonconservative interpolation scheme is in use
   */
  if (fsi && first_iter && consistent_interpolation) Integrate_FSI_Loads(geometry,config);

}

void CFEASolver::SetTime_Step(CGeometry *geometry, CSolver **solver_container, CConfig *config, unsigned short iMesh, unsigned long Iteration) { }

void CFEASolver::SetInitialCondition(CGeometry **geometry, CSolver ***solver_container, CConfig *config, unsigned long ExtIter) {
  
  unsigned long iPoint, nPoint;
  bool incremental_load = config->GetIncrementalLoad();              // If an incremental load is applied
  
  nPoint = geometry[MESH_0]->GetnPoint();
  
  /*--- We store the current solution as "Solution Old", for the case that we need to retrieve it ---*/
  
  if (incremental_load) {
    for (iPoint = 0; iPoint < nPoint; iPoint++) node[iPoint]->Set_OldSolution();
  }
  
  
}

void CFEASolver::ResetInitialCondition(CGeometry **geometry, CSolver ***solver_container, CConfig *config, unsigned long ExtIter) {
  
  unsigned long iPoint, nPoint;
  bool incremental_load = config->GetIncrementalLoad();              // If an incremental load is applied
  
  nPoint = geometry[MESH_0]->GetnPoint();
  
  /*--- We store the current solution as "Solution Old", for the case that we need to retrieve it ---*/
  
  if (incremental_load) {
    for (iPoint = 0; iPoint < nPoint; iPoint++) node[iPoint]->Set_Solution();
  }
  
}

void CFEASolver::Compute_StiffMatrix(CGeometry *geometry, CSolver **solver_container, CNumerics **numerics, CConfig *config) {
  
  unsigned long iElem, iVar, jVar;
  unsigned short iNode, iDim, nNodes = 0;
  unsigned long indexNode[8]={0,0,0,0,0,0,0,0};
  su2double val_Coord, val_Sol;
  int EL_KIND = 0;
  
  su2double *Kab = NULL, *Ta  = NULL;
  unsigned short NelNodes, jNode;
  
  bool topology_mode = config->GetTopology_Optimization();
  su2double simp_exponent = config->GetSIMP_Exponent();
  su2double simp_minstiff = config->GetSIMP_MinStiffness();
  
  /*--- Loops over all the elements ---*/
  
  for (iElem = 0; iElem < geometry->GetnElem(); iElem++) {
    
    if (geometry->elem[iElem]->GetVTK_Type() == TRIANGLE)      {nNodes = 3; EL_KIND = EL_TRIA;}
    if (geometry->elem[iElem]->GetVTK_Type() == QUADRILATERAL) {nNodes = 4; EL_KIND = EL_QUAD;}
    if (geometry->elem[iElem]->GetVTK_Type() == TETRAHEDRON)   {nNodes = 4; EL_KIND = EL_TETRA;}
    if (geometry->elem[iElem]->GetVTK_Type() == PYRAMID)       {nNodes = 5; EL_KIND = EL_TRIA;}
    if (geometry->elem[iElem]->GetVTK_Type() == PRISM)         {nNodes = 6; EL_KIND = EL_TRIA;}
    if (geometry->elem[iElem]->GetVTK_Type() == HEXAHEDRON)    {nNodes = 8; EL_KIND = EL_HEXA;}
    
    /*--- For the number of nodes, we get the coordinates from the connectivity matrix ---*/
    
    for (iNode = 0; iNode < nNodes; iNode++) {
      
      indexNode[iNode] = geometry->elem[iElem]->GetNode(iNode);
      
      for (iDim = 0; iDim < nDim; iDim++) {
        val_Coord = geometry->node[indexNode[iNode]]->GetCoord(iDim);
        val_Sol = node[indexNode[iNode]]->GetSolution(iDim) + val_Coord;
        element_container[FEA_TERM][EL_KIND]->SetRef_Coord(val_Coord, iNode, iDim);
        element_container[FEA_TERM][EL_KIND]->SetCurr_Coord(val_Sol, iNode, iDim);
      }
    }
    
    /*--- In topology mode determine the penalty to apply to the stiffness ---*/
    su2double simp_penalty = 1.0;
    if (topology_mode) {
      simp_penalty = simp_minstiff+(1.0-simp_minstiff)*pow(element_properties[iElem]->GetPhysicalDensity(),simp_exponent);
    }
    
    /*--- Set the properties of the element ---*/
    element_container[FEA_TERM][EL_KIND]->Set_ElProperties(element_properties[iElem]);
    
    /*--- Compute the components of the jacobian and the stress term ---*/
    if (element_based){
      numerics[element_properties[iElem]->GetMat_Mod()]->Compute_Tangent_Matrix(element_container[FEA_TERM][EL_KIND], config);
    }
    else{
      numerics[FEA_TERM]->Compute_Tangent_Matrix(element_container[FEA_TERM][EL_KIND], config);
    }
    
    NelNodes = element_container[FEA_TERM][EL_KIND]->GetnNodes();
    
    for (iNode = 0; iNode < NelNodes; iNode++) {
      
      Ta = element_container[FEA_TERM][EL_KIND]->Get_Kt_a(iNode);
      for (iVar = 0; iVar < nVar; iVar++) Res_Stress_i[iVar] = simp_penalty*Ta[iVar];
      
      LinSysRes.SubtractBlock(indexNode[iNode], Res_Stress_i);
      
      for (jNode = 0; jNode < NelNodes; jNode++) {
        
        Kab = element_container[FEA_TERM][EL_KIND]->Get_Kab(iNode, jNode);
        
        for (iVar = 0; iVar < nVar; iVar++) {
          for (jVar = 0; jVar < nVar; jVar++) {
            Jacobian_ij[iVar][jVar] = simp_penalty*Kab[iVar*nVar+jVar];
          }
        }
    
        Jacobian.AddBlock(indexNode[iNode], indexNode[jNode], Jacobian_ij);
      }
      
    }
    
  }
  
  
}

void CFEASolver::Compute_StiffMatrix_NodalStressRes(CGeometry *geometry, CSolver **solver_container, CNumerics **numerics, CConfig *config) {
  
  unsigned long iElem, iVar, jVar;
  unsigned short iNode, iDim, nNodes = 0;
  unsigned long indexNode[8]={0,0,0,0,0,0,0,0};
  su2double val_Coord, val_Sol, val_Ref = 0.0;
  int EL_KIND = 0;
  
  bool prestretch_fem = config->GetPrestretch();
  
  su2double Ks_ab;
  su2double *Kab = NULL;
  su2double *Kk_ab = NULL;
  su2double *Ta = NULL;
  
  su2double *Ta_DE = NULL;
  su2double Ks_ab_DE = 0.0;
  
  unsigned short NelNodes, jNode;
  
  bool incompressible = (config->GetMaterialCompressibility() == INCOMPRESSIBLE_MAT);
  bool de_effects = config->GetDE_Effects();

  bool topology_mode = config->GetTopology_Optimization();
  su2double simp_exponent = config->GetSIMP_Exponent();
  su2double simp_minstiff = config->GetSIMP_MinStiffness();
  
  /*--- Loops over all the elements ---*/
  
  for (iElem = 0; iElem < geometry->GetnElem(); iElem++) {
    
    if (geometry->elem[iElem]->GetVTK_Type() == TRIANGLE)      {nNodes = 3; EL_KIND = EL_TRIA;}
    if (geometry->elem[iElem]->GetVTK_Type() == QUADRILATERAL) {nNodes = 4; EL_KIND = EL_QUAD;}
    if (geometry->elem[iElem]->GetVTK_Type() == TETRAHEDRON)   {nNodes = 4; EL_KIND = EL_TETRA;}
    if (geometry->elem[iElem]->GetVTK_Type() == PYRAMID)       {nNodes = 5; EL_KIND = EL_TRIA;}
    if (geometry->elem[iElem]->GetVTK_Type() == PRISM)         {nNodes = 6; EL_KIND = EL_TRIA;}
    if (geometry->elem[iElem]->GetVTK_Type() == HEXAHEDRON)    {nNodes = 8; EL_KIND = EL_HEXA;}
    
    /*--- For the number of nodes, we get the coordinates from the connectivity matrix ---*/
    
    for (iNode = 0; iNode < nNodes; iNode++) {
      indexNode[iNode] = geometry->elem[iElem]->GetNode(iNode);
      for (iDim = 0; iDim < nDim; iDim++) {
        val_Coord = geometry->node[indexNode[iNode]]->GetCoord(iDim);
        val_Sol = node[indexNode[iNode]]->GetSolution(iDim) + val_Coord;

        /*--- Set current coordinate ---*/
        element_container[FEA_TERM][EL_KIND]->SetCurr_Coord(val_Sol, iNode, iDim);
        if (de_effects) element_container[DE_TERM][EL_KIND]->SetCurr_Coord(val_Sol, iNode, iDim);
        if (incompressible) element_container[INC_TERM][EL_KIND]->SetCurr_Coord(val_Sol, iNode, iDim);

        /*--- Set reference coordinate ---*/
        if (prestretch_fem) {
          val_Ref = node[indexNode[iNode]]->GetPrestretch(iDim);
          element_container[FEA_TERM][EL_KIND]->SetRef_Coord(val_Ref, iNode, iDim);
          if (de_effects) element_container[DE_TERM][EL_KIND]->SetRef_Coord(val_Ref, iNode, iDim);
          if (incompressible) element_container[INC_TERM][EL_KIND]->SetRef_Coord(val_Ref, iNode, iDim);
        }
        else {
          element_container[FEA_TERM][EL_KIND]->SetRef_Coord(val_Coord, iNode, iDim);
          if (de_effects) element_container[DE_TERM][EL_KIND]->SetRef_Coord(val_Coord, iNode, iDim);
          if (incompressible) element_container[INC_TERM][EL_KIND]->SetRef_Coord(val_Coord, iNode, iDim);
        }
      }
    }
    
    /*--- In topology mode determine the penalty to apply to the stiffness ---*/
    su2double simp_penalty = 1.0;
    if (topology_mode) {
      simp_penalty = simp_minstiff+(1.0-simp_minstiff)*pow(element_properties[iElem]->GetPhysicalDensity(),simp_exponent);
    }
    
    /*--- Set the properties of the element ---*/
    element_container[FEA_TERM][EL_KIND]->Set_ElProperties(element_properties[iElem]);
    if (de_effects) element_container[DE_TERM][EL_KIND]->Set_ElProperties(element_properties[iElem]);
    if (incompressible) element_container[INC_TERM][EL_KIND]->Set_ElProperties(element_properties[iElem]);
    
    /*--- If incompressible, we compute the Mean Dilatation term first so the volume is already computed ---*/
    if (incompressible) numerics[FEA_TERM]->Compute_MeanDilatation_Term(element_container[INC_TERM][EL_KIND], config);
    
    /*--- Compute the components of the Jacobian and the stress term for the material ---*/
    if (element_based){
      numerics[element_properties[iElem]->GetMat_Mod()]->Compute_Tangent_Matrix(element_container[FEA_TERM][EL_KIND], config);
    }
    else{
      numerics[FEA_TERM]->Compute_Tangent_Matrix(element_container[FEA_TERM][EL_KIND], config);
    }
    
    /*--- Compute the electric component of the Jacobian and the stress term ---*/
    if (de_effects) numerics[DE_TERM]->Compute_Tangent_Matrix(element_container[DE_TERM][EL_KIND], config);
    
    NelNodes = element_container[FEA_TERM][EL_KIND]->GetnNodes();
    
    for (iNode = 0; iNode < NelNodes; iNode++) {
      
      Ta = element_container[FEA_TERM][EL_KIND]->Get_Kt_a(iNode);
      for (iVar = 0; iVar < nVar; iVar++) Res_Stress_i[iVar] = simp_penalty*Ta[iVar];
      
      /*--- Check if this is my node or not ---*/
      LinSysRes.SubtractBlock(indexNode[iNode], Res_Stress_i);
      
      /*--- Retrieve the electric contribution to the Residual ---*/
      if (de_effects){
        Ta_DE = element_container[DE_TERM][EL_KIND]->Get_Kt_a(iNode);
        for (iVar = 0; iVar < nVar; iVar++) Res_Stress_i[iVar] = simp_penalty*Ta_DE[iVar];
        LinSysRes.SubtractBlock(indexNode[iNode], Res_Stress_i);
        
      }
      
      for (jNode = 0; jNode < NelNodes; jNode++) {
        
        /*--- Retrieve the values of the FEA term ---*/
        Kab = element_container[FEA_TERM][EL_KIND]->Get_Kab(iNode, jNode);
        Ks_ab = element_container[FEA_TERM][EL_KIND]->Get_Ks_ab(iNode,jNode);
        if (incompressible) Kk_ab = element_container[INC_TERM][EL_KIND]->Get_Kk_ab(iNode,jNode);
        
        for (iVar = 0; iVar < nVar; iVar++) {
          Jacobian_s_ij[iVar][iVar] = simp_penalty*Ks_ab;
          for (jVar = 0; jVar < nVar; jVar++) {
            Jacobian_c_ij[iVar][jVar] = simp_penalty*Kab[iVar*nVar+jVar];
            if (incompressible) Jacobian_k_ij[iVar][jVar] = simp_penalty*Kk_ab[iVar*nVar+jVar];
          }
        }
        
        Jacobian.AddBlock(indexNode[iNode], indexNode[jNode], Jacobian_c_ij);
        Jacobian.AddBlock(indexNode[iNode], indexNode[jNode], Jacobian_s_ij);
        if (incompressible) Jacobian.AddBlock(indexNode[iNode], indexNode[jNode], Jacobian_k_ij);
        
        /*--- Retrieve the electric contribution to the Jacobian ---*/
        if (de_effects){
          //          Kab_DE = element_container[DE_TERM][EL_KIND]->Get_Kab(iNode, jNode);
          Ks_ab_DE = element_container[DE_TERM][EL_KIND]->Get_Ks_ab(iNode,jNode);
          
          for (iVar = 0; iVar < nVar; iVar++){
            Jacobian_s_ij[iVar][iVar] = simp_penalty*Ks_ab_DE;
          }
          
          Jacobian.AddBlock(indexNode[iNode], indexNode[jNode], Jacobian_s_ij);
        }
        
      }
      
    }
    
  }
  
}

void CFEASolver::Compute_MassMatrix(CGeometry *geometry, CSolver **solver_container, CNumerics **numerics, CConfig *config) {
  
  unsigned long iElem, iVar;
  unsigned short iNode, iDim, nNodes = 0;
  unsigned long indexNode[8]={0,0,0,0,0,0,0,0};
  su2double val_Coord;
  int EL_KIND = 0;
  
  su2double Mab;
  unsigned short NelNodes, jNode;
  
  bool topology_mode = config->GetTopology_Optimization();
  su2double simp_minstiff = config->GetSIMP_MinStiffness();
  
  /*--- Loops over all the elements ---*/
  
  for (iElem = 0; iElem < geometry->GetnElem(); iElem++) {
    
    if (geometry->elem[iElem]->GetVTK_Type() == TRIANGLE)     {nNodes = 3; EL_KIND = EL_TRIA;}
    if (geometry->elem[iElem]->GetVTK_Type() == QUADRILATERAL)    {nNodes = 4; EL_KIND = EL_QUAD;}
    
    if (geometry->elem[iElem]->GetVTK_Type() == TETRAHEDRON)  {nNodes = 4; EL_KIND = EL_TETRA;}
    if (geometry->elem[iElem]->GetVTK_Type() == PYRAMID)      {nNodes = 5; EL_KIND = EL_TRIA;}
    if (geometry->elem[iElem]->GetVTK_Type() == PRISM)        {nNodes = 6; EL_KIND = EL_TRIA;}
    if (geometry->elem[iElem]->GetVTK_Type() == HEXAHEDRON)   {nNodes = 8; EL_KIND = EL_HEXA;}
    
    /*--- For the number of nodes, we get the coordinates from the connectivity matrix ---*/
    
    for (iNode = 0; iNode < nNodes; iNode++) {
      indexNode[iNode] = geometry->elem[iElem]->GetNode(iNode);
      for (iDim = 0; iDim < nDim; iDim++) {
        val_Coord = geometry->node[indexNode[iNode]]->GetCoord(iDim);
        element_container[FEA_TERM][EL_KIND]->SetRef_Coord(val_Coord, iNode, iDim);
      }
    }
    
    /*--- In topology mode determine the penalty to apply to the mass, linear function of the physical density ---*/
    su2double simp_penalty = 1.0;
    if (topology_mode) {
      simp_penalty = simp_minstiff+(1.0-simp_minstiff)*element_properties[iElem]->GetPhysicalDensity();
    }
    
    /*--- Set the properties of the element ---*/
    element_container[FEA_TERM][EL_KIND]->Set_ElProperties(element_properties[iElem]);
    
    numerics[FEA_TERM]->Compute_Mass_Matrix(element_container[FEA_TERM][EL_KIND], config);
    
    NelNodes = element_container[FEA_TERM][EL_KIND]->GetnNodes();

    for (iNode = 0; iNode < NelNodes; iNode++) {
      
      for (jNode = 0; jNode < NelNodes; jNode++) {
        
        Mab = element_container[FEA_TERM][EL_KIND]->Get_Mab(iNode, jNode);
        
        for (iVar = 0; iVar < nVar; iVar++) {
          MassMatrix_ij[iVar][iVar] = simp_penalty*Mab;
        }
        
        MassMatrix.AddBlock(indexNode[iNode], indexNode[jNode], MassMatrix_ij);
        
      }
      
    }
    
  }
  
}

void CFEASolver::Compute_MassRes(CGeometry *geometry, CSolver **solver_container, CNumerics **numerics, CConfig *config) {

  unsigned long iElem, iVar, iPoint;
  unsigned short iNode, iDim, nNodes = 0;
  unsigned long indexNode[8]={0,0,0,0,0,0,0,0};
  su2double val_Coord;
  int EL_KIND = 0;

  su2double Mab;
  unsigned short NelNodes, jNode;
  
  bool topology_mode = config->GetTopology_Optimization();
  su2double simp_minstiff = config->GetSIMP_MinStiffness();

  /*--- Set vector entries to zero ---*/
  for (iPoint = 0; iPoint < geometry->GetnPoint(); iPoint ++) {
    TimeRes.SetBlock_Zero(iPoint);
  }

  /*--- Loops over all the elements ---*/

  for (iElem = 0; iElem < geometry->GetnElem(); iElem++) {

    if (geometry->elem[iElem]->GetVTK_Type() == TRIANGLE)     {nNodes = 3; EL_KIND = EL_TRIA;}
    if (geometry->elem[iElem]->GetVTK_Type() == QUADRILATERAL)    {nNodes = 4; EL_KIND = EL_QUAD;}

    if (geometry->elem[iElem]->GetVTK_Type() == TETRAHEDRON)  {nNodes = 4; EL_KIND = EL_TETRA;}
    if (geometry->elem[iElem]->GetVTK_Type() == PYRAMID)      {nNodes = 5; EL_KIND = EL_TRIA;}
    if (geometry->elem[iElem]->GetVTK_Type() == PRISM)        {nNodes = 6; EL_KIND = EL_TRIA;}
    if (geometry->elem[iElem]->GetVTK_Type() == HEXAHEDRON)   {nNodes = 8; EL_KIND = EL_HEXA;}

    /*--- For the number of nodes, we get the coordinates from the connectivity matrix ---*/

    for (iNode = 0; iNode < nNodes; iNode++) {
      indexNode[iNode] = geometry->elem[iElem]->GetNode(iNode);
      for (iDim = 0; iDim < nDim; iDim++) {
        val_Coord = geometry->node[indexNode[iNode]]->GetCoord(iDim);
        element_container[FEA_TERM][EL_KIND]->SetRef_Coord(val_Coord, iNode, iDim);
      }
    }

    /*--- In topology mode determine the penalty to apply to the mass, linear function of the physical density ---*/
    su2double simp_penalty = 1.0;
    if (topology_mode) {
      simp_penalty = simp_minstiff+(1.0-simp_minstiff)*element_properties[iElem]->GetPhysicalDensity();
    }

    /*--- Set the properties of the element ---*/
    element_container[FEA_TERM][EL_KIND]->Set_ElProperties(element_properties[iElem]);

    numerics[FEA_TERM]->Compute_Mass_Matrix(element_container[FEA_TERM][EL_KIND], config);

    NelNodes = element_container[FEA_TERM][EL_KIND]->GetnNodes();

    for (iNode = 0; iNode < NelNodes; iNode++) {

      for (jNode = 0; jNode < NelNodes; jNode++) {

        Mab = element_container[FEA_TERM][EL_KIND]->Get_Mab(iNode, jNode);

        for (iVar = 0; iVar < nVar; iVar++) {
          Residual_i[iVar] = simp_penalty * Mab * TimeRes_Aux.GetBlock(indexNode[iNode],iVar);
          Residual_j[iVar] = simp_penalty * Mab * TimeRes_Aux.GetBlock(indexNode[jNode],iVar);
        }

        TimeRes.AddBlock(indexNode[iNode],Residual_i);
        TimeRes.AddBlock(indexNode[jNode],Residual_j);

      }

    }

  }

}

void CFEASolver::Compute_NodalStressRes(CGeometry *geometry, CSolver **solver_container, CNumerics **numerics, CConfig *config) {
  
  
  unsigned long iElem, iVar;
  unsigned short iNode, iDim, nNodes = 0;
  unsigned long indexNode[8]={0,0,0,0,0,0,0,0};
  su2double val_Coord, val_Sol, val_Ref = 0.0;
  int EL_KIND = 0;
  
  bool prestretch_fem = config->GetPrestretch();
  
  su2double *Ta = NULL;
  unsigned short NelNodes;
  
  bool topology_mode = config->GetTopology_Optimization();
  su2double simp_exponent = config->GetSIMP_Exponent();
  su2double simp_minstiff = config->GetSIMP_MinStiffness();
  
  /*--- Loops over all the elements ---*/
  
  for (iElem = 0; iElem < geometry->GetnElem(); iElem++) {
    
    if (geometry->elem[iElem]->GetVTK_Type() == TRIANGLE)     {nNodes = 3; EL_KIND = EL_TRIA;}
    if (geometry->elem[iElem]->GetVTK_Type() == QUADRILATERAL) {nNodes = 4; EL_KIND = EL_QUAD;}
    if (geometry->elem[iElem]->GetVTK_Type() == TETRAHEDRON)  {nNodes = 4; EL_KIND = EL_TETRA;}
    if (geometry->elem[iElem]->GetVTK_Type() == PYRAMID)      {nNodes = 5; EL_KIND = EL_TRIA;}
    if (geometry->elem[iElem]->GetVTK_Type() == PRISM)        {nNodes = 6; EL_KIND = EL_TRIA;}
    if (geometry->elem[iElem]->GetVTK_Type() == HEXAHEDRON)   {nNodes = 8; EL_KIND = EL_HEXA;}
    
    /*--- For the number of nodes, we get the coordinates from the connectivity matrix ---*/
    
    for (iNode = 0; iNode < nNodes; iNode++) {
      indexNode[iNode] = geometry->elem[iElem]->GetNode(iNode);
      for (iDim = 0; iDim < nDim; iDim++) {
        val_Coord = geometry->node[indexNode[iNode]]->GetCoord(iDim);
        val_Sol = node[indexNode[iNode]]->GetSolution(iDim) + val_Coord;
        element_container[FEA_TERM][EL_KIND]->SetCurr_Coord(val_Sol, iNode, iDim);
        if (prestretch_fem) {
          val_Ref = node[indexNode[iNode]]->GetPrestretch(iDim);
          element_container[FEA_TERM][EL_KIND]->SetRef_Coord(val_Ref, iNode, iDim);
        }
        else {
          element_container[FEA_TERM][EL_KIND]->SetRef_Coord(val_Coord, iNode, iDim);
        }
      }
    }
    
    /*--- In topology mode determine the penalty to apply to the stiffness ---*/
    su2double simp_penalty = 1.0;
    if (topology_mode) {
      simp_penalty = simp_minstiff+(1.0-simp_minstiff)*pow(element_properties[iElem]->GetPhysicalDensity(),simp_exponent);
    }
    
    /*--- Set the properties of the element ---*/
    element_container[FEA_TERM][EL_KIND]->Set_ElProperties(element_properties[iElem]);
    
    /*--- Compute the components of the jacobian and the stress term ---*/
    if (element_based){
      numerics[element_properties[iElem]->GetMat_Mod()]->Compute_NodalStress_Term(element_container[FEA_TERM][EL_KIND], config);
    }
    else{
      numerics[FEA_TERM]->Compute_NodalStress_Term(element_container[FEA_TERM][EL_KIND], config);
    }
    
    NelNodes = element_container[FEA_TERM][EL_KIND]->GetnNodes();
    
    for (iNode = 0; iNode < NelNodes; iNode++) {
      
      Ta = element_container[FEA_TERM][EL_KIND]->Get_Kt_a(iNode);
      for (iVar = 0; iVar < nVar; iVar++) Res_Stress_i[iVar] = simp_penalty*Ta[iVar];
      
      LinSysRes.SubtractBlock(indexNode[iNode], Res_Stress_i);
      
    }
    
  }

}

void CFEASolver::Compute_NodalStress(CGeometry *geometry, CSolver **solver_container, CNumerics **numerics, CConfig *config) {
  
  unsigned long iPoint, iElem, iVar;
  unsigned short iNode, iDim, iStress;
  unsigned short nNodes = 0, nStress;
  unsigned long indexNode[8]={0,0,0,0,0,0,0,0};
  su2double val_Coord, val_Sol, val_Ref = 0.0;
  int EL_KIND = 0;
  
  bool prestretch_fem = config->GetPrestretch();
  
  bool dynamic = (config->GetDynamic_Analysis() == DYNAMIC);
  
  bool topology_mode = config->GetTopology_Optimization();
  su2double simp_exponent = config->GetSIMP_Exponent();
  
  if (nDim == 2) nStress = 3;
  else nStress = 6;
  
  su2double *Ta = NULL;
  
  unsigned short NelNodes;
  
  /*--- Restart stress to avoid adding results from previous time steps ---*/
  
  for (iPoint = 0; iPoint < nPointDomain; iPoint++) {
    for (iStress = 0; iStress < nStress; iStress++) {
      node[iPoint]->SetStress_FEM(iStress, 0.0);
    }
  }
  
  /*--- Loops over all the elements ---*/
  
  for (iElem = 0; iElem < geometry->GetnElem(); iElem++) {
    
    if (geometry->elem[iElem]->GetVTK_Type() == TRIANGLE)     {nNodes = 3; EL_KIND = EL_TRIA;}
    if (geometry->elem[iElem]->GetVTK_Type() == QUADRILATERAL) {nNodes = 4; EL_KIND = EL_QUAD;}
    if (geometry->elem[iElem]->GetVTK_Type() == TETRAHEDRON)  {nNodes = 4; EL_KIND = EL_TETRA;}
    if (geometry->elem[iElem]->GetVTK_Type() == PYRAMID)      {nNodes = 5; EL_KIND = EL_TRIA;}
    if (geometry->elem[iElem]->GetVTK_Type() == PRISM)        {nNodes = 6; EL_KIND = EL_TRIA;}
    if (geometry->elem[iElem]->GetVTK_Type() == HEXAHEDRON)   {nNodes = 8; EL_KIND = EL_HEXA;}
    
    /*--- For the number of nodes, we get the coordinates from the connectivity matrix ---*/
    
    for (iNode = 0; iNode < nNodes; iNode++) {
      indexNode[iNode] = geometry->elem[iElem]->GetNode(iNode);
      //      for (iDim = 0; iDim < nDim; iDim++) {
      //        val_Coord = geometry->node[indexNode[iNode]]->GetCoord(iDim);
      //        val_Sol = node[indexNode[iNode]]->GetSolution(iDim) + val_Coord;
      //        element_container[FEA_TERM][EL_KIND]->SetRef_Coord(val_Coord, iNode, iDim);
      //        element_container[FEA_TERM][EL_KIND]->SetCurr_Coord(val_Sol, iNode, iDim);
      //      }
      for (iDim = 0; iDim < nDim; iDim++) {
        val_Coord = geometry->node[indexNode[iNode]]->GetCoord(iDim);
        val_Sol = node[indexNode[iNode]]->GetSolution(iDim) + val_Coord;
        element_container[FEA_TERM][EL_KIND]->SetCurr_Coord(val_Sol, iNode, iDim);
        if (prestretch_fem) {
          val_Ref = node[indexNode[iNode]]->GetPrestretch(iDim);
          element_container[FEA_TERM][EL_KIND]->SetRef_Coord(val_Ref, iNode, iDim);
        }
        else {
          element_container[FEA_TERM][EL_KIND]->SetRef_Coord(val_Coord, iNode, iDim);
        }
      }
    }
    
    /*--- Correct the stresses and reactions for topology optimization densities. ---*/
    su2double simp_penalty = 1.0;
    if (topology_mode) {
      simp_penalty = pow(element_properties[iElem]->GetPhysicalDensity(),simp_exponent);
    }
    
    /*--- Set the properties of the element ---*/
    element_container[FEA_TERM][EL_KIND]->Set_ElProperties(element_properties[iElem]);
    
    /*--- Compute the components of the jacobian and the stress term ---*/
    if (element_based){
      numerics[element_properties[iElem]->GetMat_Mod()]->Compute_Averaged_NodalStress(element_container[FEA_TERM][EL_KIND], config);
    }
    else{
      numerics[FEA_TERM]->Compute_Averaged_NodalStress(element_container[FEA_TERM][EL_KIND], config);
    }
    
    NelNodes = element_container[FEA_TERM][EL_KIND]->GetnNodes();
    
    for (iNode = 0; iNode < NelNodes; iNode++) {
      
      /*--- This only works if the problem is nonlinear ---*/
      Ta = element_container[FEA_TERM][EL_KIND]->Get_Kt_a(iNode);
      for (iVar = 0; iVar < nVar; iVar++) Res_Stress_i[iVar] = simp_penalty*Ta[iVar];
      
      LinSysReact.AddBlock(indexNode[iNode], Res_Stress_i);
      
      for (iStress = 0; iStress < nStress; iStress++) {
        node[indexNode[iNode]]->AddStress_FEM(iStress, simp_penalty *
                                              (element_container[FEA_TERM][EL_KIND]->Get_NodalStress(iNode, iStress) /
                                               geometry->node[indexNode[iNode]]->GetnElem()) );
      }
      
    }
    
  }
  
  su2double *Stress;
  su2double VonMises_Stress, MaxVonMises_Stress = 0.0;
  su2double Sxx,Syy,Szz,Sxy,Sxz,Syz,S1,S2;
  
  /*--- For the number of nodes in the mesh ---*/
  for (iPoint = 0; iPoint < nPointDomain; iPoint++) {
    
    /*--- Get the stresses, added up from all the elements that connect to the node ---*/
    
    Stress  = node[iPoint]->GetStress_FEM();
    
    /*--- Compute the stress averaged from all the elements connecting to the node and the Von Mises stress ---*/
    
    if (nDim == 2) {
      
      Sxx=Stress[0];
      Syy=Stress[1];
      Sxy=Stress[2];
      
      S1=(Sxx+Syy)/2+sqrt(((Sxx-Syy)/2)*((Sxx-Syy)/2)+Sxy*Sxy);
      S2=(Sxx+Syy)/2-sqrt(((Sxx-Syy)/2)*((Sxx-Syy)/2)+Sxy*Sxy);
      
      VonMises_Stress = sqrt(S1*S1+S2*S2-2*S1*S2);
      
    }
    else {
      
      Sxx = Stress[0];
      Syy = Stress[1];
      Szz = Stress[3];
      
      Sxy = Stress[2];
      Sxz = Stress[4];
      Syz = Stress[5];
      
      VonMises_Stress = sqrt(0.5*(   pow(Sxx - Syy, 2.0)
                                  + pow(Syy - Szz, 2.0)
                                  + pow(Szz - Sxx, 2.0)
                                  + 6.0*(Sxy*Sxy+Sxz*Sxz+Syz*Syz)
                                  ));
      
    }
    
    node[iPoint]->SetVonMises_Stress(VonMises_Stress);
    
    /*--- Compute the maximum value of the Von Mises Stress ---*/
    
    MaxVonMises_Stress = max(MaxVonMises_Stress, VonMises_Stress);
    
  }
  
#ifdef HAVE_MPI
  
  /*--- Compute MaxVonMises_Stress using all the nodes ---*/
  
  su2double MyMaxVonMises_Stress = MaxVonMises_Stress; MaxVonMises_Stress = 0.0;
  SU2_MPI::Allreduce(&MyMaxVonMises_Stress, &MaxVonMises_Stress, 1, MPI_DOUBLE, MPI_MAX, MPI_COMM_WORLD);
  
#endif
  
  /*--- Set the value of the MaxVonMises_Stress as the CFEA coeffient ---*/
  
  Total_CFEA = MaxVonMises_Stress;
  
  
  bool outputReactions = false;
  
  if (outputReactions) {
    
    ofstream myfile;
    myfile.open ("Reactions.txt");
    
    unsigned short iMarker;
    unsigned long iVertex;
    su2double val_Reaction;
    
    if (!dynamic) {
      /*--- Loop over all the markers  ---*/
      for (iMarker = 0; iMarker < config->GetnMarker_All(); iMarker++)
        switch (config->GetMarker_All_KindBC(iMarker)) {
            
            /*--- If it corresponds to a clamped boundary  ---*/
            
          case CLAMPED_BOUNDARY:
            
            myfile << "MARKER " << iMarker << ":" << endl;
            
            /*--- Loop over all the vertices  ---*/
            for (iVertex = 0; iVertex < geometry->nVertex[iMarker]; iVertex++) {
              
              /*--- Get node index ---*/
              iPoint = geometry->vertex[iMarker][iVertex]->GetNode();
              
              myfile << "Node " << iPoint << "." << " \t ";
              
              for (iDim = 0; iDim < nDim; iDim++) {
                /*--- Retrieve coordinate ---*/
                val_Coord = geometry->node[iPoint]->GetCoord(iDim);
                myfile << "X" << iDim + 1 << ": " << val_Coord << " \t " ;
              }
              
              for (iVar = 0; iVar < nVar; iVar++) {
                /*--- Retrieve reaction ---*/
                val_Reaction = LinSysReact.GetBlock(iPoint, iVar);
                myfile << "F" << iVar + 1 << ": " << val_Reaction << " \t " ;
              }
              
              myfile << endl;
            }
            myfile << endl;
            break;
        }
    }
    else if (dynamic) {
      
      switch (config->GetKind_TimeIntScheme_FEA()) {
        case (CD_EXPLICIT):
          cout << "NOT IMPLEMENTED YET" << endl;
          break;
        case (NEWMARK_IMPLICIT):
          
          /*--- Loop over all points, and set aux vector TimeRes_Aux = a0*U+a2*U'+a3*U'' ---*/
          for (iPoint = 0; iPoint < geometry->GetnPoint(); iPoint++) {
            for (iVar = 0; iVar < nVar; iVar++) {
              Residual[iVar] =   a_dt[0]*node[iPoint]->GetSolution_time_n(iVar)        //a0*U(t)
              - a_dt[0]*node[iPoint]->GetSolution(iVar)           //a0*U(t+dt)(k-1)
              + a_dt[2]*node[iPoint]->GetSolution_Vel_time_n(iVar)    //a2*U'(t)
              + a_dt[3]*node[iPoint]->GetSolution_Accel_time_n(iVar);  //a3*U''(t)
            }
            TimeRes_Aux.SetBlock(iPoint, Residual);
          }

          /*--- Once computed, compute M*TimeRes_Aux ---*/
          MassMatrix.MatrixVectorProduct(TimeRes_Aux,TimeRes,geometry,config);
          
          /*--- Loop over all the markers  ---*/
          for (iMarker = 0; iMarker < config->GetnMarker_All(); iMarker++)
            switch (config->GetMarker_All_KindBC(iMarker)) {
                
                /*--- If it corresponds to a clamped boundary  ---*/
                
              case CLAMPED_BOUNDARY:
                
                myfile << "MARKER " << iMarker << ":" << endl;
                
                /*--- Loop over all the vertices  ---*/
                for (iVertex = 0; iVertex < geometry->nVertex[iMarker]; iVertex++) {
                  
                  /*--- Get node index ---*/
                  iPoint = geometry->vertex[iMarker][iVertex]->GetNode();
                  
                  myfile << "Node " << iPoint << "." << " \t ";
                  
                  for (iDim = 0; iDim < nDim; iDim++) {
                    /*--- Retrieve coordinate ---*/
                    val_Coord = geometry->node[iPoint]->GetCoord(iDim);
                    myfile << "X" << iDim + 1 << ": " << val_Coord << " \t " ;
                  }
                  
                  for (iVar = 0; iVar < nVar; iVar++) {
                    /*--- Retrieve the time contribution ---*/
                    Res_Time_Cont[iVar] = TimeRes.GetBlock(iPoint, iVar);
                    /*--- Retrieve reaction ---*/
                    val_Reaction = LinSysReact.GetBlock(iPoint, iVar) + Res_Time_Cont[iVar];
                    myfile << "F" << iVar + 1 << ": " << val_Reaction << " \t " ;
                  }
                  
                  myfile << endl;
                }
                myfile << endl;
                break;
            }
          
          
          break;
        case (GENERALIZED_ALPHA):
          cout << "NOT IMPLEMENTED YET" << endl;
          break;
      }
      
    }
    
    
    
    myfile.close();
    
  }
  
}

void CFEASolver::Compute_DeadLoad(CGeometry *geometry, CSolver **solver_container, CNumerics **numerics, CConfig *config) {
  
  unsigned long iElem, iVar;
  unsigned short iNode, iDim, nNodes = 0;
  unsigned long indexNode[8]={0,0,0,0,0,0,0,0};
  su2double val_Coord;
  int EL_KIND = 0;
  
  su2double *Dead_Load = NULL;
  unsigned short NelNodes;
  
  /*--- Loops over all the elements ---*/
  
  for (iElem = 0; iElem < geometry->GetnElem(); iElem++) {
    
    if (geometry->elem[iElem]->GetVTK_Type() == TRIANGLE)     {nNodes = 3; EL_KIND = EL_TRIA;}
    if (geometry->elem[iElem]->GetVTK_Type() == QUADRILATERAL) {nNodes = 4; EL_KIND = EL_QUAD;}
    if (geometry->elem[iElem]->GetVTK_Type() == TETRAHEDRON)  {nNodes = 4; EL_KIND = EL_TETRA;}
    if (geometry->elem[iElem]->GetVTK_Type() == PYRAMID)      {nNodes = 5; EL_KIND = EL_TRIA;}
    if (geometry->elem[iElem]->GetVTK_Type() == PRISM)        {nNodes = 6; EL_KIND = EL_TRIA;}
    if (geometry->elem[iElem]->GetVTK_Type() == HEXAHEDRON)   {nNodes = 8; EL_KIND = EL_HEXA;}
    
    /*--- For the number of nodes, we get the coordinates from the connectivity matrix ---*/
    
    for (iNode = 0; iNode < nNodes; iNode++) {
      indexNode[iNode] = geometry->elem[iElem]->GetNode(iNode);
      for (iDim = 0; iDim < nDim; iDim++) {
        val_Coord = geometry->node[indexNode[iNode]]->GetCoord(iDim);
        element_container[FEA_TERM][EL_KIND]->SetRef_Coord(val_Coord, iNode, iDim);
      }
    }
    
    /*--- Penalize the dead load, do it by default to avoid unecessary "ifs", since it
          goes to the RHS there is no need to have a minimum value for stability ---*/
    su2double simp_penalty = element_properties[iElem]->GetPhysicalDensity();
    
    /*--- Set the properties of the element ---*/
    element_container[FEA_TERM][EL_KIND]->Set_ElProperties(element_properties[iElem]);
    
    numerics[FEA_TERM]->Compute_Dead_Load(element_container[FEA_TERM][EL_KIND], config);
    
    NelNodes = element_container[FEA_TERM][EL_KIND]->GetnNodes();
    
    for (iNode = 0; iNode < NelNodes; iNode++) {
      
      Dead_Load = element_container[FEA_TERM][EL_KIND]->Get_FDL_a(iNode);
      for (iVar = 0; iVar < nVar; iVar++) Res_Dead_Load[iVar] = simp_penalty*Dead_Load[iVar];
      
      node[indexNode[iNode]]->Add_BodyForces_Res(Res_Dead_Load);
      
    }
    
  }
  
  
}

void CFEASolver::Initialize_SystemMatrix(CGeometry *geometry, CSolver **solver_container, CConfig *config) {
  
}

void CFEASolver::Compute_IntegrationConstants(CConfig *config) {
  
  su2double Delta_t= config->GetDelta_DynTime();
  
  su2double gamma = config->GetNewmark_gamma(), beta = config->GetNewmark_beta();
  
  switch (config->GetKind_TimeIntScheme_FEA()) {
    case (CD_EXPLICIT):
      cout << "NOT IMPLEMENTED YET" << endl;
      break;
    case (NEWMARK_IMPLICIT):
      
      /*--- Integration constants for Newmark scheme ---*/
      
      a_dt[0]= 1 / (beta*pow(Delta_t,2.0));
      a_dt[1]= gamma / (beta*Delta_t);
      a_dt[2]= 1 / (beta*Delta_t);
      a_dt[3]= 1 /(2*beta) - 1;
      a_dt[4]= gamma/beta - 1;
      a_dt[5]= (Delta_t/2) * (gamma/beta - 2);
      a_dt[6]= Delta_t * (1-gamma);
      a_dt[7]= gamma * Delta_t;
      a_dt[8]= 0.0;
      
      break;
      
    case (GENERALIZED_ALPHA):
      
      /*--- Integration constants for Generalized Alpha ---*/
      /*--- Needs to be updated if accounting for structural damping ---*/
      
      //      su2double beta = config->Get_Int_Coeffs(0);
      //      //  su2double gamma =  config->Get_Int_Coeffs(1);
      //      su2double alpha_f = config->Get_Int_Coeffs(2), alpha_m =  config->Get_Int_Coeffs(3);
      //
      //      a_dt[0]= (1 / (beta*pow(Delta_t,2.0))) * ((1 - alpha_m) / (1 - alpha_f)) ;
      //      a_dt[1]= 0.0 ;
      //      a_dt[2]= (1 - alpha_m) / (beta*Delta_t);
      //      a_dt[3]= ((1 - 2*beta)*(1-alpha_m) / (2*beta)) - alpha_m;
      //      a_dt[4]= 0.0;
      //      a_dt[5]= 0.0;
      //      a_dt[6]= Delta_t * (1-delta);
      //      a_dt[7]= delta * Delta_t;
      //      a_dt[8]= (1 - alpha_m) / (beta*pow(Delta_t,2.0));
      
      break;
  }
  
  
}


void CFEASolver::BC_Clamped(CGeometry *geometry, CSolver **solver_container, CNumerics *numerics, CConfig *config,
                                       unsigned short val_marker) {
  
  unsigned long iPoint, iVertex;
  unsigned long iVar, jVar;
  
  bool dynamic = (config->GetDynamic_Analysis() == DYNAMIC);
  
  for (iVertex = 0; iVertex < geometry->nVertex[val_marker]; iVertex++) {
    
    /*--- Get node index ---*/
    
    iPoint = geometry->vertex[val_marker][iVertex]->GetNode();
    
    if (geometry->node[iPoint]->GetDomain()) {
      
      if (nDim == 2) {
        Solution[0] = 0.0;  Solution[1] = 0.0;
        Residual[0] = 0.0;  Residual[1] = 0.0;
      }
      else {
        Solution[0] = 0.0;  Solution[1] = 0.0;  Solution[2] = 0.0;
        Residual[0] = 0.0;  Residual[1] = 0.0;  Residual[2] = 0.0;
      }
      
      node[iPoint]->SetSolution(Solution);
      
      if (dynamic) {
        node[iPoint]->SetSolution_Vel(Solution);
        node[iPoint]->SetSolution_Accel(Solution);
      }
      
      
      /*--- Initialize the reaction vector ---*/
      LinSysReact.SetBlock(iPoint, Residual);
      
      LinSysRes.SetBlock(iPoint, Residual);
      LinSysSol.SetBlock(iPoint, Solution);
      
      /*--- STRONG ENFORCEMENT OF THE DISPLACEMENT BOUNDARY CONDITION ---*/
      
      /*--- Delete the columns for a particular node ---*/
      
      for (iVar = 0; iVar < nPoint; iVar++) {
        if (iVar==iPoint) {
          Jacobian.SetBlock(iVar,iPoint,mId_Aux);
        }
        else {
          Jacobian.SetBlock(iVar,iPoint,mZeros_Aux);
        }
      }
      
      /*--- Delete the rows for a particular node ---*/
      for (jVar = 0; jVar < nPoint; jVar++) {
        if (iPoint!=jVar) {
          Jacobian.SetBlock(iPoint,jVar,mZeros_Aux);
        }
      }
      
      /*--- If the problem is dynamic ---*/
      /*--- Enforce that in the previous time step all nodes had 0 U, U', U'' ---*/
      
      if(dynamic) {
        
        node[iPoint]->SetSolution_time_n(Solution);
        node[iPoint]->SetSolution_Vel_time_n(Solution);
        node[iPoint]->SetSolution_Accel_time_n(Solution);
        
      }
      
    }
    
  }
  
}

void CFEASolver::BC_Clamped_Post(CGeometry *geometry, CSolver **solver_container, CNumerics *numerics, CConfig *config,
                                            unsigned short val_marker) {
  
  unsigned long iPoint, iVertex;
  bool dynamic = (config->GetDynamic_Analysis() == DYNAMIC);
  
  for (iVertex = 0; iVertex < geometry->nVertex[val_marker]; iVertex++) {
    
    /*--- Get node index ---*/
    
    iPoint = geometry->vertex[val_marker][iVertex]->GetNode();
    
    if (nDim == 2) {
      Solution[0] = 0.0;  Solution[1] = 0.0;
    }
    else {
      Solution[0] = 0.0;  Solution[1] = 0.0;  Solution[2] = 0.0;
    }
    
    node[iPoint]->SetSolution(Solution);
    
    if (dynamic) {
      node[iPoint]->SetSolution_Vel(Solution);
      node[iPoint]->SetSolution_Accel(Solution);
    }
    
  }
  
}

void CFEASolver::BC_DispDir(CGeometry *geometry, CSolver **solver_container, CNumerics *numerics, CConfig *config,
                                            unsigned short val_marker) {

  unsigned short iDim, jDim;

  su2double DispDirVal = config->GetDisp_Dir_Value(config->GetMarker_All_TagBound(val_marker));
  su2double DispDirMult = config->GetDisp_Dir_Multiplier(config->GetMarker_All_TagBound(val_marker));
  su2double *Disp_Dir_Local= config->GetDisp_Dir(config->GetMarker_All_TagBound(val_marker));
  su2double Disp_Dir_Unit[3] = {0.0, 0.0, 0.0}, Disp_Dir[3] = {0.0, 0.0, 0.0};
  su2double Disp_Dir_Mod = 0.0;

  for (iDim = 0; iDim < nDim; iDim++)
    Disp_Dir_Mod += Disp_Dir_Local[iDim]*Disp_Dir_Local[iDim];

  Disp_Dir_Mod = sqrt(Disp_Dir_Mod);

  for (iDim = 0; iDim < nDim; iDim++)
    Disp_Dir_Unit[iDim] = Disp_Dir_Local[iDim] / Disp_Dir_Mod;

  su2double TotalDisp;

  su2double CurrentTime=config->GetCurrent_DynTime();
  su2double ModAmpl = 1.0;

  bool Ramp_Load = config->GetRamp_Load();
  su2double Ramp_Time = config->GetRamp_Time();
  su2double Transfer_Time = 0.0;

  if (Ramp_Load){
    if (Ramp_Time == 0.0)
      ModAmpl = 1.0;
    else
      Transfer_Time = CurrentTime / Ramp_Time;

    switch (config->GetDynamic_LoadTransfer()) {
    case INSTANTANEOUS:
      ModAmpl = 1.0;
      break;
    case POL_ORDER_1:
      ModAmpl = Transfer_Time;
      break;
    case POL_ORDER_3:
      ModAmpl = -2.0 * pow(Transfer_Time,3.0) + 3.0 * pow(Transfer_Time,2.0);
      break;
    case POL_ORDER_5:
      ModAmpl = 6.0 * pow(Transfer_Time, 5.0) - 15.0 * pow(Transfer_Time, 4.0) + 10 * pow(Transfer_Time, 3.0);
      break;
    case SIGMOID_10:
      ModAmpl = (1 / (1+exp(-1.0 * 10.0 * (Transfer_Time - 0.5)) ) );
      break;
    case SIGMOID_20:
      ModAmpl = (1 / (1+exp(-1.0 * 20.0 * (Transfer_Time - 0.5)) ) );
      break;
    }
    ModAmpl = max(ModAmpl,0.0);
    ModAmpl = min(ModAmpl,1.0);
  }
  else{
    ModAmpl = 1.0;
  }

  TotalDisp = ModAmpl * DispDirVal * DispDirMult;

  for (iDim = 0; iDim < nDim; iDim++)
    Disp_Dir[iDim] = TotalDisp * Disp_Dir_Unit[iDim];

  unsigned long iNode, iVertex;
  unsigned long iPoint, jPoint;

  su2double valJacobian_ij_00 = 0.0;
  su2double auxJacobian_ij[3][3] = {{0.0, 0.0, 0.0}, {0.0, 0.0, 0.0}, {0.0, 0.0, 0.0}};

  for (iVertex = 0; iVertex < geometry->nVertex[val_marker]; iVertex++) {

    /*--- Get node index ---*/

    iNode = geometry->vertex[val_marker][iVertex]->GetNode();

    if (geometry->node[iNode]->GetDomain()) {

      if (nDim == 2) {
        Solution[0] = Disp_Dir[0];  Solution[1] = Disp_Dir[1];
        Residual[0] = Disp_Dir[0];  Residual[1] = Disp_Dir[1];
      }
      else {
        Solution[0] = Disp_Dir[0];  Solution[1] = Disp_Dir[1];  Solution[2] = Disp_Dir[2];
        Residual[0] = Disp_Dir[0];  Residual[1] = Disp_Dir[1];  Residual[2] = Disp_Dir[2];
      }

      /*--- Initialize the reaction vector ---*/

      LinSysRes.SetBlock(iNode, Residual);
      LinSysSol.SetBlock(iNode, Solution);

      /*--- STRONG ENFORCEMENT OF THE DISPLACEMENT BOUNDARY CONDITION ---*/

      /*--- Delete the full row for node iNode ---*/
      for (jPoint = 0; jPoint < nPoint; jPoint++){

        /*--- Check whether the block is non-zero ---*/
        valJacobian_ij_00 = Jacobian.GetBlock(iNode, jPoint,0,0);

        if (valJacobian_ij_00 != 0.0 ){
          if (iNode != jPoint) {
            Jacobian.SetBlock(iNode,jPoint,mZeros_Aux);
          }
          else{
            Jacobian.SetBlock(iNode,jPoint,mId_Aux);
          }
        }
      }

      /*--- Delete the columns for a particular node ---*/

      for (iPoint = 0; iPoint < nPoint; iPoint++){

        /*--- Check if the term K(iPoint, iNode) is 0 ---*/
        valJacobian_ij_00 = Jacobian.GetBlock(iPoint,iNode,0,0);

        /*--- If the node iNode has a crossed dependency with the point iPoint ---*/
        if (valJacobian_ij_00 != 0.0 ){

          /*--- Retrieve the Jacobian term ---*/
          for (iDim = 0; iDim < nDim; iDim++){
            for (jDim = 0; jDim < nDim; jDim++){
              auxJacobian_ij[iDim][jDim] = Jacobian.GetBlock(iPoint,iNode,iDim,jDim);
            }
          }

          /*--- Multiply by the imposed displacement ---*/
          for (iDim = 0; iDim < nDim; iDim++){
            Residual[iDim] = 0.0;
            for (jDim = 0; jDim < nDim; jDim++){
              Residual[iDim] += auxJacobian_ij[iDim][jDim] * Disp_Dir[jDim];
            }
          }

          if (iNode != iPoint) {
            /*--- The term is substracted from the residual (right hand side) ---*/
            LinSysRes.SubtractBlock(iPoint, Residual);
            /*--- The Jacobian term is now set to 0 ---*/
            Jacobian.SetBlock(iPoint,iNode,mZeros_Aux);
          }

        }

      }

    }

  }


}

void CFEASolver::Postprocessing(CGeometry *geometry, CSolver **solver_container, CConfig *config,  CNumerics **numerics,unsigned short iMesh) {
  
  unsigned short iVar;
  unsigned long iPoint, total_index;
  
  bool first_iter = (config->GetIntIter() == 0);
  bool nonlinear_analysis = (config->GetGeometricConditions() == LARGE_DEFORMATIONS);    // Nonlinear analysis.
  bool disc_adj_fem = (config->GetKind_Solver() == DISC_ADJ_FEM);
  
  su2double solNorm = 0.0, solNorm_recv = 0.0;
  
  if (disc_adj_fem) {

    if (nonlinear_analysis) {

      /*--- For nonlinear discrete adjoint, we have 3 convergence criteria ---*/

      /*--- UTOL = norm(Delta_U(k)): ABSOLUTE, norm of the incremental displacements ------------*/
      /*--- RTOL = norm(Residual(k): ABSOLUTE, norm of the residual (T-F) -----------------------*/
      /*--- ETOL = Delta_U(k) * Residual(k): ABSOLUTE, norm of the product disp * res -----------*/

      Conv_Check[0] = LinSysSol.norm();               // Norm of the delta-solution vector
      Conv_Check[1] = LinSysRes.norm();               // Norm of the residual
      Conv_Check[2] = dotProd(LinSysSol, LinSysRes);  // Position for the energy tolerance

      /*--- MPI solution ---*/

      Set_MPI_Solution(geometry, config);
    }
    else {
      /*--- If the problem is linear, the only check we do is the RMS of the displacements ---*/
      /*---  Compute the residual Ax-f ---*/

      Jacobian.ComputeResidual(LinSysSol, LinSysRes, LinSysAux);

      /*--- Set maximum residual to zero ---*/

      for (iVar = 0; iVar < nVar; iVar++) {
        SetRes_RMS(iVar, 0.0);
        SetRes_Max(iVar, 0.0, 0);
      }

      /*--- Compute the residual ---*/

      for (iPoint = 0; iPoint < geometry->GetnPoint(); iPoint++) {
        for (iVar = 0; iVar < nVar; iVar++) {
          total_index = iPoint*nVar+iVar;
          AddRes_RMS(iVar, LinSysAux[total_index]*LinSysAux[total_index]);
          AddRes_Max(iVar, fabs(LinSysAux[total_index]), geometry->node[iPoint]->GetGlobalIndex(), geometry->node[iPoint]->GetCoord());
        }
      }

      /*--- MPI solution ---*/

      Set_MPI_Solution(geometry, config);

      /*--- Compute the root mean square residual ---*/

      SetResidual_RMS(geometry, config);

    }

  }
  else {
    if (nonlinear_analysis){

      /*--- If the problem is nonlinear, we have 3 convergence criteria ---*/

      /*--- UTOL = norm(Delta_U(k)) / norm(U(k)) --------------------------*/
      /*--- RTOL = norm(Residual(k)) / norm(Residual(0)) ------------------*/
      /*--- ETOL = Delta_U(k) * Residual(k) / Delta_U(0) * Residual(0) ----*/

      if (first_iter){
        Conv_Ref[0] = 1.0;                                        // Position for the norm of the solution
        Conv_Ref[1] = max(LinSysRes.norm(), EPS);                 // Position for the norm of the residual
        Conv_Ref[2] = max(dotProd(LinSysSol, LinSysRes), EPS);    // Position for the energy tolerance

        /*--- Make sure the computation runs at least 2 iterations ---*/
        Conv_Check[0] = 1.0;
        Conv_Check[1] = 1.0;
        Conv_Check[2] = 1.0;

        /*--- If absolute, we check the norms ---*/
        switch (config->GetResidual_Criteria_FEM()) {
          case RESFEM_ABSOLUTE:
            Conv_Check[0] = LinSysSol.norm();         // Norm of the delta-solution vector
            Conv_Check[1] = LinSysRes.norm();         // Norm of the residual
            Conv_Check[2] = dotProd(LinSysSol, LinSysRes);  // Position for the energy tolerance
            break;
        }
      }
      else {
        /*--- Compute the norm of the solution vector Uk ---*/
        for (iPoint = 0; iPoint < nPointDomain; iPoint++){
          for (iVar = 0; iVar < nVar; iVar++){
            solNorm += node[iPoint]->GetSolution(iVar) * node[iPoint]->GetSolution(iVar);
          }
        }

        // We need to communicate the norm of the solution and compute the RMS throughout the different processors

#ifdef HAVE_MPI
        /*--- We sum the squares of the norms across the different processors ---*/
        SU2_MPI::Allreduce(&solNorm, &solNorm_recv, 1, MPI_DOUBLE, MPI_SUM, MPI_COMM_WORLD);
#else
        solNorm_recv         = solNorm;
#endif

        Conv_Ref[0] = max(sqrt(solNorm_recv), EPS);           // Norm of the solution vector

        switch (config->GetResidual_Criteria_FEM()) {
          case RESFEM_RELATIVE:
            Conv_Check[0] = LinSysSol.norm() / Conv_Ref[0];         // Norm of the delta-solution vector
            Conv_Check[1] = LinSysRes.norm() / Conv_Ref[1];         // Norm of the residual
            Conv_Check[2] = dotProd(LinSysSol, LinSysRes) / Conv_Ref[2];  // Position for the energy tolerance
            break;
          case RESFEM_ABSOLUTE:
            Conv_Check[0] = LinSysSol.norm();         // Norm of the delta-solution vector
            Conv_Check[1] = LinSysRes.norm();         // Norm of the residual
            Conv_Check[2] = dotProd(LinSysSol, LinSysRes);  // Position for the energy tolerance
            break;
          default:
            Conv_Check[0] = LinSysSol.norm() / Conv_Ref[0];         // Norm of the delta-solution vector
            Conv_Check[1] = LinSysRes.norm() / Conv_Ref[1];         // Norm of the residual
            Conv_Check[2] = dotProd(LinSysSol, LinSysRes) / Conv_Ref[2];  // Position for the energy tolerance
            break;
        }

      }

      /*--- MPI solution ---*/

      Set_MPI_Solution(geometry, config);

    } else {

      /*--- If the problem is linear, the only check we do is the RMS of the displacements ---*/

      /*---  Compute the residual Ax-f ---*/

      Jacobian.ComputeResidual(LinSysSol, LinSysRes, LinSysAux);

      /*--- Set maximum residual to zero ---*/

      for (iVar = 0; iVar < nVar; iVar++) {
        SetRes_RMS(iVar, 0.0);
        SetRes_Max(iVar, 0.0, 0);
      }

      /*--- Compute the residual ---*/

      for (iPoint = 0; iPoint < geometry->GetnPoint(); iPoint++) {
        for (iVar = 0; iVar < nVar; iVar++) {
          total_index = iPoint*nVar+iVar;
          AddRes_RMS(iVar, LinSysAux[total_index]*LinSysAux[total_index]);
          AddRes_Max(iVar, fabs(LinSysAux[total_index]), geometry->node[iPoint]->GetGlobalIndex(), geometry->node[iPoint]->GetCoord());
        }
      }

      /*--- MPI solution ---*/

      Set_MPI_Solution(geometry, config);

      /*--- Compute the root mean square residual ---*/

      SetResidual_RMS(geometry, config);
    }
    
  }
  
}

void CFEASolver::BC_Normal_Displacement(CGeometry *geometry, CSolver **solver_container, CNumerics *numerics, CConfig *config,
                                                   unsigned short val_marker) { }

void CFEASolver::BC_Normal_Load(CGeometry *geometry, CSolver **solver_container, CNumerics *numerics, CConfig *config,
                                           unsigned short val_marker) {
  
  /*--- Retrieve the normal pressure and the application conditions for the considered boundary ---*/
  
  su2double NormalLoad = config->GetLoad_Value(config->GetMarker_All_TagBound(val_marker));
  su2double TotalLoad = 0.0;
  
  su2double CurrentTime=config->GetCurrent_DynTime();
  su2double ModAmpl = 1.0;
  
  su2double Ramp_Time = config->GetRamp_Time();

  ModAmpl = Compute_LoadCoefficient(CurrentTime, Ramp_Time, config);

  TotalLoad = ModAmpl * NormalLoad;
  
  /*--- Do only if there is a load applied.
   *--- This reduces the computational cost for cases in which we want boundaries with no load.
   */
  
  if (TotalLoad != 0.0) {
    
    unsigned long iElem;
    unsigned short nNodes = 0;
    su2double Length_Elem_ref = 0.0,  Area_Elem_ref = 0.0;
    su2double Length_Elem_curr = 0.0, Area_Elem_curr = 0.0;
    unsigned long indexNode[4]   = {0,0,0,0};
    unsigned long indexVertex[4] = {0,0,0,0};
    su2double nodeCoord_ref[4][3], nodeCoord_curr[4][3];
    su2double *nodal_normal, nodal_normal_unit[3];
    su2double normal_ref_unit[3], normal_curr_unit[3];
    su2double Norm, dot_Prod;
    su2double val_Coord, val_Sol;
    unsigned short iNode, iDim;
    unsigned long iVertex, iPoint;
    su2double a_ref[3], b_ref[3], AC_ref[3], BD_ref[3];
    su2double a_curr[3], b_curr[3], AC_curr[3], BD_curr[3];
    
    /*--- Determine whether the load conditions are applied in the reference or in the current configuration ---*/
    
    bool linear_analysis = (config->GetGeometricConditions() == SMALL_DEFORMATIONS);  // Linear analysis.
    bool nonlinear_analysis = (config->GetGeometricConditions() == LARGE_DEFORMATIONS); // Nonlinear analysis.
    
    for (iNode = 0; iNode < 4; iNode++) {
      for (iDim = 0; iDim < 3; iDim++) {
        nodeCoord_ref[iNode][iDim]  = 0.0;
        nodeCoord_curr[iNode][iDim] = 0.0;
      }
    }
    
    for (iElem = 0; iElem < geometry->GetnElem_Bound(val_marker); iElem++) {
      
      /*--- Identify the kind of boundary element ---*/
      if (geometry->bound[val_marker][iElem]->GetVTK_Type() == LINE)           nNodes = 2;
      if (geometry->bound[val_marker][iElem]->GetVTK_Type() == TRIANGLE)       nNodes = 3;
      if (geometry->bound[val_marker][iElem]->GetVTK_Type() == QUADRILATERAL)  nNodes = 4;
      
      /*--- Retrieve the boundary reference and current coordinates ---*/
      for (iNode = 0; iNode < nNodes; iNode++) {
        indexNode[iNode] = geometry->bound[val_marker][iElem]->GetNode(iNode);
        for (iDim = 0; iDim < nDim; iDim++) {
          val_Coord = geometry->node[indexNode[iNode]]->GetCoord(iDim);
          val_Sol = node[indexNode[iNode]]->GetSolution(iDim) + val_Coord;
          /*--- Assign values to the container ---*/
          nodeCoord_ref[iNode][iDim]  = val_Coord;
          nodeCoord_curr[iNode][iDim] = val_Sol;
        }
      }
      
      /*--- We need the indices of the vertices, which are "Dual Grid Info" ---*/
      for (iVertex = 0; iVertex < geometry->nVertex[val_marker]; iVertex++) {
        iPoint = geometry->vertex[val_marker][iVertex]->GetNode();
        for (iNode = 0; iNode < nNodes; iNode++) {
          if (iPoint == indexNode[iNode]) indexVertex[iNode] = iVertex;
        }
      }
      
      /*--- Retrieve the reference normal for one of the points. They go INSIDE the structural domain. ---*/
      nodal_normal = geometry->vertex[val_marker][indexVertex[0]]->GetNormal();
      Norm = 0.0;
      for (iDim = 0; iDim < nDim; iDim++) {
        Norm += nodal_normal[iDim]*nodal_normal[iDim];
      }
      Norm = sqrt(Norm);
      for (iDim = 0; iDim < nDim; iDim++) {
        nodal_normal_unit[iDim] = nodal_normal[iDim] / Norm;
      }
      
      /*--- Compute area (3D), and length of the surfaces (2D), and the unitary normal vector in current configuration ---*/
      
      if (nDim == 2) {
        
        /*-- Compute the vector a in reference and current configurations ---*/
        for (iDim = 0; iDim < nDim; iDim++) {
          a_ref[iDim]  = nodeCoord_ref[0][iDim] -nodeCoord_ref[1][iDim];
          a_curr[iDim] = nodeCoord_curr[0][iDim]-nodeCoord_curr[1][iDim];
        }
        
        /*-- Compute the length of the boundary element in reference and current configurations ---*/
        Length_Elem_curr = sqrt(a_curr[0]*a_curr[0]+a_curr[1]*a_curr[1]);
        Length_Elem_ref  = sqrt(a_ref[0]*a_ref[0]+a_ref[1]*a_ref[1]);
        
        /*-- Compute the length of the boundary element in reference and current configurations ---*/
        normal_ref_unit[0] =   a_ref[1] /Length_Elem_ref;
        normal_ref_unit[1] = -(a_ref[0])/Length_Elem_ref;
        
        normal_curr_unit[0] =   a_curr[1] /Length_Elem_curr;
        normal_curr_unit[1] = -(a_curr[0])/Length_Elem_curr;
        
        /*-- Dot product to check the element orientation in the reference configuration ---*/
        dot_Prod = 0.0;
        for (iDim = 0; iDim < nDim; iDim++) {
          dot_Prod += normal_ref_unit[iDim] * nodal_normal_unit[iDim];
        }
        
        /*--- If dot_Prod > 0, the normal goes inside the structural domain. ---*/
        /*--- If dot_Prod < 0, the normal goes outside the structural domain. ---*/
        /*--- We adopt the criteria of the normal going inside the domain, so if dot_Prod < 1, we change the orientation. ---*/
        if (dot_Prod < 0) {
          for (iDim = 0; iDim < nDim; iDim++) {
            normal_ref_unit[iDim]  = -1.0*normal_ref_unit[iDim];
            normal_curr_unit[iDim] = -1.0*normal_curr_unit[iDim];
          }
        }
        
        if (linear_analysis) {
          Residual[0] = (1.0/2.0) * TotalLoad * Length_Elem_ref * normal_ref_unit[0];
          Residual[1] = (1.0/2.0) * TotalLoad * Length_Elem_ref * normal_ref_unit[1];
          
          node[indexNode[0]]->Add_SurfaceLoad_Res(Residual);
          node[indexNode[1]]->Add_SurfaceLoad_Res(Residual);
        }
        else if (nonlinear_analysis) {
          Residual[0] = (1.0/2.0) * TotalLoad * Length_Elem_curr * normal_curr_unit[0];
          Residual[1] = (1.0/2.0) * TotalLoad * Length_Elem_curr * normal_curr_unit[1];
          
          node[indexNode[0]]->Add_SurfaceLoad_Res(Residual);
          node[indexNode[1]]->Add_SurfaceLoad_Res(Residual);
        }
        
      }
      
      if (nDim == 3) {
        
        if (geometry->bound[val_marker][iElem]->GetVTK_Type() == TRIANGLE) {
          
          for (iDim = 0; iDim < nDim; iDim++) {
            a_ref[iDim] = nodeCoord_ref[1][iDim]-nodeCoord_ref[0][iDim];
            b_ref[iDim] = nodeCoord_ref[2][iDim]-nodeCoord_ref[0][iDim];
            
            a_curr[iDim] = nodeCoord_curr[1][iDim]-nodeCoord_curr[0][iDim];
            b_curr[iDim] = nodeCoord_curr[2][iDim]-nodeCoord_curr[0][iDim];
          }
          
          su2double Ni=0, Nj=0, Nk=0;
          
          /*--- Reference configuration ---*/
          Ni = a_ref[1]*b_ref[2] - a_ref[2]*b_ref[1];
          Nj = a_ref[2]*b_ref[0] - a_ref[0]*b_ref[2];
          Nk = a_ref[0]*b_ref[1] - a_ref[1]*b_ref[0];
          
          Area_Elem_ref = 0.5*sqrt(Ni*Ni+Nj*Nj+Nk*Nk);
          
          normal_ref_unit[0] = Ni / Area_Elem_ref;
          normal_ref_unit[1] = Nj / Area_Elem_ref;
          normal_ref_unit[2] = Nk / Area_Elem_ref;
          
          /*--- Current configuration ---*/
          Ni = a_curr[1]*b_curr[2] - a_curr[2]*b_curr[1];
          Nj = a_curr[2]*b_curr[0] - a_curr[0]*b_curr[2];
          Nk = a_curr[0]*b_curr[1] - a_curr[1]*b_curr[0];
          
          Area_Elem_curr = 0.5*sqrt(Ni*Ni+Nj*Nj+Nk*Nk);
          
          normal_curr_unit[0] = Ni / Area_Elem_curr;
          normal_curr_unit[1] = Nj / Area_Elem_curr;
          normal_curr_unit[2] = Nk / Area_Elem_curr;
          
          /*-- Dot product to check the element orientation in the reference configuration ---*/
          dot_Prod = 0.0;
          for (iDim = 0; iDim < nDim; iDim++) {
            dot_Prod += normal_ref_unit[iDim] * nodal_normal_unit[iDim];
          }
          
          /*--- If dot_Prod > 0, the normal goes inside the structural domain. ---*/
          /*--- If dot_Prod < 0, the normal goes outside the structural domain. ---*/
          /*--- We adopt the criteria of the normal going inside the domain, so if dot_Prod < 1, we change the orientation. ---*/
          if (dot_Prod < 0) {
            for (iDim = 0; iDim < nDim; iDim++) {
              normal_ref_unit[iDim]  = -1.0*normal_ref_unit[iDim];
              normal_curr_unit[iDim] = -1.0*normal_curr_unit[iDim];
            }
          }
          
          if (linear_analysis) {
            Residual[0] = (1.0/3.0) * TotalLoad * Area_Elem_ref * normal_ref_unit[0];
            Residual[1] = (1.0/3.0) * TotalLoad * Area_Elem_ref * normal_ref_unit[1];
            Residual[2] = (1.0/3.0) * TotalLoad * Area_Elem_ref * normal_ref_unit[2];
            
            node[indexNode[0]]->Add_SurfaceLoad_Res(Residual);
            node[indexNode[1]]->Add_SurfaceLoad_Res(Residual);
            node[indexNode[2]]->Add_SurfaceLoad_Res(Residual);
          }
          else if (nonlinear_analysis) {
            Residual[0] = (1.0/3.0) * TotalLoad * Area_Elem_curr * normal_curr_unit[0];
            Residual[1] = (1.0/3.0) * TotalLoad * Area_Elem_curr * normal_curr_unit[1];
            Residual[2] = (1.0/3.0) * TotalLoad * Area_Elem_curr * normal_curr_unit[2];
            
            node[indexNode[0]]->Add_SurfaceLoad_Res(Residual);
            node[indexNode[1]]->Add_SurfaceLoad_Res(Residual);
            node[indexNode[2]]->Add_SurfaceLoad_Res(Residual);
          }
          
        }
        
        else if (geometry->bound[val_marker][iElem]->GetVTK_Type() == QUADRILATERAL) {
          
          for (iDim = 0; iDim < nDim; iDim++) {
            AC_ref[iDim] = nodeCoord_ref[2][iDim]-nodeCoord_ref[0][iDim];
            BD_ref[iDim] = nodeCoord_ref[3][iDim]-nodeCoord_ref[1][iDim];
            
            AC_curr[iDim] = nodeCoord_curr[2][iDim]-nodeCoord_curr[0][iDim];
            BD_curr[iDim] = nodeCoord_curr[3][iDim]-nodeCoord_curr[1][iDim];
          }
          
          su2double Ni=0, Nj=0, Nk=0;
          
          /*--- Reference configuration ---*/
          Ni=AC_ref[1]*BD_ref[2]-AC_ref[2]*BD_ref[1];
          Nj=-AC_ref[0]*BD_ref[2]+AC_ref[2]*BD_ref[0];
          Nk=AC_ref[0]*BD_ref[1]-AC_ref[1]*BD_ref[0];
          
          Area_Elem_ref = 0.5*sqrt(Ni*Ni+Nj*Nj+Nk*Nk);
          
          normal_ref_unit[0] = Ni / Area_Elem_ref;
          normal_ref_unit[1] = Nj / Area_Elem_ref;
          normal_ref_unit[2] = Nk / Area_Elem_ref;
          
          /*--- Current configuration ---*/
          Ni=AC_curr[1]*BD_curr[2]-AC_curr[2]*BD_curr[1];
          Nj=-AC_curr[0]*BD_curr[2]+AC_curr[2]*BD_curr[0];
          Nk=AC_curr[0]*BD_curr[1]-AC_curr[1]*BD_curr[0];
          
          Area_Elem_curr = 0.5*sqrt(Ni*Ni+Nj*Nj+Nk*Nk);
          
          normal_curr_unit[0] = Ni / Area_Elem_curr;
          normal_curr_unit[1] = Nj / Area_Elem_curr;
          normal_curr_unit[2] = Nk / Area_Elem_curr;
          
          /*-- Dot product to check the element orientation in the reference configuration ---*/
          dot_Prod = 0.0;
          for (iDim = 0; iDim < nDim; iDim++) {
            dot_Prod += normal_ref_unit[iDim] * nodal_normal_unit[iDim];
          }
          
          /*--- If dot_Prod > 0, the normal goes inside the structural domain. ---*/
          /*--- If dot_Prod < 0, the normal goes outside the structural domain. ---*/
          /*--- We adopt the criteria of the normal going inside the domain, so if dot_Prod < 1, we change the orientation. ---*/
          if (dot_Prod < 0) {
            for (iDim = 0; iDim < nDim; iDim++) {
              normal_ref_unit[iDim]  = -1.0*normal_ref_unit[iDim];
              normal_curr_unit[iDim] = -1.0*normal_curr_unit[iDim];
            }
          }
          
          if (linear_analysis) {
            Residual[0] = (1.0/4.0) * TotalLoad * Area_Elem_ref * normal_ref_unit[0];
            Residual[1] = (1.0/4.0) * TotalLoad * Area_Elem_ref * normal_ref_unit[1];
            Residual[2] = (1.0/4.0) * TotalLoad * Area_Elem_ref * normal_ref_unit[2];
            
            node[indexNode[0]]->Add_SurfaceLoad_Res(Residual);
            node[indexNode[1]]->Add_SurfaceLoad_Res(Residual);
            node[indexNode[2]]->Add_SurfaceLoad_Res(Residual);
            node[indexNode[3]]->Add_SurfaceLoad_Res(Residual);
          }
          else if (nonlinear_analysis) {
            Residual[0] = (1.0/4.0) * TotalLoad * Area_Elem_curr * normal_curr_unit[0];
            Residual[1] = (1.0/4.0) * TotalLoad * Area_Elem_curr * normal_curr_unit[1];
            Residual[2] = (1.0/4.0) * TotalLoad * Area_Elem_curr * normal_curr_unit[2];
            
            node[indexNode[0]]->Add_SurfaceLoad_Res(Residual);
            node[indexNode[1]]->Add_SurfaceLoad_Res(Residual);
            node[indexNode[2]]->Add_SurfaceLoad_Res(Residual);
            node[indexNode[3]]->Add_SurfaceLoad_Res(Residual);
          }
          
        }
        
      }
      
      
    }
    
  }
  
}

void CFEASolver::BC_Dir_Load(CGeometry *geometry, CSolver **solver_container, CNumerics *numerics, CConfig *config,
                                        unsigned short val_marker) {
  
  su2double a[3], b[3], AC[3], BD[3];
  unsigned long iElem, Point_0 = 0, Point_1 = 0, Point_2 = 0, Point_3=0;
  su2double *Coord_0 = NULL, *Coord_1= NULL, *Coord_2= NULL, *Coord_3= NULL;
  su2double Length_Elem = 0.0, Area_Elem = 0.0;
  unsigned short iDim;
  
  su2double LoadDirVal = config->GetLoad_Dir_Value(config->GetMarker_All_TagBound(val_marker));
  su2double LoadDirMult = config->GetLoad_Dir_Multiplier(config->GetMarker_All_TagBound(val_marker));
  su2double *Load_Dir_Local= config->GetLoad_Dir(config->GetMarker_All_TagBound(val_marker));
  
  su2double TotalLoad;
  
  su2double CurrentTime=config->GetCurrent_DynTime();
  su2double Ramp_Time = config->GetRamp_Time();

  su2double ModAmpl = 1.0;
  
  ModAmpl = Compute_LoadCoefficient(CurrentTime, Ramp_Time, config);

  TotalLoad = ModAmpl * LoadDirVal * LoadDirMult;
  
  /*--- Compute the norm of the vector that was passed in the config file ---*/
  su2double Norm = 1.0;
  if (nDim==2) Norm=sqrt(Load_Dir_Local[0]*Load_Dir_Local[0]+Load_Dir_Local[1]*Load_Dir_Local[1]);
  if (nDim==3) Norm=sqrt(Load_Dir_Local[0]*Load_Dir_Local[0]+Load_Dir_Local[1]*Load_Dir_Local[1]+Load_Dir_Local[2]*Load_Dir_Local[2]);
  
  for (iElem = 0; iElem < geometry->GetnElem_Bound(val_marker); iElem++) {
    
    Point_0 = geometry->bound[val_marker][iElem]->GetNode(0);     Coord_0 = geometry->node[Point_0]->GetCoord();
    Point_1 = geometry->bound[val_marker][iElem]->GetNode(1);     Coord_1 = geometry->node[Point_1]->GetCoord();
    if (nDim == 3) {
      
      Point_2 = geometry->bound[val_marker][iElem]->GetNode(2);  Coord_2 = geometry->node[Point_2]->GetCoord();
      if (geometry->bound[val_marker][iElem]->GetVTK_Type() == QUADRILATERAL) {
        Point_3 = geometry->bound[val_marker][iElem]->GetNode(3);  Coord_3 = geometry->node[Point_3]->GetCoord();
      }
      
    }
    
    /*--- Compute area (3D), and length of the surfaces (2D) ---*/
    
    if (nDim == 2) {
      
      for (iDim = 0; iDim < nDim; iDim++) a[iDim] = Coord_0[iDim]-Coord_1[iDim];
      
      Length_Elem = sqrt(a[0]*a[0]+a[1]*a[1]);
      
    }
    
    if (nDim == 3) {
      
      if (geometry->bound[val_marker][iElem]->GetVTK_Type() == TRIANGLE) {
        
        for (iDim = 0; iDim < nDim; iDim++) {
          a[iDim] = Coord_1[iDim]-Coord_0[iDim];
          b[iDim] = Coord_2[iDim]-Coord_0[iDim];
        }
        
        su2double Ni=0 , Nj=0, Nk=0;
        
        Ni=a[1]*b[2]-a[2]*b[1];
        Nj=-a[0]*b[2]+a[2]*b[0];
        Nk=a[0]*b[1]-a[1]*b[0];
        
        Area_Elem = 0.5*sqrt(Ni*Ni+Nj*Nj+Nk*Nk);
        
      }
      
      else if (geometry->bound[val_marker][iElem]->GetVTK_Type() == QUADRILATERAL) {
        
        for (iDim = 0; iDim < nDim; iDim++) {
          AC[iDim] = Coord_2[iDim]-Coord_0[iDim];
          BD[iDim] = Coord_3[iDim]-Coord_1[iDim];
        }
        
        su2double Ni=0 , Nj=0, Nk=0;
        
        Ni=AC[1]*BD[2]-AC[2]*BD[1];
        Nj=-AC[0]*BD[2]+AC[2]*BD[0];
        Nk=AC[0]*BD[1]-AC[1]*BD[0];
        
        Area_Elem = 0.5*sqrt(Ni*Ni+Nj*Nj+Nk*Nk);
        
      }
    }
    
    if (nDim == 2) {
      
      Residual[0] = (1.0/2.0)*Length_Elem*TotalLoad*Load_Dir_Local[0]/Norm;
      Residual[1] = (1.0/2.0)*Length_Elem*TotalLoad*Load_Dir_Local[1]/Norm;
      
      node[Point_0]->Add_SurfaceLoad_Res(Residual);
      node[Point_1]->Add_SurfaceLoad_Res(Residual);
      
    }
    
    else {
      if (geometry->bound[val_marker][iElem]->GetVTK_Type() == TRIANGLE) {
        
        Residual[0] = (1.0/3.0)*Area_Elem*TotalLoad*Load_Dir_Local[0]/Norm;
        Residual[1] = (1.0/3.0)*Area_Elem*TotalLoad*Load_Dir_Local[1]/Norm;
        Residual[2] = (1.0/3.0)*Area_Elem*TotalLoad*Load_Dir_Local[2]/Norm;
        
        node[Point_0]->Add_SurfaceLoad_Res(Residual);
        node[Point_1]->Add_SurfaceLoad_Res(Residual);
        node[Point_2]->Add_SurfaceLoad_Res(Residual);
        
      }
      else if (geometry->bound[val_marker][iElem]->GetVTK_Type() == QUADRILATERAL) {
        
        Residual[0] = (1.0/4.0)*Area_Elem*TotalLoad*Load_Dir_Local[0]/Norm;
        Residual[1] = (1.0/4.0)*Area_Elem*TotalLoad*Load_Dir_Local[1]/Norm;
        Residual[2] = (1.0/4.0)*Area_Elem*TotalLoad*Load_Dir_Local[2]/Norm;
        
        node[Point_0]->Add_SurfaceLoad_Res(Residual);
        node[Point_1]->Add_SurfaceLoad_Res(Residual);
        node[Point_2]->Add_SurfaceLoad_Res(Residual);
        node[Point_3]->Add_SurfaceLoad_Res(Residual);
        
      }
      
    }
    
  }
  
}

void CFEASolver::BC_Sine_Load(CGeometry *geometry, CSolver **solver_container, CNumerics *numerics, CConfig *config,
                                         unsigned short val_marker) { }

void CFEASolver::BC_Damper(CGeometry *geometry, CSolver **solver_container, CNumerics *numerics, CConfig *config,
                                      unsigned short val_marker) {

  unsigned short iVar;
  su2double dampValue, dampC;
  su2double dampConstant = config->GetDamper_Constant(config->GetMarker_All_TagBound(val_marker));
  unsigned long nVertex = geometry->GetnVertex(val_marker);

  /*--- The damping is distributed evenly over all the nodes in the marker ---*/
  dampC = dampConstant / (nVertex + EPS);

  unsigned long Point_0, Point_1, Point_2, Point_3;
  unsigned long iElem;

  for (iElem = 0; iElem < geometry->GetnElem_Bound(val_marker); iElem++) {

    Point_0 = geometry->bound[val_marker][iElem]->GetNode(0);
    Point_1 = geometry->bound[val_marker][iElem]->GetNode(1);

    for (iVar = 0; iVar < nVar; iVar++){

        dampValue = - 1.0 * dampC * node[Point_0]->GetSolution_Vel(iVar);
        node[Point_0]->Set_SurfaceLoad_Res(iVar, dampValue);

        dampValue = - 1.0 * dampC * node[Point_1]->GetSolution_Vel(iVar);
        node[Point_1]->Set_SurfaceLoad_Res(iVar, dampValue);
    }

    if (nDim == 3) {

      Point_2 = geometry->bound[val_marker][iElem]->GetNode(2);

      for (iVar = 0; iVar < nVar; iVar++){
          dampValue = - 1.0 * dampC * node[Point_2]->GetSolution_Vel(iVar);
          node[Point_2]->Set_SurfaceLoad_Res(iVar, dampValue);
      }

      if (geometry->bound[val_marker][iElem]->GetVTK_Type() == QUADRILATERAL) {
        Point_3 = geometry->bound[val_marker][iElem]->GetNode(3);
        for (iVar = 0; iVar < nVar; iVar++){
            dampValue = - 1.0 * dampC * node[Point_3]->GetSolution_Vel(iVar);
            node[Point_3]->Set_SurfaceLoad_Res(iVar, dampValue);
        }
      }

    }

  }


}

void CFEASolver::Integrate_FSI_Loads(CGeometry *geometry, CConfig *config) {

  unsigned short iDim, iNode, nNode;
  unsigned long iPoint, iElem, nElem;

  unsigned short iMarkerInt, nMarkerInt = config->GetMarker_n_ZoneInterface()/2,
                 iMarker, nMarker = config->GetnMarker_All();

  /*--- Temporary storage to store the forces on the element faces ---*/
  vector<su2double> forces;

  /*--- Loop through the FSI interface pairs ---*/
  /*--- 1st pass to compute forces ---*/
  for (iMarkerInt = 1; iMarkerInt <= nMarkerInt; ++iMarkerInt) {
    /*--- Find the marker index associated with the pair ---*/
    for (iMarker = 0; iMarker < nMarker; ++iMarker)
      if (config->GetMarker_All_ZoneInterface(iMarker) == iMarkerInt)
        break;
    /*--- The current mpi rank may not have this marker ---*/
    if (iMarker == nMarker) continue;

    nElem = geometry->GetnElem_Bound(iMarker);

    for (iElem = 0; iElem < nElem; ++iElem) {
      /*--- Define the boundary element ---*/
      unsigned long nodes[4];
      su2double coords[4][3];
      bool quad = geometry->bound[iMarker][iElem]->GetVTK_Type() == QUADRILATERAL;
      nNode = quad? 4 : nDim;
      
      for (iNode = 0; iNode < nNode; ++iNode) {
        nodes[iNode] = geometry->bound[iMarker][iElem]->GetNode(iNode);
        for (iDim = 0; iDim < nDim; ++iDim)
          coords[iNode][iDim] = geometry->node[nodes[iNode]]->GetCoord(iDim)+
                                node[nodes[iNode]]->GetSolution(iDim);
      }

      /*--- Compute the area ---*/
      su2double area = 0.0;

      if (nDim == 2)
        area = (coords[0][0]-coords[1][0])*(coords[0][0]-coords[1][0])+
               (coords[0][1]-coords[1][1])*(coords[0][1]-coords[1][1]);

      if (nDim == 3) {
        su2double a[3], b[3], Ni, Nj, Nk;

        if (!quad) { // sides of the triangle
          for (iDim = 0; iDim < 3; iDim++) {
            a[iDim] = coords[1][iDim]-coords[0][iDim];
            b[iDim] = coords[2][iDim]-coords[0][iDim];
          }
        }
        else { // diagonals of the quadrilateral
          for (iDim = 0; iDim < 3; iDim++) {
            a[iDim] = coords[2][iDim]-coords[0][iDim];
            b[iDim] = coords[3][iDim]-coords[1][iDim];
          }
        }
        /*--- Area = 0.5*||a x b|| ---*/
        Ni = a[1]*b[2]-a[2]*b[1];
        Nj =-a[0]*b[2]+a[2]*b[0];
        Nk = a[0]*b[1]-a[1]*b[0];

        area = 0.25*(Ni*Ni+Nj*Nj+Nk*Nk);
      }
      area = sqrt(area);

      /*--- Integrate ---*/
      passivedouble weight = 1.0/nNode;
      su2double force[3] = {0.0, 0.0, 0.0};

      for (iNode = 0; iNode < nNode; ++iNode)
        for (iDim = 0; iDim < nDim; ++iDim)
          force[iDim] += weight*area*node[nodes[iNode]]->Get_FlowTraction(iDim);

      for (iDim = 0; iDim < nDim; ++iDim) forces.push_back(force[iDim]);
    }
  }

  /*--- 2nd pass to set values. This is to account for overlap in the markers. ---*/
  /*--- By putting the integrated values back into the nodes no changes have to be made elsewhere. ---*/
  for (iPoint = 0; iPoint < geometry->GetnPoint(); ++iPoint)
    node[iPoint]->Clear_FlowTraction();
  
  vector<su2double>::iterator force_it = forces.begin();
  
  for (iMarkerInt = 1; iMarkerInt <= nMarkerInt; ++iMarkerInt) {
    /*--- Find the marker index associated with the pair ---*/
    for (iMarker = 0; iMarker < nMarker; ++iMarker)
      if (config->GetMarker_All_ZoneInterface(iMarker) == iMarkerInt)
        break;
    /*--- The current mpi rank may not have this marker ---*/
    if (iMarker == nMarker) continue;

    nElem = geometry->GetnElem_Bound(iMarker);

    for (iElem = 0; iElem < nElem; ++iElem) {
      bool quad = geometry->bound[iMarker][iElem]->GetVTK_Type() == QUADRILATERAL;
      nNode = quad? 4 : nDim;
      passivedouble weight = 1.0/nNode;

      su2double force[3];
      for (iDim = 0; iDim < nDim; ++iDim) force[iDim] = *(force_it++)*weight;

      for (iNode = 0; iNode < nNode; ++iNode) {
        iPoint = geometry->bound[iMarker][iElem]->GetNode(iNode);
        node[iPoint]->Add_FlowTraction(force);
      }
    }
  }

#ifdef HAVE_MPI
  /*--- Perform a global reduction, every rank will get the nodal values of all halo elements ---*/
  /*--- This should be cheaper than the "normal" way, since very few points are both halo and interface ---*/
  vector<unsigned long> halo_point_loc, halo_point_glb;
  vector<su2double> halo_force;

  for (iMarkerInt = 1; iMarkerInt <= nMarkerInt; ++iMarkerInt) {
    /*--- Find the marker index associated with the pair ---*/
    for (iMarker = 0; iMarker < nMarker; ++iMarker)
      if (config->GetMarker_All_ZoneInterface(iMarker) == iMarkerInt)
        break;
    /*--- The current mpi rank may not have this marker ---*/
    if (iMarker == nMarker) continue;

    nElem = geometry->GetnElem_Bound(iMarker);

    for (iElem = 0; iElem < nElem; ++iElem) {
      bool quad = geometry->bound[iMarker][iElem]->GetVTK_Type() == QUADRILATERAL;
      nNode = quad? 4 : nDim;

      /*--- If this is an halo element we share the nodal forces ---*/
      for (iNode = 0; iNode < nNode; ++iNode)
        if (!geometry->node[geometry->bound[iMarker][iElem]->GetNode(iNode)]->GetDomain())
          break;

      if (iNode < nNode) {
        for (iNode = 0; iNode < nNode; ++iNode) {
          iPoint = geometry->bound[iMarker][iElem]->GetNode(iNode);
          /*--- local is for when later we update the values in this rank ---*/
          halo_point_loc.push_back(iPoint);
          halo_point_glb.push_back(geometry->node[iPoint]->GetGlobalIndex());
          for (iDim = 0; iDim < nDim; ++iDim)
            halo_force.push_back(node[iPoint]->Get_FlowTraction(iDim));
        }
      }
    }
  }
  /*--- Determine the size of the arrays we need ---*/
  unsigned long nHaloLoc = halo_point_loc.size();
  unsigned long nHaloMax;
  MPI_Allreduce(&nHaloLoc,&nHaloMax,1,MPI_UNSIGNED_LONG,MPI_MAX,MPI_COMM_WORLD);

  /*--- Shared arrays, all the: number of halo points; halo point global indices; respective forces ---*/
  unsigned long *halo_point_num = new unsigned long[size];
  unsigned long *halo_point_all = new unsigned long[size*nHaloMax];
  su2double *halo_force_all = new su2double[size*nHaloMax*nDim];
  
  /*--- If necessary put dummy values in halo_point_glb to get a valid pointer ---*/
  if (halo_point_glb.empty()) halo_point_glb.resize(1);
  /*--- Pad halo_force to avoid (observed) issues in the adjoint when nHaloLoc!=nHaloMax ---*/
  while (halo_force.size() < nHaloMax*nDim) halo_force.push_back(0.0);
  
  MPI_Allgather(&nHaloLoc,1,MPI_UNSIGNED_LONG,halo_point_num,1,MPI_UNSIGNED_LONG,MPI_COMM_WORLD);
  MPI_Allgather(&halo_point_glb[0],nHaloLoc,MPI_UNSIGNED_LONG,halo_point_all,nHaloMax,MPI_UNSIGNED_LONG,MPI_COMM_WORLD);
  SU2_MPI::Allgather(&halo_force[0],nHaloMax*nDim,MPI_DOUBLE,halo_force_all,nHaloMax*nDim,MPI_DOUBLE,MPI_COMM_WORLD);

  /*--- Find shared points with other ranks and update our values ---*/
  for (int proc = 0; proc < size; ++proc)
  if (proc != rank) {
    unsigned long offset = proc*nHaloMax;
    for (iPoint = 0; iPoint < halo_point_num[proc]; ++iPoint) {
      unsigned long iPoint_glb = halo_point_all[offset+iPoint];
      ptrdiff_t pos = find(halo_point_glb.begin(),halo_point_glb.end(),iPoint_glb)-halo_point_glb.begin();
      if (pos < long(halo_point_glb.size())) {
        unsigned long iPoint_loc = halo_point_loc[pos];
        node[iPoint_loc]->Add_FlowTraction(&halo_force_all[(offset+iPoint)*nDim]);
      }
    }
  }

  delete [] halo_point_num;
  delete [] halo_point_all;
  delete [] halo_force_all;
#endif
}

su2double CFEASolver::Compute_LoadCoefficient(su2double CurrentTime, su2double RampTime, CConfig *config){

  su2double LoadCoeff = 1.0;

  bool Ramp_Load = config->GetRamp_Load();
  bool Sine_Load = config->GetSine_Load();
  bool Ramp_And_Release = config->GetRampAndRelease_Load();

  su2double SineAmp = 0.0, SineFreq = 0.0, SinePhase = 0.0;

  su2double TransferTime = 1.0;

  bool restart = config->GetRestart(); // Restart analysis
  bool fsi = config->GetFSI_Simulation();  // FSI simulation.
  bool stat_fsi = (config->GetDynamic_Analysis() == STATIC);

  /*--- This offset introduces the ramp load in dynamic cases starting from the restart point. ---*/
  bool offset = (restart && fsi && (!stat_fsi));
  su2double DeltaT = config->GetDelta_DynTime();
  su2double OffsetTime = 0.0;
  OffsetTime = DeltaT * (config->GetDyn_RestartIter()-1);

  /*--- Polynomial functions from https://en.wikipedia.org/wiki/Smoothstep ---*/

  if ((Ramp_Load) && (RampTime > 0.0)){

    TransferTime = CurrentTime / RampTime;

    if (offset) TransferTime = (CurrentTime - OffsetTime) / RampTime;

    switch (config->GetDynamic_LoadTransfer()) {
    case INSTANTANEOUS:
      LoadCoeff = 1.0;
      break;
    case POL_ORDER_1:
      LoadCoeff = TransferTime;
      break;
    case POL_ORDER_3:
      LoadCoeff = -2.0 * pow(TransferTime,3.0) + 3.0 * pow(TransferTime,2.0);
      break;
    case POL_ORDER_5:
      LoadCoeff = 6.0 * pow(TransferTime, 5.0) - 15.0 * pow(TransferTime, 4.0) + 10 * pow(TransferTime, 3.0);
      break;
    case SIGMOID_10:
      LoadCoeff = (1 / (1+exp(-1.0 * 10.0 * (TransferTime - 0.5)) ) );
      break;
    case SIGMOID_20:
      LoadCoeff = (1 / (1+exp(-1.0 * 20.0 * (TransferTime - 0.5)) ) );
      break;
    }

    if (TransferTime > 1.0) LoadCoeff = 1.0;

    LoadCoeff = max(LoadCoeff,0.0);
    LoadCoeff = min(LoadCoeff,1.0);

  }
  else if (Sine_Load){

      /*--- Retrieve amplitude, frequency (Hz) and phase (rad) ---*/
      SineAmp   = config->GetLoad_Sine()[0];
      SineFreq  = config->GetLoad_Sine()[1];
      SinePhase = config->GetLoad_Sine()[2];

      LoadCoeff = SineAmp * sin(2*PI_NUMBER*SineFreq*CurrentTime + SinePhase);
  }

  /*--- Add possibility to release the load after the ramp---*/
  if ((Ramp_And_Release) && (CurrentTime >  RampTime)){
    LoadCoeff = 0.0;
  }

  /*--- Store the force coefficient ---*/

  SetForceCoeff(LoadCoeff);

  return LoadCoeff;


}

void CFEASolver::ImplicitEuler_Iteration(CGeometry *geometry, CSolver **solver_container, CConfig *config) { }

void CFEASolver::ImplicitNewmark_Iteration(CGeometry *geometry, CSolver **solver_container, CConfig *config) {
  
  unsigned long iPoint, jPoint;
  unsigned short iVar, jVar;
  
  bool first_iter = (config->GetIntIter() == 0);
  bool dynamic = (config->GetDynamic_Analysis() == DYNAMIC);              // Dynamic simulations.
  bool linear_analysis = (config->GetGeometricConditions() == SMALL_DEFORMATIONS);  // Linear analysis.
  bool nonlinear_analysis = (config->GetGeometricConditions() == LARGE_DEFORMATIONS);  // Nonlinear analysis.
  bool newton_raphson = (config->GetKind_SpaceIteScheme_FEA() == NEWTON_RAPHSON);    // Newton-Raphson method
  bool fsi = config->GetFSI_Simulation();                        // FSI simulation.
  
  bool body_forces = config->GetDeadLoad();                      // Body forces (dead loads).
  
  bool incremental_load = config->GetIncrementalLoad();
  
  if (!dynamic) {
    
    for (iPoint = 0; iPoint < nPointDomain; iPoint++) {
      /*--- Add the external contribution to the residual    ---*/
      /*--- (the terms that are constant over the time step) ---*/
      if (incremental_load) {
        for (iVar = 0; iVar < nVar; iVar++) {
          Res_Ext_Surf[iVar] = loadIncrement * node[iPoint]->Get_SurfaceLoad_Res(iVar);
        }
      }
      else {
        for (iVar = 0; iVar < nVar; iVar++) {
          Res_Ext_Surf[iVar] = node[iPoint]->Get_SurfaceLoad_Res(iVar);
        }
        //Res_Ext_Surf = node[iPoint]->Get_SurfaceLoad_Res();
      }
      
      LinSysRes.AddBlock(iPoint, Res_Ext_Surf);
      
      /*--- Add the contribution to the residual due to body forces ---*/
      
      if (body_forces) {
        if (incremental_load) {
          for (iVar = 0; iVar < nVar; iVar++) {
            Res_Dead_Load[iVar] = loadIncrement * node[iPoint]->Get_BodyForces_Res(iVar);
          }
        }
        else {
          for (iVar = 0; iVar < nVar; iVar++) {
            Res_Dead_Load[iVar] = node[iPoint]->Get_BodyForces_Res(iVar);
          }
          //Res_Dead_Load = node[iPoint]->Get_BodyForces_Res();
        }
        
        LinSysRes.AddBlock(iPoint, Res_Dead_Load);
      }

      /*---  Add the contribution to the residual due to flow loads (FSI contribution) ---*/
      if (fsi) {
        if (incremental_load){
          for (iVar = 0; iVar < nVar; iVar++){
            Res_FSI_Cont[iVar] = loadIncrement * node[iPoint]->Get_FlowTraction(iVar);
          }
        }
        else {
            for (iVar = 0; iVar < nVar; iVar++){
              Res_FSI_Cont[iVar] = node[iPoint]->Get_FlowTraction(iVar);
            }
        }
        LinSysRes.AddBlock(iPoint, Res_FSI_Cont);
      }
    }
    
  }
  
  if (dynamic) {
    
    /*--- Add the mass matrix contribution to the Jacobian ---*/
    
    /*
     * If the problem is nonlinear, we need to add the Mass Matrix contribution to the Jacobian at the beginning
     * of each time step. If the solution method is Newton Rapshon, we repeat this step at the beginning of each
     * iteration, as the Jacobian is recomputed
     *
     * If the problem is linear, we add the Mass Matrix contribution to the Jacobian everytime because for
     * correct differentiation the Jacobian is recomputed every time step.
     *
     */
    if ((nonlinear_analysis && (newton_raphson || first_iter)) || linear_analysis) {
      for (iPoint = 0; iPoint < nPoint; iPoint++) {
        for (jPoint = 0; jPoint < nPoint; jPoint++) {
          for(iVar = 0; iVar < nVar; iVar++) {
            for (jVar = 0; jVar < nVar; jVar++) {
              Jacobian_ij[iVar][jVar] = a_dt[0] * MassMatrix.GetBlock(iPoint, jPoint, iVar, jVar);
            }
          }
          Jacobian.AddBlock(iPoint, jPoint, Jacobian_ij);
        }
      }
    }
    
    
    /*--- Loop over all points, and set aux vector TimeRes_Aux = a0*U+a2*U'+a3*U'' ---*/

    for (iPoint = 0; iPoint < nPoint; iPoint++) {
      for (iVar = 0; iVar < nVar; iVar++) {
        Residual[iVar] =   a_dt[0]*node[iPoint]->GetSolution_time_n(iVar)        //a0*U(t)
        - a_dt[0]*node[iPoint]->GetSolution(iVar)           //a0*U(t+dt)(k-1)
        + a_dt[2]*node[iPoint]->GetSolution_Vel_time_n(iVar)    //a2*U'(t)
        + a_dt[3]*node[iPoint]->GetSolution_Accel_time_n(iVar);  //a3*U''(t)
      }
      TimeRes_Aux.SetBlock(iPoint, Residual);
    }
    
    /*--- Once computed, compute M*TimeRes_Aux ---*/
    MassMatrix.MatrixVectorProduct(TimeRes_Aux,TimeRes,geometry,config);
    /*--- Add the components of M*TimeRes_Aux to the residual R(t+dt) ---*/
    for (iPoint = 0; iPoint < nPoint; iPoint++) {
      
      /*--- Dynamic contribution ---*/
      for (iVar = 0; iVar < nVar; iVar++) {
        Res_Time_Cont[iVar] = TimeRes.GetBlock(iPoint, iVar);
      }
      //Res_Time_Cont = TimeRes.GetBlock(iPoint);
      LinSysRes.AddBlock(iPoint, Res_Time_Cont);
      
      /*--- External surface load contribution ---*/
      if (incremental_load) {
        for (iVar = 0; iVar < nVar; iVar++) {
          Res_Ext_Surf[iVar] = loadIncrement * node[iPoint]->Get_SurfaceLoad_Res(iVar);
        }
      }
      else {
        for (iVar = 0; iVar < nVar; iVar++) {
          Res_Ext_Surf[iVar] = node[iPoint]->Get_SurfaceLoad_Res(iVar);
        }
        //Res_Ext_Surf = node[iPoint]->Get_SurfaceLoad_Res();
      }
      LinSysRes.AddBlock(iPoint, Res_Ext_Surf);
      
      
      /*--- Body forces contribution (dead load) ---*/
      
      if (body_forces) {
        if (incremental_load) {
          for (iVar = 0; iVar < nVar; iVar++) {
            Res_Dead_Load[iVar] = loadIncrement * node[iPoint]->Get_BodyForces_Res(iVar);
          }
        }
        else {
          for (iVar = 0; iVar < nVar; iVar++) {
            Res_Dead_Load[iVar] = node[iPoint]->Get_BodyForces_Res(iVar);
          }
          //Res_Dead_Load = node[iPoint]->Get_BodyForces_Res();
        }
        
        LinSysRes.AddBlock(iPoint, Res_Dead_Load);
      }
      
      /*--- FSI contribution (flow loads) ---*/
      if (fsi) {
        if (incremental_load) {
          for (iVar = 0; iVar < nVar; iVar++) {
            Res_FSI_Cont[iVar] = loadIncrement * node[iPoint]->Get_FlowTraction(iVar);
          }
        }
        else {
          Res_FSI_Cont = node[iPoint]->Get_FlowTraction();
        }
        LinSysRes.AddBlock(iPoint, Res_FSI_Cont);
      }
    }
  }
  
  
}

void CFEASolver::ImplicitNewmark_Update(CGeometry *geometry, CSolver **solver_container, CConfig *config) {
  
  unsigned short iVar;
  unsigned long iPoint;
  
  bool dynamic = (config->GetDynamic_Analysis() == DYNAMIC);          // Dynamic simulations.
  
  /*--- Update solution ---*/
  
  for (iPoint = 0; iPoint < nPointDomain; iPoint++) {
    
    for (iVar = 0; iVar < nVar; iVar++) {
      
      /*--- Displacements component of the solution ---*/
       
      node[iPoint]->Add_DeltaSolution(iVar, LinSysSol[iPoint*nVar+iVar]);
      
    }
    
  }
  
  if (dynamic) {
    
    for (iPoint = 0; iPoint < nPointDomain; iPoint++) {
      
      for (iVar = 0; iVar < nVar; iVar++) {
        
        /*--- Acceleration component of the solution ---*/
        /*--- U''(t+dt) = a0*(U(t+dt)-U(t))+a2*(U'(t))+a3*(U''(t)) ---*/
        
        Solution[iVar]=a_dt[0]*(node[iPoint]->GetSolution(iVar) -
                                node[iPoint]->GetSolution_time_n(iVar)) -
        a_dt[2]* node[iPoint]->GetSolution_Vel_time_n(iVar) -
        a_dt[3]* node[iPoint]->GetSolution_Accel_time_n(iVar);
      }
      
      /*--- Set the acceleration in the node structure ---*/
      
      node[iPoint]->SetSolution_Accel(Solution);
      
      for (iVar = 0; iVar < nVar; iVar++) {
        
        /*--- Velocity component of the solution ---*/
        /*--- U'(t+dt) = U'(t)+ a6*(U''(t)) + a7*(U''(t+dt)) ---*/
        
        Solution[iVar]=node[iPoint]->GetSolution_Vel_time_n(iVar)+
        a_dt[6]* node[iPoint]->GetSolution_Accel_time_n(iVar) +
        a_dt[7]* node[iPoint]->GetSolution_Accel(iVar);
        
      }
      
      /*--- Set the velocity in the node structure ---*/
      
      node[iPoint]->SetSolution_Vel(Solution);
      
    }
    
  }
  
  /*--- Perform the MPI communication of the solution ---*/
  
  Set_MPI_Solution(geometry, config);
  
  
}

void CFEASolver::ImplicitNewmark_Relaxation(CGeometry *geometry, CSolver **solver_container, CConfig *config) {
  
  unsigned short iVar;
  unsigned long iPoint;
  su2double *valSolutionPred;
  bool dynamic = (config->GetDynamic_Analysis() == DYNAMIC);
  
  /*--- Update solution and set it to be the solution after applying relaxation---*/
  
  for (iPoint=0; iPoint < nPointDomain; iPoint++) {
    
    valSolutionPred = node[iPoint]->GetSolution_Pred();
    
    node[iPoint]->SetSolution(valSolutionPred);
  }
  
  if (dynamic){
    
    /*--- Compute velocities and accelerations ---*/
    
    for (iPoint = 0; iPoint < nPointDomain; iPoint++) {

      for (iVar = 0; iVar < nVar; iVar++) {

        /*--- Acceleration component of the solution ---*/
        /*--- U''(t+dt) = a0*(U(t+dt)-U(t))+a2*(U'(t))+a3*(U''(t)) ---*/

        Solution[iVar]=a_dt[0]*(node[iPoint]->GetSolution(iVar) -
            node[iPoint]->GetSolution_time_n(iVar)) -
            a_dt[2]* node[iPoint]->GetSolution_Vel_time_n(iVar) -
            a_dt[3]* node[iPoint]->GetSolution_Accel_time_n(iVar);
      }

      /*--- Set the acceleration in the node structure ---*/

      node[iPoint]->SetSolution_Accel(Solution);

      for (iVar = 0; iVar < nVar; iVar++) {

        /*--- Velocity component of the solution ---*/
        /*--- U'(t+dt) = U'(t)+ a6*(U''(t)) + a7*(U''(t+dt)) ---*/

        Solution[iVar]=node[iPoint]->GetSolution_Vel_time_n(iVar)+
            a_dt[6]* node[iPoint]->GetSolution_Accel_time_n(iVar) +
            a_dt[7]* node[iPoint]->GetSolution_Accel(iVar);

      }

      /*--- Set the velocity in the node structure ---*/

      node[iPoint]->SetSolution_Vel(Solution);

    }
  
  }
  
  /*--- Perform the MPI communication of the solution ---*/
  
  Set_MPI_Solution(geometry, config);
  
  /*--- After the solution has been communicated, set the 'old' predicted solution as the solution ---*/
  /*--- Loop over n points (as we have already communicated everything ---*/
  
  for (iPoint = 0; iPoint < nPoint; iPoint++) {
    for (iVar = 0; iVar < nVar; iVar++) {
      node[iPoint]->SetSolution_Pred_Old(iVar,node[iPoint]->GetSolution(iVar));
    }
  }
  
  
}


void CFEASolver::GeneralizedAlpha_Iteration(CGeometry *geometry, CSolver **solver_container, CConfig *config) {
  
  unsigned long iPoint, jPoint;
  unsigned short iVar, jVar;
  
  bool first_iter = (config->GetIntIter() == 0);
  bool dynamic = (config->GetDynamic_Analysis() == DYNAMIC);              // Dynamic simulations.
  bool linear_analysis = (config->GetGeometricConditions() == SMALL_DEFORMATIONS);  // Linear analysis.
  bool nonlinear_analysis = (config->GetGeometricConditions() == LARGE_DEFORMATIONS);  // Nonlinear analysis.
  bool newton_raphson = (config->GetKind_SpaceIteScheme_FEA() == NEWTON_RAPHSON);    // Newton-Raphson method
  bool fsi = config->GetFSI_Simulation();                        // FSI simulation.
  
  bool body_forces = config->GetDeadLoad();                      // Body forces (dead loads).
  
  su2double alpha_f = config->Get_Int_Coeffs(2);
  
  bool incremental_load = config->GetIncrementalLoad();
  
  if (!dynamic) {
    
    for (iPoint = 0; iPoint < nPointDomain; iPoint++) {
      /*--- Add the external contribution to the residual    ---*/
      /*--- (the terms that are constant over the time step) ---*/
      if (incremental_load) {
        for (iVar = 0; iVar < nVar; iVar++) {
          Res_Ext_Surf[iVar] = loadIncrement * node[iPoint]->Get_SurfaceLoad_Res(iVar);
        }
      }
      else {
        for (iVar = 0; iVar < nVar; iVar++) {
          Res_Ext_Surf[iVar] = node[iPoint]->Get_SurfaceLoad_Res(iVar);
        }
        //Res_Ext_Surf = node[iPoint]->Get_SurfaceLoad_Res();
      }
      
      LinSysRes.AddBlock(iPoint, Res_Ext_Surf);
      
      /*--- Add the contribution to the residual due to body forces ---*/
      
      if (body_forces) {
        if (incremental_load) {
          for (iVar = 0; iVar < nVar; iVar++) {
            Res_Dead_Load[iVar] = loadIncrement * node[iPoint]->Get_BodyForces_Res(iVar);
          }
        }
        else {
          for (iVar = 0; iVar < nVar; iVar++) {
            Res_Dead_Load[iVar] = node[iPoint]->Get_BodyForces_Res(iVar);
          }
          //Res_Dead_Load = node[iPoint]->Get_BodyForces_Res();
        }
        
        LinSysRes.AddBlock(iPoint, Res_Dead_Load);
      }
      
    }
    
  }
  
  if (dynamic) {
    
    /*--- Add the mass matrix contribution to the Jacobian ---*/
    
    /*
     * If the problem is nonlinear, we need to add the Mass Matrix contribution to the Jacobian at the beginning
     * of each time step. If the solution method is Newton Rapshon, we repeat this step at the beginning of each
     * iteration, as the Jacobian is recomputed
     *
     * If the problem is linear, we add the Mass Matrix contribution to the Jacobian everytime because for
     * correct differentiation the Jacobian is recomputed every time step.
     *
     */
    if ((nonlinear_analysis && (newton_raphson || first_iter)) || linear_analysis) {
      for (iPoint = 0; iPoint < nPoint; iPoint++) {
        for (jPoint = 0; jPoint < nPoint; jPoint++) {
          for(iVar = 0; iVar < nVar; iVar++) {
            for (jVar = 0; jVar < nVar; jVar++) {
              Jacobian_ij[iVar][jVar] = a_dt[0] * MassMatrix.GetBlock(iPoint, jPoint, iVar, jVar);
            }
          }
          Jacobian.AddBlock(iPoint, jPoint, Jacobian_ij);
        }
      }
    }
    
    
    /*--- Loop over all points, and set aux vector TimeRes_Aux = a0*U+a2*U'+a3*U'' ---*/
    
    for (iPoint = 0; iPoint < nPoint; iPoint++) {
      for (iVar = 0; iVar < nVar; iVar++) {
        Residual[iVar] =   a_dt[0]*node[iPoint]->GetSolution_time_n(iVar)        //a0*U(t)
        - a_dt[0]*node[iPoint]->GetSolution(iVar)           //a0*U(t+dt)(k-1)
        + a_dt[2]*node[iPoint]->GetSolution_Vel_time_n(iVar)    //a2*U'(t)
        + a_dt[3]*node[iPoint]->GetSolution_Accel_time_n(iVar);  //a3*U''(t)
      }
      TimeRes_Aux.SetBlock(iPoint, Residual);
    }

    /*--- Once computed, compute M*TimeRes_Aux ---*/
    MassMatrix.MatrixVectorProduct(TimeRes_Aux,TimeRes,geometry,config);
    /*--- Add the components of M*TimeRes_Aux to the residual R(t+dt) ---*/
    for (iPoint = 0; iPoint < nPoint; iPoint++) {
      /*--- Dynamic contribution ---*/
      //Res_Time_Cont = TimeRes.GetBlock(iPoint);
      for (iVar = 0; iVar < nVar; iVar++) {
        Res_Time_Cont[iVar] = TimeRes.GetBlock(iPoint, iVar);
      }
      LinSysRes.AddBlock(iPoint, Res_Time_Cont);
      /*--- External surface load contribution ---*/
      if (incremental_load) {
        for (iVar = 0; iVar < nVar; iVar++) {
          Res_Ext_Surf[iVar] = loadIncrement * ( (1 - alpha_f) * node[iPoint]->Get_SurfaceLoad_Res(iVar) +
                                                alpha_f  * node[iPoint]->Get_SurfaceLoad_Res_n(iVar) );
        }
      }
      else {
        for (iVar = 0; iVar < nVar; iVar++) {
          Res_Ext_Surf[iVar] = (1 - alpha_f) * node[iPoint]->Get_SurfaceLoad_Res(iVar) +
          alpha_f  * node[iPoint]->Get_SurfaceLoad_Res_n(iVar);
        }
      }
      LinSysRes.AddBlock(iPoint, Res_Ext_Surf);
      
      /*--- Add the contribution to the residual due to body forces.
       *--- It is constant over time, so it's not necessary to distribute it. ---*/
      
      if (body_forces) {
        if (incremental_load) {
          for (iVar = 0; iVar < nVar; iVar++) {
            Res_Dead_Load[iVar] = loadIncrement * node[iPoint]->Get_BodyForces_Res(iVar);
          }
        }
        else {
          for (iVar = 0; iVar < nVar; iVar++) {
            Res_Dead_Load[iVar] = node[iPoint]->Get_BodyForces_Res(iVar);
          }
          //Res_Dead_Load = node[iPoint]->Get_BodyForces_Res();
        }
        
        LinSysRes.AddBlock(iPoint, Res_Dead_Load);
      }
      
      /*--- Add FSI contribution ---*/
      if (fsi) {
        if (incremental_load) {
          for (iVar = 0; iVar < nVar; iVar++) {
            Res_FSI_Cont[iVar] = loadIncrement * ( (1 - alpha_f) * node[iPoint]->Get_FlowTraction(iVar) +
                                                  alpha_f  * node[iPoint]->Get_FlowTraction_n(iVar) );
          }
        }
        else {
          for (iVar = 0; iVar < nVar; iVar++) {
            Res_FSI_Cont[iVar] = (1 - alpha_f) * node[iPoint]->Get_FlowTraction(iVar) +
            alpha_f  * node[iPoint]->Get_FlowTraction_n(iVar);
          }
        }
        LinSysRes.AddBlock(iPoint, Res_FSI_Cont);
      }
    }
  }
  
}

void CFEASolver::GeneralizedAlpha_UpdateDisp(CGeometry *geometry, CSolver **solver_container, CConfig *config) {
  
  unsigned short iVar;
  unsigned long iPoint;
  
  /*--- Update solution ---*/
  
  for (iPoint = 0; iPoint < nPointDomain; iPoint++) {
    
    for (iVar = 0; iVar < nVar; iVar++) {
      
      /*--- Displacements component of the solution ---*/
      
      node[iPoint]->Add_DeltaSolution(iVar, LinSysSol[iPoint*nVar+iVar]);
      
    }
    
  }
  
  /*--- Perform the MPI communication of the solution, displacements only ---*/
  
  Set_MPI_Solution_DispOnly(geometry, config);
  
}

void CFEASolver::GeneralizedAlpha_UpdateSolution(CGeometry *geometry, CSolver **solver_container, CConfig *config) {
  
  unsigned short iVar;
  unsigned long iPoint;
  
  su2double alpha_f = config->Get_Int_Coeffs(2), alpha_m =  config->Get_Int_Coeffs(3);
  
  /*--- Compute solution at t_n+1, and update velocities and accelerations ---*/
  
  for (iPoint = 0; iPoint < nPointDomain; iPoint++) {

    for (iVar = 0; iVar < nVar; iVar++) {
      
      /*--- Compute the solution from the previous time step and the solution computed at t+1-alpha_f ---*/
      /*--- U(t+dt) = 1/alpha_f*(U(t+1-alpha_f)-alpha_f*U(t)) ---*/
      
      Solution[iVar]=(1 / (1 - alpha_f))*(node[iPoint]->GetSolution(iVar) -
                                          alpha_f * node[iPoint]->GetSolution_time_n(iVar));
      

    }
    
    /*--- Set the solution in the node structure ---*/
    
    node[iPoint]->SetSolution(Solution);
    
    for (iVar = 0; iVar < nVar; iVar++) {
      
      /*--- Acceleration component of the solution ---*/
      /*--- U''(t+dt-alpha_m) = a8*(U(t+dt)-U(t))+a2*(U'(t))+a3*(U''(t)) ---*/
      
      Solution_Interm[iVar]=a_dt[8]*( node[iPoint]->GetSolution(iVar) -
                                     node[iPoint]->GetSolution_time_n(iVar)) -
      a_dt[2]* node[iPoint]->GetSolution_Vel_time_n(iVar) -
      a_dt[3]* node[iPoint]->GetSolution_Accel_time_n(iVar);
      
      /*--- Compute the solution from the previous time step and the solution computed at t+1-alpha_f ---*/
      /*--- U''(t+dt) = 1/alpha_m*(U''(t+1-alpha_m)-alpha_m*U''(t)) ---*/
      
      Solution[iVar]=(1 / (1 - alpha_m))*(Solution_Interm[iVar] - alpha_m * node[iPoint]->GetSolution_Accel_time_n(iVar));
    }
    
    /*--- Set the acceleration in the node structure ---*/
    
    node[iPoint]->SetSolution_Accel(Solution);
    
    for (iVar = 0; iVar < nVar; iVar++) {
      
      /*--- Velocity component of the solution ---*/
      /*--- U'(t+dt) = U'(t)+ a6*(U''(t)) + a7*(U''(t+dt)) ---*/
      
      Solution[iVar]=node[iPoint]->GetSolution_Vel_time_n(iVar)+
      a_dt[6]* node[iPoint]->GetSolution_Accel_time_n(iVar) +
      a_dt[7]* node[iPoint]->GetSolution_Accel(iVar);
      
    }
    
    /*--- Set the velocity in the node structure ---*/
    
    node[iPoint]->SetSolution_Vel(Solution);
    
  }
  
  /*--- Perform the MPI communication of the solution ---*/
  
  Set_MPI_Solution(geometry, config);
  
}

void CFEASolver::GeneralizedAlpha_UpdateLoads(CGeometry *geometry, CSolver **solver_container, CConfig *config) {
  
  unsigned long iPoint;
  bool fsi = config->GetFSI_Simulation();
  
  /*--- Set the load conditions of the time step n+1 as the load conditions for time step n ---*/
  for (iPoint = 0; iPoint < nPointDomain; iPoint++) {
    node[iPoint]->Set_SurfaceLoad_Res_n();
    if (fsi) node[iPoint]->Set_FlowTraction_n();
  }
  
}

void CFEASolver::Solve_System(CGeometry *geometry, CSolver **solver_container, CConfig *config) {
  
  unsigned long IterLinSol = 0, iPoint, total_index;
  unsigned short iVar;
  
  /*--- Initialize residual and solution at the ghost points ---*/
  
  for (iPoint = nPointDomain; iPoint < nPoint; iPoint++) {
    
    for (iVar = 0; iVar < nVar; iVar++) {
      total_index = iPoint*nVar + iVar;
      LinSysRes[total_index] = 0.0;
      LinSysSol[total_index] = 0.0;
    }
    
  }
  
  CSysSolve femSystem;
  IterLinSol = femSystem.Solve(Jacobian, LinSysRes, LinSysSol, geometry, config);
  
  /*--- The the number of iterations of the linear solver ---*/
  
  SetIterLinSolver(IterLinSol);
  
}


void CFEASolver::PredictStruct_Displacement(CGeometry **fea_geometry,
                                                       CConfig *fea_config, CSolver ***fea_solution) {
  
  unsigned short predOrder = fea_config->GetPredictorOrder();
  su2double Delta_t = fea_config->GetDelta_DynTime();
  unsigned long iPoint, iDim;
  su2double *solDisp, *solVel, *solVel_tn, *valPred;

  //To nPointDomain: we need to communicate the predicted solution after setting it
  for (iPoint=0; iPoint < nPointDomain; iPoint++) {
    if (predOrder==0) fea_solution[MESH_0][FEA_SOL]->node[iPoint]->SetSolution_Pred();
    else if (predOrder==1) {
      
      solDisp = fea_solution[MESH_0][FEA_SOL]->node[iPoint]->GetSolution();
      solVel = fea_solution[MESH_0][FEA_SOL]->node[iPoint]->GetSolution_Vel();
      valPred = fea_solution[MESH_0][FEA_SOL]->node[iPoint]->GetSolution_Pred();
      
      for (iDim=0; iDim < nDim; iDim++) {
        valPred[iDim] = solDisp[iDim] + Delta_t*solVel[iDim];
      }
      
    }
    else if (predOrder==2) {
      
      solDisp = fea_solution[MESH_0][FEA_SOL]->node[iPoint]->GetSolution();
      solVel = fea_solution[MESH_0][FEA_SOL]->node[iPoint]->GetSolution_Vel();
      solVel_tn = fea_solution[MESH_0][FEA_SOL]->node[iPoint]->GetSolution_Vel_time_n();
      valPred = fea_solution[MESH_0][FEA_SOL]->node[iPoint]->GetSolution_Pred();
      
      for (iDim=0; iDim < nDim; iDim++) {
        valPred[iDim] = solDisp[iDim] + 0.5*Delta_t*(3*solVel[iDim]-solVel_tn[iDim]);
      }
      
    }
    else {
      cout<< "Higher order predictor not implemented. Solving with order 0." << endl;
      fea_solution[MESH_0][FEA_SOL]->node[iPoint]->SetSolution_Pred();
    }
  }
  
}

void CFEASolver::ComputeAitken_Coefficient(CGeometry **fea_geometry, CConfig *fea_config,
                                                      CSolver ***fea_solution, unsigned long iOuterIter) {
  
  unsigned long iPoint, iDim;
  su2double rbuf_numAitk = 0, sbuf_numAitk = 0;
  su2double rbuf_denAitk = 0, sbuf_denAitk = 0;
  
  su2double *dispPred, *dispCalc, *dispPred_Old, *dispCalc_Old;
  su2double deltaU[3] = {0.0, 0.0, 0.0}, deltaU_p1[3] = {0.0, 0.0, 0.0};
  su2double delta_deltaU[3] = {0.0, 0.0, 0.0};
  su2double CurrentTime=fea_config->GetCurrent_DynTime();
  su2double WAitkDyn_tn1, WAitkDyn_Max, WAitkDyn_Min, WAitkDyn;
  
  unsigned short RelaxMethod_FSI = fea_config->GetRelaxation_Method_FSI();
  
  ofstream historyFile_FSI;
  bool writeHistFSI = fea_config->GetWrite_Conv_FSI();
  if (writeHistFSI && (rank == MASTER_NODE)) {
    char cstrFSI[200];
    string filenameHistFSI = fea_config->GetConv_FileName_FSI();
    strcpy (cstrFSI, filenameHistFSI.data());
    historyFile_FSI.open (cstrFSI, std::ios_base::app);
  }
  
  
  /*--- Only when there is movement, and a dynamic coefficient is requested, it makes sense to compute the Aitken's coefficient ---*/
  
    
    if (RelaxMethod_FSI == NO_RELAXATION) {
      
      if (writeHistFSI && (rank == MASTER_NODE)) {
        
        SetWAitken_Dyn(1.0);
        
        if (iOuterIter == 0) historyFile_FSI << " " << endl ;
        historyFile_FSI << setiosflags(ios::fixed) << setprecision(4) << CurrentTime << "," ;
        historyFile_FSI << setiosflags(ios::fixed) << setprecision(1) << iOuterIter << "," ;
        if (iOuterIter == 0) historyFile_FSI << setiosflags(ios::scientific) << setprecision(4) << 1.0 ;
        else historyFile_FSI << setiosflags(ios::scientific) << setprecision(4) << 1.0 << "," ;
      }
      
    }
    else if (RelaxMethod_FSI == FIXED_PARAMETER) {
      
      if (writeHistFSI && (rank == MASTER_NODE)) {
        
        SetWAitken_Dyn(fea_config->GetAitkenStatRelax());
        
        if (iOuterIter == 0) historyFile_FSI << " " << endl ;
        historyFile_FSI << setiosflags(ios::fixed) << setprecision(4) << CurrentTime << "," ;
        historyFile_FSI << setiosflags(ios::fixed) << setprecision(1) << iOuterIter << "," ;
        if (iOuterIter == 0) historyFile_FSI << setiosflags(ios::scientific) << setprecision(4) << fea_config->GetAitkenStatRelax() ;
        else historyFile_FSI << setiosflags(ios::scientific) << setprecision(4) << fea_config->GetAitkenStatRelax() << "," ;
      }
      
    }
    else if (RelaxMethod_FSI == AITKEN_DYNAMIC) {
      
      if (iOuterIter == 0) {
        
        WAitkDyn_tn1 = GetWAitken_Dyn_tn1();
        WAitkDyn_Max = fea_config->GetAitkenDynMaxInit();
        WAitkDyn_Min = fea_config->GetAitkenDynMinInit();
        
        WAitkDyn = min(WAitkDyn_tn1, WAitkDyn_Max);
        WAitkDyn = max(WAitkDyn, WAitkDyn_Min);
        
        SetWAitken_Dyn(WAitkDyn);
        if (writeHistFSI && (rank == MASTER_NODE)) {
          if (iOuterIter == 0) historyFile_FSI << " " << endl ;
          historyFile_FSI << setiosflags(ios::fixed) << setprecision(4) << CurrentTime << "," ;
          historyFile_FSI << setiosflags(ios::fixed) << setprecision(1) << iOuterIter << "," ;
          historyFile_FSI << setiosflags(ios::scientific) << setprecision(4) << WAitkDyn ;
        }
        
      }
      else {
        // To nPointDomain; we need to communicate the values
        for (iPoint = 0; iPoint < nPointDomain; iPoint++) {
          
          dispPred = fea_solution[MESH_0][FEA_SOL]->node[iPoint]->GetSolution_Pred();
          dispPred_Old = fea_solution[MESH_0][FEA_SOL]->node[iPoint]->GetSolution_Pred_Old();
          dispCalc = fea_solution[MESH_0][FEA_SOL]->node[iPoint]->GetSolution();
          dispCalc_Old = fea_solution[MESH_0][FEA_SOL]->node[iPoint]->GetSolution_Old();
          
          for (iDim = 0; iDim < nDim; iDim++) {
            
            /*--- Compute the deltaU and deltaU_n+1 ---*/
            deltaU[iDim] = dispCalc_Old[iDim] - dispPred_Old[iDim];
            deltaU_p1[iDim] = dispCalc[iDim] - dispPred[iDim];
            
            /*--- Compute the difference ---*/
            delta_deltaU[iDim] = deltaU_p1[iDim] - deltaU[iDim];
            
            /*--- Add numerator and denominator ---*/
            sbuf_numAitk += deltaU[iDim] * delta_deltaU[iDim];
            sbuf_denAitk += delta_deltaU[iDim] * delta_deltaU[iDim];
            
          }
          
        }
        
#ifdef HAVE_MPI
        SU2_MPI::Allreduce(&sbuf_numAitk, &rbuf_numAitk, 1, MPI_DOUBLE, MPI_SUM, MPI_COMM_WORLD);
        SU2_MPI::Allreduce(&sbuf_denAitk, &rbuf_denAitk, 1, MPI_DOUBLE, MPI_SUM, MPI_COMM_WORLD);
#else
        rbuf_numAitk = sbuf_numAitk;
        rbuf_denAitk = sbuf_denAitk;
#endif
        
        WAitkDyn = GetWAitken_Dyn();
        
        if (rbuf_denAitk > 1E-15) {
          WAitkDyn = - 1.0 * WAitkDyn * rbuf_numAitk / rbuf_denAitk ;
        }
        
        WAitkDyn = max(WAitkDyn, 0.1);
        WAitkDyn = min(WAitkDyn, 1.0);
        
        SetWAitken_Dyn(WAitkDyn);
        
        if (writeHistFSI && (rank == MASTER_NODE)) {
          historyFile_FSI << setiosflags(ios::fixed) << setprecision(4) << CurrentTime << "," ;
          historyFile_FSI << setiosflags(ios::fixed) << setprecision(1) << iOuterIter << "," ;
          historyFile_FSI << setiosflags(ios::scientific) << setprecision(4) << WAitkDyn << "," ;
        }
        
      }
      
    }
    else {
      if (rank == MASTER_NODE) cout << "No relaxation method used. " << endl;
    }
  
  if (writeHistFSI && (rank == MASTER_NODE)) {historyFile_FSI.close();}
  
}

void CFEASolver::SetAitken_Relaxation(CGeometry **fea_geometry,
                                                 CConfig *fea_config, CSolver ***fea_solution) {
  
  unsigned long iPoint, iDim;
  unsigned short RelaxMethod_FSI;
  su2double *dispPred, *dispCalc;
  su2double WAitken;
  
  RelaxMethod_FSI = fea_config->GetRelaxation_Method_FSI();
  
  /*--- Only when there is movement it makes sense to update the solutions... ---*/
    
    if (RelaxMethod_FSI == NO_RELAXATION) {
      WAitken = 1.0;
    }
    else if (RelaxMethod_FSI == FIXED_PARAMETER) {
      WAitken = fea_config->GetAitkenStatRelax();
    }
    else if (RelaxMethod_FSI == AITKEN_DYNAMIC) {
      WAitken = GetWAitken_Dyn();
    }
    else {
      WAitken = 1.0;
    }
    
    // To nPointDomain; we need to communicate the solutions (predicted, old and old predicted) after this routine
    for (iPoint=0; iPoint < nPointDomain; iPoint++) {
      
      /*--- Retrieve pointers to the predicted and calculated solutions ---*/
      dispPred = fea_solution[MESH_0][FEA_SOL]->node[iPoint]->GetSolution_Pred();
      dispCalc = fea_solution[MESH_0][FEA_SOL]->node[iPoint]->GetSolution();
      
      /*--- Set predicted solution as the old predicted solution ---*/
      fea_solution[MESH_0][FEA_SOL]->node[iPoint]->SetSolution_Pred_Old();
      
      /*--- Set calculated solution as the old solution (needed for dynamic Aitken relaxation) ---*/
      fea_solution[MESH_0][FEA_SOL]->node[iPoint]->SetSolution_Old(dispCalc);
      
      /*--- Apply the Aitken relaxation ---*/
      for (iDim=0; iDim < nDim; iDim++) {
        dispPred[iDim] = (1.0 - WAitken)*dispPred[iDim] + WAitken*dispCalc[iDim];
      }
      
    }
    
  
}

void CFEASolver::Update_StructSolution(CGeometry **fea_geometry,
                                                  CConfig *fea_config, CSolver ***fea_solution) {
  
  unsigned long iPoint;
  su2double *valSolutionPred;
  
  for (iPoint=0; iPoint < nPointDomain; iPoint++) {
    
    valSolutionPred = fea_solution[MESH_0][FEA_SOL]->node[iPoint]->GetSolution_Pred();
    
    fea_solution[MESH_0][FEA_SOL]->node[iPoint]->SetSolution(valSolutionPred);
    
  }
  
  /*--- Perform the MPI communication of the solution, displacements only ---*/
  
  Set_MPI_Solution_DispOnly(fea_geometry[MESH_0], fea_config);
  
}


void CFEASolver::Compute_OFRefGeom(CGeometry *geometry, CSolver **solver_container, CConfig *config){

  unsigned short iVar;
  unsigned long iPoint;
  unsigned long nTotalPoint = 1;

  bool dynamic = (config->GetDynamic_Analysis() == DYNAMIC);

  unsigned long ExtIter = config->GetExtIter();

  su2double reference_geometry = 0.0, current_solution = 0.0;

  bool fsi = config->GetFSI_Simulation();

  su2double objective_function = 0.0, objective_function_reduce = 0.0;
  su2double weight_OF = 1.0;

  su2double objective_function_averaged = 0.0;

#ifdef HAVE_MPI
    SU2_MPI::Allreduce(&nPointDomain,  &nTotalPoint,  1, MPI_UNSIGNED_LONG, MPI_SUM, MPI_COMM_WORLD);
#else
    nTotalPoint        = nPointDomain;
#endif

  weight_OF = config->GetRefGeom_Penalty() / nTotalPoint;

  for (iPoint = 0; iPoint < nPointDomain; iPoint++){

    for (iVar = 0; iVar < nVar; iVar++){

      /*--- Retrieve the value of the reference geometry ---*/
      reference_geometry = node[iPoint]->GetReference_Geometry(iVar);

      /*--- Retrieve the value of the current solution ---*/
      current_solution = node[iPoint]->GetSolution(iVar);

      /*--- The objective function is the sum of the difference between solution and difference, squared ---*/
      objective_function += weight_OF * (current_solution - reference_geometry)*(current_solution - reference_geometry);
    }

  }

#ifdef HAVE_MPI
    SU2_MPI::Allreduce(&objective_function,  &objective_function_reduce,  1, MPI_DOUBLE, MPI_SUM, MPI_COMM_WORLD);
#else
    objective_function_reduce        = objective_function;
#endif

  Total_OFRefGeom = objective_function_reduce + PenaltyValue;

  Global_OFRefGeom += Total_OFRefGeom;
  objective_function_averaged = Global_OFRefGeom / (ExtIter + 1.0 + EPS);

  bool direct_diff = ((config->GetDirectDiff() == D_YOUNG) ||
                      (config->GetDirectDiff() == D_POISSON) ||
                      (config->GetDirectDiff() == D_RHO) ||
                      (config->GetDirectDiff() == D_RHO_DL) ||
                      (config->GetDirectDiff() == D_EFIELD) ||
                      (config->GetDirectDiff() == D_MACH) ||
                      (config->GetDirectDiff() == D_PRESSURE));

  if ((direct_diff) && (rank == MASTER_NODE)){

    ofstream myfile_res;

    if (config->GetDirectDiff() == D_YOUNG) myfile_res.open ("Output_Direct_Diff_E.txt", ios::app);
    if (config->GetDirectDiff() == D_POISSON) myfile_res.open ("Output_Direct_Diff_Nu.txt", ios::app);
    if (config->GetDirectDiff() == D_RHO) myfile_res.open ("Output_Direct_Diff_Rho.txt", ios::app);
    if (config->GetDirectDiff() == D_RHO_DL) myfile_res.open ("Output_Direct_Diff_Rho_DL.txt", ios::app);
    if (config->GetDirectDiff() == D_EFIELD) myfile_res.open ("Output_Direct_Diff_EField.txt", ios::app);

    if (config->GetDirectDiff() == D_MACH) myfile_res.open ("Output_Direct_Diff_Mach.txt");
    if (config->GetDirectDiff() == D_PRESSURE) myfile_res.open ("Output_Direct_Diff_Pressure.txt");

    myfile_res.precision(15);

    myfile_res << scientific << Total_OFRefGeom << "\t";

    if (dynamic) myfile_res << scientific << objective_function_averaged << "\t";

    su2double local_forward_gradient = 0.0;
    su2double averaged_gradient = 0.0;

    local_forward_gradient = SU2_TYPE::GetDerivative(Total_OFRefGeom);

    if (fsi) {
      Total_ForwardGradient = local_forward_gradient;
      averaged_gradient     = Total_ForwardGradient / (ExtIter + 1.0);
    }
    else {
      Total_ForwardGradient += local_forward_gradient;
      averaged_gradient      = Total_ForwardGradient / (ExtIter + 1.0);
    }

    myfile_res << scientific << local_forward_gradient << "\t";

    myfile_res << scientific << averaged_gradient << "\t";

    myfile_res << endl;

    myfile_res.close();

    if (config->GetDirectDiff() == D_YOUNG)   cout << "Objective function: " << Total_OFRefGeom << ". Global derivative of the Young Modulus: " << Total_ForwardGradient << "." << endl;
    if (config->GetDirectDiff() == D_POISSON) cout << "Objective function: " << Total_OFRefGeom << ". Global derivative of the Poisson's ratio: " << Total_ForwardGradient << "." << endl;
    if (config->GetDirectDiff() == D_RHO)     cout << "Objective function: " << Total_OFRefGeom << ". Global derivative of the structural density: " << Total_ForwardGradient << "." << endl;
    if (config->GetDirectDiff() == D_RHO_DL)  cout << "Objective function: " << Total_OFRefGeom << ". Global derivative of the dead weight: " << Total_ForwardGradient << "." << endl;
    if (config->GetDirectDiff() == D_EFIELD)  cout << "Objective function: " << Total_OFRefGeom << ". Global derivative of the electric field: " << Total_ForwardGradient << "." << endl;
    if (config->GetDirectDiff() == D_MACH)    cout << "Objective function: " << Total_OFRefGeom << ". Global derivative of the Mach number: " << Total_ForwardGradient << "." << endl;
    if (config->GetDirectDiff() == D_PRESSURE) cout << "Objective function: " << Total_OFRefGeom << ". Global derivative of the freestream Pressure: " << Total_ForwardGradient << "." << endl;
  }
  else
  {

      // TODO: Temporary output file for the objective function. Will be integrated in the output once is refurbished.
   if (rank == MASTER_NODE){
      cout << "Objective function: " << Total_OFRefGeom << "." << endl;
      ofstream myfile_res;
      myfile_res.open ("of_refgeom.dat");
      myfile_res.precision(15);
      if (dynamic) myfile_res << scientific << objective_function_averaged << endl;
      else myfile_res << scientific << Total_OFRefGeom << endl;
      myfile_res.close();
      if (fsi){
          ofstream myfile_his;
          myfile_his.open ("history_refgeom.dat",ios::app);
          myfile_his.precision(15);
          myfile_his << scientific << Total_OFRefGeom << endl;
          myfile_his.close();
      }
    }

  }

}

void CFEASolver::Compute_OFRefNode(CGeometry *geometry, CSolver **solver_container, CConfig *config){

  unsigned short iVar;
  unsigned long iPoint;

  bool dynamic = (config->GetDynamic_Analysis() == DYNAMIC);

  unsigned long ExtIter = config->GetExtIter();

  su2double reference_geometry = 0.0, current_solution = 0.0;

  bool fsi = config->GetFSI_Simulation();

  su2double objective_function = 0.0, objective_function_reduce = 0.0;
  su2double distance_sq = 0.0 ;
  su2double weight_OF = 1.0;

  su2double objective_function_averaged = 0.0;

  /*--- TEMPORARY, for application in dynamic TestCase ---*/
  su2double difX = 0.0, difX_reduce = 0.0;
  su2double difY = 0.0, difY_reduce = 0.0;

  weight_OF = config->GetRefNode_Penalty();

  for (iPoint = 0; iPoint < nPointDomain; iPoint++){

    if (geometry->node[iPoint]->GetGlobalIndex() == config->GetRefNode_ID() ){

      for (iVar = 0; iVar < nVar; iVar++){

        /*--- Retrieve the value of the reference geometry ---*/
        reference_geometry = config->GetRefNode_Displacement(iVar);

        /*--- Retrieve the value of the current solution ---*/
        current_solution = node[iPoint]->GetSolution(iVar);

        /*--- The objective function is the sum of the difference between solution and difference, squared ---*/
        distance_sq +=  (current_solution - reference_geometry)*(current_solution - reference_geometry);
      }

      objective_function = weight_OF * sqrt(distance_sq);

      difX = node[iPoint]->GetSolution(0) - config->GetRefNode_Displacement(0);
      difY = node[iPoint]->GetSolution(1) - config->GetRefNode_Displacement(1);

    }

  }

#ifdef HAVE_MPI
    SU2_MPI::Allreduce(&objective_function,  &objective_function_reduce,  1, MPI_DOUBLE, MPI_SUM, MPI_COMM_WORLD);
    SU2_MPI::Allreduce(&difX,  &difX_reduce,  1, MPI_DOUBLE, MPI_SUM, MPI_COMM_WORLD);
    SU2_MPI::Allreduce(&difY,  &difY_reduce,  1, MPI_DOUBLE, MPI_SUM, MPI_COMM_WORLD);
#else
    objective_function_reduce        = objective_function;
    difX_reduce                      = difX;
    difY_reduce                      = difY;
#endif

  Total_OFRefNode = objective_function_reduce + PenaltyValue;

  Global_OFRefNode += Total_OFRefNode;
  objective_function_averaged = Global_OFRefNode / (ExtIter + 1.0 + EPS);

  bool direct_diff = ((config->GetDirectDiff() == D_YOUNG) ||
                      (config->GetDirectDiff() == D_POISSON) ||
                      (config->GetDirectDiff() == D_RHO) ||
                      (config->GetDirectDiff() == D_RHO_DL) ||
                      (config->GetDirectDiff() == D_EFIELD) ||
                      (config->GetDirectDiff() == D_MACH) ||
                      (config->GetDirectDiff() == D_PRESSURE));

  if ((direct_diff) && (rank == MASTER_NODE)){

    ofstream myfile_res;

    if (config->GetDirectDiff() == D_YOUNG) myfile_res.open ("Output_Direct_Diff_E.txt", ios::app);
    if (config->GetDirectDiff() == D_POISSON) myfile_res.open ("Output_Direct_Diff_Nu.txt", ios::app);
    if (config->GetDirectDiff() == D_RHO) myfile_res.open ("Output_Direct_Diff_Rho.txt", ios::app);
    if (config->GetDirectDiff() == D_RHO_DL) myfile_res.open ("Output_Direct_Diff_Rho_DL.txt", ios::app);
    if (config->GetDirectDiff() == D_EFIELD) myfile_res.open ("Output_Direct_Diff_EField.txt", ios::app);

    if (config->GetDirectDiff() == D_MACH) myfile_res.open ("Output_Direct_Diff_Mach.txt");
    if (config->GetDirectDiff() == D_PRESSURE) myfile_res.open ("Output_Direct_Diff_Pressure.txt");

    myfile_res.precision(15);

    myfile_res << scientific << Total_OFRefNode << "\t";

    if (dynamic) myfile_res << scientific << objective_function_averaged << "\t";

    su2double local_forward_gradient = 0.0;
    su2double averaged_gradient = 0.0;

    local_forward_gradient = SU2_TYPE::GetDerivative(Total_OFRefNode);

    if (fsi) {
      Total_ForwardGradient = local_forward_gradient;
      averaged_gradient     = Total_ForwardGradient / (ExtIter + 1.0);
    }
    else {
      Total_ForwardGradient += local_forward_gradient;
      averaged_gradient      = Total_ForwardGradient / (ExtIter + 1.0);
    }

    myfile_res << scientific << local_forward_gradient << "\t";

    myfile_res << scientific << averaged_gradient << "\t";

    myfile_res << scientific << difX_reduce << "\t";
    myfile_res << scientific << difY_reduce << "\t";

    myfile_res << endl;

    myfile_res.close();

    if (config->GetDirectDiff() == D_YOUNG)   cout << "Objective function: " << Total_OFRefNode << ". Global derivative of the Young Modulus: " << Total_ForwardGradient << "." << endl;
    if (config->GetDirectDiff() == D_POISSON) cout << "Objective function: " << Total_OFRefNode << ". Global derivative of the Poisson's ratio: " << Total_ForwardGradient << "." << endl;
    if (config->GetDirectDiff() == D_RHO)     cout << "Objective function: " << Total_OFRefNode << ". Global derivative of the structural density: " << Total_ForwardGradient << "." << endl;
    if (config->GetDirectDiff() == D_RHO_DL)  cout << "Objective function: " << Total_OFRefNode << ". Global derivative of the dead weight: " << Total_ForwardGradient << "." << endl;
    if (config->GetDirectDiff() == D_EFIELD)  cout << "Objective function: " << Total_OFRefNode << ". Global derivative of the electric field: " << Total_ForwardGradient << "." << endl;
    if (config->GetDirectDiff() == D_MACH)    cout << "Objective function: " << Total_OFRefNode << ". Global derivative of the Mach number: " << Total_ForwardGradient << "." << endl;
    if (config->GetDirectDiff() == D_PRESSURE) cout << "Objective function: " << Total_OFRefNode << ". Global derivative of the freestream Pressure: " << Total_ForwardGradient << "." << endl;
  }
  else
  {

    // TODO: Temporary output file for the objective function. Will be integrated in 
    // the output once is refurbished.
    if (rank == MASTER_NODE){
      cout << "Objective function: " << Total_OFRefNode << "." << endl;
      ofstream myfile_res;
      myfile_res.open ("of_refnode.dat");
      myfile_res.precision(15);
      if (dynamic) myfile_res << scientific << objective_function_averaged << endl;
      else myfile_res << scientific << Total_OFRefNode << endl;
      myfile_res.close();

      ofstream myfile_his;
      myfile_his.open ("history_refnode.dat",ios::app);
      myfile_his.precision(15);
      myfile_his << ExtIter << "\t";
      myfile_his << scientific << Total_OFRefNode << "\t";
      myfile_his << scientific << objective_function_averaged << "\t";
      myfile_his << scientific << difX_reduce << "\t";
      myfile_his << scientific << difY_reduce << endl;
      myfile_his.close();

    }

  }


}

void CFEASolver::Compute_OFVolFrac(CGeometry *geometry, CSolver **solver_container, CConfig *config)
{
  /*--- Perform a volume average of the physical density of the elements for topology optimization ---*/

  unsigned long iElem, nElem = geometry->GetnElem();
  su2double total_volume = 0.0, integral = 0.0;

  for (iElem=0; iElem<nElem; ++iElem) {
    /*--- count only elements that belong to the partition ---*/
    if ( geometry->node[geometry->elem[iElem]->GetNode(0)]->GetDomain() ){
      su2double volume = geometry->elem[iElem]->GetVolume();
      total_volume += volume;
      integral += volume*element_properties[iElem]->GetPhysicalDensity();
    }
  }
  
#ifdef HAVE_MPI
  {
    su2double tmp;
    SU2_MPI::Allreduce(&total_volume,&tmp,1,MPI_DOUBLE,MPI_SUM,MPI_COMM_WORLD);
    total_volume = tmp;
    SU2_MPI::Allreduce(&integral,&tmp,1,MPI_DOUBLE,MPI_SUM,MPI_COMM_WORLD);
    integral = tmp;
  }
#endif

  Total_OFVolFrac = integral/total_volume;

  // TODO: Temporary output file for the objective function. Will be integrated in the output once is refurbished.
  if (rank == MASTER_NODE){
    cout << "Objective function: " << Total_OFVolFrac << "." << endl;
    ofstream myfile_res;
    myfile_res.open ("of_volfrac.dat");
    myfile_res.precision(15);
    myfile_res << scientific << Total_OFVolFrac << endl;
    myfile_res.close();
  }
}

void CFEASolver::Stiffness_Penalty(CGeometry *geometry, CSolver **solver, CNumerics **numerics, CConfig *config){

  unsigned long iElem;
  unsigned short iNode, iDim, nNodes = 0;

  unsigned long indexNode[8]={0,0,0,0,0,0,0,0};
  su2double val_Coord, val_Sol;
  int EL_KIND = 0;

  su2double elementVolume, dvValue, ratio;
  su2double weightedValue = 0.0;
  su2double weightedValue_reduce = 0.0;
  su2double totalVolume = 0.0;
  su2double totalVolume_reduce = 0.0;

  /*--- Loops over the elements in the domain ---*/

  for (iElem = 0; iElem < geometry->GetnElem(); iElem++) {

    if (geometry->elem[iElem]->GetVTK_Type() == TRIANGLE)     {nNodes = 3; EL_KIND = EL_TRIA;}
    if (geometry->elem[iElem]->GetVTK_Type() == QUADRILATERAL)    {nNodes = 4; EL_KIND = EL_QUAD;}

    if (geometry->elem[iElem]->GetVTK_Type() == TETRAHEDRON)  {nNodes = 4; EL_KIND = EL_TETRA;}
    if (geometry->elem[iElem]->GetVTK_Type() == PYRAMID)      {nNodes = 5; EL_KIND = EL_TRIA;}
    if (geometry->elem[iElem]->GetVTK_Type() == PRISM)        {nNodes = 6; EL_KIND = EL_TRIA;}
    if (geometry->elem[iElem]->GetVTK_Type() == HEXAHEDRON)   {nNodes = 8; EL_KIND = EL_HEXA;}

    /*--- For the number of nodes, we get the coordinates from the connectivity matrix ---*/
    for (iNode = 0; iNode < nNodes; iNode++) {
        indexNode[iNode] = geometry->elem[iElem]->GetNode(iNode);
        for (iDim = 0; iDim < nDim; iDim++) {
            val_Coord = geometry->node[indexNode[iNode]]->GetCoord(iDim);
            val_Sol = node[indexNode[iNode]]->GetSolution(iDim) + val_Coord;
            element_container[FEA_TERM][EL_KIND]->SetRef_Coord(val_Coord, iNode, iDim);
            element_container[FEA_TERM][EL_KIND]->SetCurr_Coord(val_Sol, iNode, iDim);
        }
    }

    // Avoid double-counting elements:
    // Only add the value if the first node is in the domain
    if (geometry->node[indexNode[0]]->GetDomain()){

        // Compute the area/volume of the element
        if (nDim == 2)
        	elementVolume = element_container[FEA_TERM][EL_KIND]->ComputeArea();
        else
        	elementVolume = element_container[FEA_TERM][EL_KIND]->ComputeVolume();

        // Compute the total volume
        totalVolume += elementVolume;

        // Retrieve the value of the design variable
        dvValue = numerics[FEA_TERM]->Get_DV_Val(element_properties[iElem]->GetDV());

        // Add the weighted sum of the value of the design variable
        weightedValue += dvValue * elementVolume;

    }

  }

// Reduce value across processors for parallelization

#ifdef HAVE_MPI
    SU2_MPI::Allreduce(&weightedValue,  &weightedValue_reduce,  1, MPI_DOUBLE, MPI_SUM, MPI_COMM_WORLD);
    SU2_MPI::Allreduce(&totalVolume,  &totalVolume_reduce,  1, MPI_DOUBLE, MPI_SUM, MPI_COMM_WORLD);
#else
    weightedValue_reduce        = weightedValue;
    totalVolume_reduce          = totalVolume;
#endif

    ratio = 1.0 - weightedValue_reduce/totalVolume_reduce;

    PenaltyValue = config->GetTotalDV_Penalty() * ratio * ratio;



}

void CFEASolver::ComputeResidual_Multizone(CGeometry *geometry, CConfig *config){

  unsigned short iVar;
  unsigned long iPoint;
  su2double residual;

  /*--- Set Residuals to zero ---*/

  for (iVar = 0; iVar < nVar; iVar++){
      SetRes_BGS(iVar,0.0);
      SetRes_Max_BGS(iVar,0.0,0);
  }

  /*--- Set the residuals ---*/
  for (iPoint = 0; iPoint < nPointDomain; iPoint++){
      for (iVar = 0; iVar < nVar; iVar++){
          residual = node[iPoint]->GetSolution(iVar) - node[iPoint]->Get_BGSSolution_k(iVar);
          AddRes_BGS(iVar,residual*residual);
          AddRes_Max_BGS(iVar,fabs(residual),geometry->node[iPoint]->GetGlobalIndex(),geometry->node[iPoint]->GetCoord());
      }
  }

  SetResidual_BGS(geometry, config);

}


void CFEASolver::UpdateSolution_BGS(CGeometry *geometry, CConfig *config){

  unsigned long iPoint;

  /*--- To nPoint: The solution must be communicated beforehand ---*/
  for (iPoint = 0; iPoint < nPoint; iPoint++){

    node[iPoint]->Set_BGSSolution_k();

  }

}

void CFEASolver::LoadRestart(CGeometry **geometry, CSolver ***solver, CConfig *config, int val_iter, bool val_update_geo) {

  unsigned short iVar, nSolVar;
  unsigned long index;

  ifstream restart_file;
  string restart_filename, filename, text_line;

  unsigned short iZone = config->GetiZone();
  unsigned short nZone = geometry[MESH_0]->GetnZone();

  bool dynamic = (config->GetDynamic_Analysis() == DYNAMIC);
  bool fluid_structure = config->GetFSI_Simulation();
  bool discrete_adjoint = config->GetDiscrete_Adjoint();

  if (dynamic) nSolVar = 3 * nVar;
  else nSolVar = nVar;

  su2double *Sol = new su2double[nSolVar];

  /*--- Skip coordinates ---*/

  unsigned short skipVars = geometry[MESH_0]->GetnDim();

  /*--- Restart the solution from file information ---*/

  filename = config->GetSolution_FEMFileName();

  /*--- If multizone, append zone name ---*/

  if (nZone > 1)
    filename = config->GetMultizone_FileName(filename, iZone);

  if (dynamic) {
    filename = config->GetUnsteady_FileName(filename, val_iter);
  }

  /*--- Read all lines in the restart file ---*/

  int counter = 0;
  long iPoint_Local; unsigned long iPoint_Global = 0; unsigned long iPoint_Global_Local = 0;
  unsigned short rbuf_NotMatching = 0, sbuf_NotMatching = 0;

  /*--- Read the restart data from either an ASCII or binary SU2 file. ---*/

  if (config->GetRead_Binary_Restart()) {
    Read_SU2_Restart_Binary(geometry[MESH_0], config, filename);
  } else {
    Read_SU2_Restart_ASCII(geometry[MESH_0], config, filename);
  }

  /*--- Load data from the restart into correct containers. ---*/

  counter = 0;
  for (iPoint_Global = 0; iPoint_Global < geometry[MESH_0]->GetGlobal_nPointDomain(); iPoint_Global++ ) {

    /*--- Retrieve local index. If this node from the restart file lives
     on the current processor, we will load and instantiate the vars. ---*/

    iPoint_Local = geometry[MESH_0]->GetGlobal_to_Local_Point(iPoint_Global);

    if (iPoint_Local > -1) {

      /*--- We need to store this point's data, so jump to the correct
       offset in the buffer of data from the restart file and load it. ---*/

      index = counter*Restart_Vars[1] + skipVars;
      for (iVar = 0; iVar < nSolVar; iVar++) Sol[iVar] = Restart_Data[index+iVar];

      for (iVar = 0; iVar < nVar; iVar++) {
        node[iPoint_Local]->SetSolution(iVar, Sol[iVar]);
        if (dynamic) {
          node[iPoint_Local]->SetSolution_time_n(iVar, Sol[iVar]);
          node[iPoint_Local]->SetSolution_Vel(iVar, Sol[iVar+nVar]);
          node[iPoint_Local]->SetSolution_Vel_time_n(iVar, Sol[iVar+nVar]);
          node[iPoint_Local]->SetSolution_Accel(iVar, Sol[iVar+2*nVar]);
          node[iPoint_Local]->SetSolution_Accel_time_n(iVar, Sol[iVar+2*nVar]);
        }
        if (fluid_structure && !dynamic) {
          node[iPoint_Local]->SetSolution_Pred(iVar, Sol[iVar]);
          node[iPoint_Local]->SetSolution_Pred_Old(iVar, Sol[iVar]);
        }
        if (fluid_structure && discrete_adjoint){
          node[iPoint_Local]->SetSolution_Old(iVar, Sol[iVar]);
        }
      }
      iPoint_Global_Local++;

      /*--- Increment the overall counter for how many points have been loaded. ---*/
      counter++;
    }
    
  }

  /*--- Detect a wrong solution file ---*/

  if (iPoint_Global_Local < nPointDomain) { sbuf_NotMatching = 1; }
#ifndef HAVE_MPI
  rbuf_NotMatching = sbuf_NotMatching;
#else
  SU2_MPI::Allreduce(&sbuf_NotMatching, &rbuf_NotMatching, 1, MPI_UNSIGNED_SHORT, MPI_SUM, MPI_COMM_WORLD);
#endif
  if (rbuf_NotMatching != 0) {
    SU2_MPI::Error(string("The solution file ") + filename + string(" doesn't match with the mesh file!\n") +
                   string("It could be empty lines at the end of the file."), CURRENT_FUNCTION);
  }

  /*--- MPI. If dynamic, we also need to communicate the old solution ---*/

  solver[MESH_0][FEA_SOL]->Set_MPI_Solution(geometry[MESH_0], config);
  if (dynamic) solver[MESH_0][FEA_SOL]->Set_MPI_Solution_Old(geometry[MESH_0], config);
  if (fluid_structure && !dynamic){
      solver[MESH_0][FEA_SOL]->Set_MPI_Solution_Pred(geometry[MESH_0], config);
      solver[MESH_0][FEA_SOL]->Set_MPI_Solution_Pred_Old(geometry[MESH_0], config);
  }

  delete [] Sol;

  /*--- Delete the class memory that is used to load the restart. ---*/

  if (Restart_Vars != NULL) delete [] Restart_Vars;
  if (Restart_Data != NULL) delete [] Restart_Data;
  Restart_Vars = NULL; Restart_Data = NULL;
  
}

void CFEASolver::RegisterVariables(CGeometry *geometry, CConfig *config, bool reset)
{
  /*--- Register the element density to get the derivatives required for
  material-based topology optimization, this is done here because element_properties
  is a member of CFEASolver only. ---*/
  if (!config->GetTopology_Optimization()) return;

  for (unsigned long iElem = 0; iElem < geometry->GetnElem(); iElem++)
    element_properties[iElem]->RegisterDensity();
}

void CFEASolver::ExtractAdjoint_Variables(CGeometry *geometry, CConfig *config)
{
  /*--- Extract and output derivatives for topology optimization, this is done
  here because element_properties is a member of CFEASolver only and the output
  structure only supports nodal values (these are elemental). ---*/
  if (!config->GetTopology_Optimization()) return;
    
  unsigned long iElem,
                nElem = geometry->GetnElem(),
                nElemDomain = geometry->GetGlobal_nElemDomain();

  /*--- Allocate and initialize an array onto which the derivatives of every partition
  will be reduced, this is to output results in the correct order, it is not a very
  memory efficient solution... single precision is enough for output. ---*/
  float *send_buf = new float[nElemDomain], *rec_buf = NULL;
  for(iElem=0; iElem<nElemDomain; ++iElem) send_buf[iElem] = 0.0;
    
  for(iElem=0; iElem<nElem; ++iElem) {
    unsigned long iElem_global = geometry->elem[iElem]->GetGlobalIndex();
    send_buf[iElem_global] = SU2_TYPE::GetValue(element_properties[iElem]->GetAdjointDensity());
  }

#ifdef HAVE_MPI
  if (rank == MASTER_NODE) rec_buf = new float[nElemDomain];
  /*--- Need to use this version of Reduce instead of the wrapped one because we use float ---*/
  MPI_Reduce(send_buf,rec_buf,nElemDomain,MPI_FLOAT,MPI_SUM,MASTER_NODE,MPI_COMM_WORLD);
#else
  rec_buf = send_buf;
#endif

  /*--- The master writes the file ---*/
  if (rank == MASTER_NODE) {
    string filename = config->GetTopology_Optim_FileName();
    ofstream file;
    file.open(filename.c_str());
    for(iElem=0; iElem<nElemDomain; ++iElem) file << rec_buf[iElem] << endl;
    file.close();
  }
  
  delete [] send_buf;
#ifdef HAVE_MPI
  if (rank == MASTER_NODE) delete [] rec_buf;
#endif

}

void CFEASolver::FilterElementDensities(CGeometry *geometry, CConfig *config)
{
  /*--- Apply a filter to the design densities of the elements to generate the
  physical densities which are the ones used to penalize their stiffness. ---*/
  
  unsigned short type;
  su2double param, radius;
  
  vector<pair<unsigned short,su2double> > kernels;
  vector<su2double> filter_radius;
  for (unsigned short iKernel=0; iKernel<config->GetTopology_Optim_Num_Kernels(); ++iKernel)
  {
    config->GetTopology_Optim_Kernel(iKernel,type,param,radius);
    kernels.push_back(make_pair(type,param));
    filter_radius.push_back(radius);
  }

  unsigned long iElem, nElem = geometry->GetnElem();
  
  su2double *design_rho = new su2double [nElem],
            *physical_rho = new su2double [nElem];
  
  for (iElem=0; iElem<nElem; ++iElem)
    design_rho[iElem] = element_properties[iElem]->GetDesignDensity();
  
  geometry->FilterValuesAtElementCG(filter_radius, kernels, design_rho, physical_rho);
  
  /*--- Apply projection ---*/
  config->GetTopology_Optim_Projection(type,param);
  switch (type) {
    case NO_PROJECTION: break;
    case HEAVISIDE_UP:
      for (iElem=0; iElem<nElem; ++iElem)
        physical_rho[iElem] = 1.0-exp(-param*physical_rho[iElem])+physical_rho[iElem]*exp(-param);
      break;
    case HEAVISIDE_DOWN:
      for (iElem=0; iElem<nElem; ++iElem)
        physical_rho[iElem] = exp(-param*(1.0-physical_rho[iElem]))-(1.0-physical_rho[iElem])*exp(-param);
      break;
    default:
      SU2_MPI::Error("Unknown type of projection function",CURRENT_FUNCTION);
  }
  
  for (iElem=0; iElem<nElem; ++iElem)
    element_properties[iElem]->SetPhysicalDensity(physical_rho[iElem]);
  
  delete [] design_rho;
  delete [] physical_rho;
}


/* ----------------------- CSD ---------------------------- */

CModalSolver::CModalSolver(void) : CSolver() {
  
    nElement                = 0;
    nDim                    = 0;
    nVar                    = 0;
    nMarker                 = 0;
    nPoint                  = 0;
	nModes	                = 0;
    qsol	                = NULL;
	omega 	                = NULL;
	damping	                = NULL;
    modalForceLast          = NULL;
    modalForce              = NULL;
    SolRest                 = NULL;
    generalizedDisplacement = NULL;
    generalizedVelocity     = NULL;
    HB_Source               = NULL;
}

CModalSolver::CModalSolver(CGeometry *geometry, CConfig *config, unsigned short iInst_Val) : CSolver() {

    unsigned short iMode, iVar, iDim;
    su2double Uinf = 1.0;



	omega 	                = NULL;
	damping	                = NULL;
    modalForceLast          = NULL;
    modalForce              = NULL;
    SolRest                 = NULL;
    generalizedDisplacement = NULL;
    generalizedVelocity     = NULL;

    blasFunctions   = NULL;
    Ass             = NULL;
    Bss             = NULL;
    EMatrixInv      = NULL;

    DMatrix                 = NULL;
    EMatrix                 = NULL;
    AMatrix                 = NULL;
    AsMatrix                = NULL;
    EMatrixInv              = NULL;


    Conv_Check[0] = 0; Conv_Check[1] = 0; Conv_Check[2] = 0;
    
    nElement    = geometry->GetnElem();
    nDim        = geometry->GetnDim();
    nEqn        = 2;
    HB_Period   = 0.0;
    nModes      = config->GetNumberOfModes();
    nVar        = nEqn*nModes;                 // n. of vars for state-space calculation
    nMarker     = geometry->GetnMarker();
    nPoint      = geometry->GetnPoint();
    omega       = new su2double[nModes];
    HB_Source   = new su2double[nVar];
    omega[0]    = 106.69842;
<<<<<<< HEAD
    cout<< "nModes: "<< nModes<<endl;
    cout << "modal solver initialized: Dim=" << nDim << " \t; Vars=" << nVar << "\t; nPoints= " << nPoint << endl;
=======
    iInst       = iInst_Val;
    theta       = PI_NUMBER/2.0;
    cout<< "nModes here is "<< nModes<<endl;
    cout << "modal solver initialized:" << nDim << "\t" << nVar << "\t" << nPoint << endl;
>>>>>>> 430a80f7
    
    // CModalVariable contains displacements in cartesian coordinates (solution variable)
    // TODO: check if these need to be absolute positions or are added.
    node    = new CVariable*[nPoint];
    // restart solution, i.e. generalized displacements for now???
    SolRest = new su2double[nVar];

    if (config->GetDynamic_Method()==MODAL_HARMONIC_BALANCE){
        cout<<"Dynamic Analysis \n";
        unsigned short i, j, k;
        nModes = 1;
        nInst = config->GetnTimeInstances();
        HB_Period = 1.0;
    }

    /*--- Initialize from zero everywhere. ---*/
    for (iVar = 0; iVar < nVar; iVar++) SolRest[iVar] = 0.0;
    
    /*--- Initialize the BGS residuals in FSI problems. ---*/
//    if (config->GetMultizone_Residual())
    if (1){

        FSI_Residual      = 0.0;
        RelaxCoeff        = 1.0;
        ForceCoeff        = 1.0;

        Residual_BGS      = new su2double[nVar];
        Residual_Max_BGS  = new su2double[nVar];
        for (iVar = 0; iVar < nVar; iVar++) Residual_BGS[iVar]  = 0.0;
        for (iVar = 0; iVar < nVar; iVar++) Residual_Max_BGS[iVar]  = 0.0;

        /*--- Define some structures for locating max residuals ---*/
        Point_Max_BGS       = new unsigned long[nVar];  
        for (iVar = 0; iVar < nVar; iVar++) Point_Max_BGS[iVar]  = 0;
        Point_Max_Coord_BGS = new su2double*[nVar];
        cout<<"nVar :: "<<nVar<<" nDim :: "<<nDim<<endl;
        cout<< " Initialized "<<endl;
        for (iVar = 0; iVar < nVar; iVar++) {
            Point_Max_Coord_BGS[iVar] = new su2double[nDim];
            for (iDim = 0; iDim < nDim; iDim++)
                Point_Max_Coord_BGS[iVar][iDim] = 0.0;
        }
        cout<<Point_Max_Coord_BGS[0][0]<<endl;
    }
    else{
        ForceCoeff        = 1.0;
    }
  
    // read in mode shapes (TODO: rename function)
    ReadCSD_Mesh_Nastran(config,geometry);
    
//     for (iMode=0; iMode < nModes; ++iMode) {
//         cout << "2-Mode " << iMode+1 << " Frequency:\t" << " = " << omega[iMode] << endl;
//     }
}

CModalSolver::~CModalSolver(void) {
  
    unsigned short iMode;    //, jVar, iMode;
//   unsigned long iElem;
  

    if (generalizedDisplacement != NULL) {
        for(iMode = 0; iMode < nModes; ++iMode) delete generalizedDisplacement[iMode];
        delete [] generalizedDisplacement;
    }
    if (generalizedVelocity != NULL) {
        for(iMode = 0; iMode < nModes; ++iMode) delete generalizedVelocity[iMode];
        delete [] generalizedVelocity;
    }
    
    if (modalForceLast != NULL) delete [] modalForceLast;
    if (modalForce != NULL) delete [] modalForce;
    if (SolRest != NULL) delete [] SolRest;
    if (damping != NULL) delete [] damping;
    if (omega != NULL) delete [] omega;

    if( blasFunctions ) delete blasFunctions;
}

void CModalSolver::Preprocessing(CGeometry *geometry, CSolver **solver_container, CConfig *config, CNumerics **numerics, unsigned short iMesh, unsigned long Iteration, unsigned short RunTime_EqSystem, bool Output) {
  
    /*
     * TODO:    adjoint (differentiation)
     *          nonlinear structure  
     *          body and other loads
     */
  
    unsigned long iPoint;
    cout << "modal solver Preprocessing completed\n";
//   unsigned short iMode;
//   bool initial_calc = (config->GetExtIter() == 0);  // Checks if it is the first calculation.
//   bool first_iter = (config->GetIntIter() == 0);    // Checks if it is the first iteration
// //   bool dynamic = (config->GetDynamic_Analysis() == DYNAMIC);              // Dynamic simulations.
// //   bool linear_analysis = (config->GetGeometricConditions() == SMALL_DEFORMATIONS);  // Linear analysis.
//   bool nonlinear_analysis = (config->GetGeometricConditions() == LARGE_DEFORMATIONS);  // Nonlinear analysis.
//   bool newton_raphson = (config->GetKind_SpaceIteScheme_FEA() == NEWTON_RAPHSON);    // Newton-Raphson method
//   bool restart = config->GetRestart();                        // Restart analysis
//   bool initial_calc_restart = (SU2_TYPE::Int(config->GetExtIter()) == config->GetDyn_RestartIter()); // Initial calculation for restart
//   
// //   bool disc_adj_fem = (config->GetKind_Solver() == DISC_ADJ_FEM);   // Discrete adjoint FEM solver
//   bool incremental_load = config->GetIncrementalLoad();             // If an incremental load is applied
//   bool body_forces = config->GetDeadLoad();                         // Body forces (dead loads).
//   
//   bool fsi = config->GetFSI_Simulation();
//   bool consistent_interpolation = (!config->GetConservativeInterpolation() ||
//                                   (config->GetKindInterpolation() == WEIGHTED_AVERAGE));
//     
//     nModes  = geometry->getnModes();
//     omega   = new su2double[nModes];
//     damping = new su2double[nModes];
    //   nPointDomain  = geometry->GetnPointDomain();

}

void CModalSolver::ReadCSD_Mesh_Ansys(CConfig *config) {
    //TODO: add options to config file (hardwire test case for now?!)
    //
    unsigned long iPoint,iMode,nModesPoints;
    unsigned short nModes,iDim;
    vector<unsigned long>::iterator it;
    su2double frequency, Uinf;
    su2double Coord_3D[3];
    su2double *XV,*YV,*ZV;
    ifstream mode_file, mesh_file;
    string::size_type position;
    string line, dummy, text_line;
    char cstr[200];

//     mesh_file.close();
//     Uinf = 0.96*pow(config->GetGamma()*config->GetGas_Constant()*config->GetTemperature_FreeStream(),0.5);
//     cout<< " Mach Inf       :: "<<config->GetMach_Motion()<<endl;
//     cout<< " Gamma          :: "<<config->GetGamma()<<endl;
//     cout<< " Temperature    :: "<<config->GetTemperature_FreeStream()<<endl;
// 
//     /* --- Read in modes' frequencies and mode shapes vectors --- */
//     strcpy(cstr,"Mode_shaoe_node_coord_mode_1.dat");
// 
//     mode_file.open(cstr, ios::in);
// 
//     // open the input file
//     if (mode_file.fail()) {
//         cout << "Modes File could not be opened! Terminating!" << endl;
//         exit(EXIT_FAILURE);
//     }
// 
//     getline(mode_file, line);
//     nModes = 1; //atoi(line.c_str());
// 
// //    getline(mode_file, line);
// //    nModesPoints = atoi(line.c_str());
// //    cout << "npoints/nModesPoints: " << nPoint << "\t" << nModesPoints << endl;
// //    assert(nModesPoints == nPoint);
// 
// //    getline(mode_file, line);
// //    refLength = atof(line.c_str());
// //
// //    cout << "N. of modes = " << nModes << "\n";
// //    cout << "N. of nodes in CSD mesh = "<< nPoint << "\n";
// //    cout << "Reference Length = " << refLength << endl;
// 
//     // initialize modes shapes, frequency and coordinate arrays
//     modeShapes.reserve(nDim*nPoint*nModes);
//     omega           = new su2double [nModes];
//     modalForce      = new su2double [nModes];
//     modalForceLast  = new su2double [nModes];
//     XV              = new su2double [nPoint];
//     YV              = new su2double [nPoint];
//     ZV              = new su2double [nPoint];
// 
//     generalizedDisplacement   = new su2double *[nModes];
//     generalizedVelocity       = new su2double *[nModes];
// 
//     for (iMode=0; iMode < nModes; ++iMode) generalizedDisplacement[iMode]   = new su2double [3];
//     for (iMode=0; iMode < nModes; ++iMode) generalizedVelocity[iMode]       = new su2double [3];
// 
//     for (iPoint = 0; iPoint < nPoint; iPoint++) {
//         node[iPoint] = new CModalVariable(SolRest, nDim, nVar, nModes, config);
//     }
// 
//     for (iMode=0; iMode < nModes; ++iMode) {
//         getline(mode_file, line);
//         istringstream iss(line);
//         iss >> frequency;
//         omega[iMode] = frequency;//2.0*PI_NUMBER*frequency*refLength/Uinf; //frequency; // TODO: compute Uinf from config;
//         cout<< "Omega :: "<<omega[iMode]<<" Freq ::"<<  frequency<<endl;
//         iss.clear();
//     }
// 
//     for (iMode=0; iMode < nModes; ++iMode) {
//         for (iPoint = 0 ; iPoint < nPoint; iPoint++) {
//             getline(mode_file, line);
//             istringstream iss(line);
//             iss >> Coord_3D[0]; iss >> Coord_3D[1]; iss >> Coord_3D[2];
//             XV[iPoint] = Coord_3D[0]/refLength;
//             YV[iPoint] = Coord_3D[1]/refLength;
//             ZV[iPoint] = Coord_3D[2]/refLength;
//             for(iDim=0; iDim < nDim; ++iDim) node[iPoint]->SetModeVector(iMode,iDim,Coord_3D[iDim]);
//             iss.clear();
//         }
//         for (iPoint = 0 ; iPoint < nPoint; iPoint++) modeShapes.push_back(XV[iPoint]);
//         for (iPoint = 0 ; iPoint < nPoint; iPoint++) modeShapes.push_back(YV[iPoint]);
//         for (iPoint = 0 ; iPoint < nPoint; iPoint++) modeShapes.push_back(ZV[iPoint]);
//     }
// 
//     for (iMode=0; iMode < nModes; ++iMode) {
//         cout << "Mode " << iMode+1 << " Frequency:\t" << " = " << omega[iMode] << endl;
//     }
// 
//     mode_file.close();
// 
//     delete [] XV;
//     delete [] YV;
//     delete [] ZV;
}

void CModalSolver::ReadCSD_Mesh_Nastran(CConfig *config,CGeometry *geometry){
    //TODO: add options to config file (hardwire test case for now?!)
    //
    unsigned long iPoint,iMode,nModesPoints;
	unsigned short number_of_modes,iDim;
	vector<unsigned long>::iterator it;
	su2double frequency,modalScaling,Density_inf;
	su2double Coord_3D[3];
    su2double *XV,*YV,*ZV;
	ifstream mode_file,mesh_file;
    string::size_type position;
	string line,dummy,text_line;
	char cstr[200];

    if (nInst == 1)
        theta = PI_NUMBER*0.5;
    else
        theta = HB_Period*(su2double)(iInst)/(su2double)(nInst);

    mesh_file.close();
    //config->GetMach()
	Uinf = config->GetMach()*pow(config->GetGamma()*config->GetGas_Constant()*config->GetTemperature_FreeStream(),0.5);
    Qinf = ONE2 * config->GetGamma()*config->GetPressure_FreeStream()*config->GetMach()*config->GetMach();//config->GetMach()*config->GetMach();
    Density_inf = config->GetPressure_FreeStream()/(config->GetGas_Constant()*config->GetTemperature_FreeStream());
    refLength = config->GetRefLength();
//     speedSound = 
	massRatio = Density_inf*refLength*refLength*refLength*refLength*refLength;
    
    su2double flutter_index = config->GetAeroelastic_Flutter_Speed_Index();
    
    cout<< " Mach Inf       :: "<<config->GetMach()<<endl;
    cout<< " Gamma          :: "<<config->GetGamma()<<endl;
    cout<< " Temperature    :: "<<config->GetTemperature_FreeStream() << endl;
    cout<< " Pressure_inf   :: "<<config->GetPressure_FreeStream() << endl;
    cout<< " Density_inf    :: "<<config->GetDensity_Ref() << endl;
    cout<< " U_inf          :: "<< Uinf << endl;
    cout<< " Q              :: "<< Qinf <<endl;
    cout<< " Density        :: "<< Density_inf <<endl;
    /* --- Read in modes' frequencies and mode shapes vectors ---2935.059 */
    strcpy(cstr,"modesFile.dat");

	mode_file.open(cstr, ios::in);

	// open the input file
	if (mode_file.fail()) {
		cout << "Modes File could not be opened! Terminating!" << endl;
		exit(EXIT_FAILURE);
	}

	getline(mode_file, line);
	number_of_modes = atoi(line.c_str());
	nModes = number_of_modes;

	getline(mode_file, line);
	nModesPoints = atoi(line.c_str());
    cout << "npoints/nModesPoints: " << nPoint << "\t" << nModesPoints << endl;
    assert(nModesPoints == nPoint);
    
	getline(mode_file, line);
	modalScaling = atof(line.c_str());      //factor: same as used to scale struct. mesh to 
                                            //match CFD

	cout << "N. of modes = " << nModes << "\n";
    cout << "N. of nodes in CSD mesh = "<< nPoint << "\n";
    cout << "Reference Length = " << refLength << endl;
    cout << "Modal Scaling = " << modalScaling << endl; //TODO: link with unit option?
    cout << "Mass Ratio = " << massRatio << endl;       //only used based on non-
                                                        // dimensionalization

	// initialize modes shapes, frequency and coordinate arrays
	modeShapes.reserve(nDim*nPoint*nModes);
    omega           = new su2double [nModes];
    modalForce      = new su2double [nModes];
    modalForceLast  = new su2double [nModes];
    XV              = new su2double [nPoint];
    YV              = new su2double [nPoint];
    ZV              = new su2double [nPoint];
    
    generalizedDisplacement   = new su2double *[nModes];
    generalizedVelocity       = new su2double *[nModes];
    StructRes                 = new su2double [2*nModes];
    
    for (iMode=0; iMode < nModes; ++iMode) generalizedDisplacement[iMode]   = new su2double [3];
    for (iMode=0; iMode < nModes; ++iMode) generalizedVelocity[iMode]       = new su2double [3];
    
    InitializeCSDVars(geometry,config);
    
    for (iPoint = 0; iPoint < nPoint; iPoint++) {
        node[iPoint] = new CModalVariable(SolRest, nDim, nVar, nModes, config);
    }
    
	for (iMode=0; iMode < nModes; ++iMode) {
		getline(mode_file, line);
		istringstream iss(line); 
		iss >> frequency;
        
        // non-dimensionalize freq. or not; TODO: add option
		omega[iMode] = 2.0*PI_NUMBER*frequency*refLength/(Uinf); //frequency;
//         omega[iMode] = 2.0*PI_NUMBER*frequency; //frequency;
		cout << "\nvel_inf: " << Uinf << "; Omega :: "<< omega[iMode] 
		<< "; Omega^2 :: " << omega[iMode]*omega[iMode] <<  "; Freq ::"<<  frequency<<endl;
		iss.clear();
	}

	for (iMode=0; iMode < nModes; ++iMode) {
//        cout << "Mode: " << iMode+1 << "\nX\t\tY\t\tZ\n";
		for (iPoint = 0 ; iPoint < nPoint; iPoint++) {
			getline(mode_file, line);
			istringstream iss(line); 
			iss >> Coord_3D[0]; iss >> Coord_3D[1]; iss >> Coord_3D[2];
            XV[iPoint] = Coord_3D[0]/modalScaling;
            YV[iPoint] = Coord_3D[1]/modalScaling;
            ZV[iPoint] = Coord_3D[2]/modalScaling;
//             cout << XV[iPoint] << "\t"<< YV[iPoint] << "\t"<< ZV[iPoint] << "\n";
            for(iDim=0; iDim < nDim; ++iDim) node[iPoint]->SetModeVector(iMode,iDim,Coord_3D[iDim]/modalScaling);
            iss.clear();
		}

        unsigned short GlobalIndex;
//         cout << "MODE\t" << "iPoint\t" << "GlobalIND\t" << "mode_x\t"<< "mode_y\t"<< "mode_z\n";
        for (iPoint=0; iPoint<nPoint; iPoint++) {
            GlobalIndex = geometry->node[iPoint]->GetGlobalIndex();
            
//             cout <<"0-"<< iMode << "\t" << iPoint <<  "\t" << GlobalIndex << "\t" 
//             << node[iPoint]->GetModeVector(iMode,0) << "\t" <<
//             node[iPoint]->GetModeVector(iMode,1) << "\t" <<
//             node[iPoint]->GetModeVector(iMode,2) << "\n";
            
            node[iPoint]->SetModeVector(iMode, 0, XV[GlobalIndex]);
            node[iPoint]->SetModeVector(iMode, 1, YV[GlobalIndex]);
            node[iPoint]->SetModeVector(iMode, 2, ZV[GlobalIndex]);
<<<<<<< HEAD
            
//             cout <<"1-"<< iMode << "\t" << iPoint <<  "\t" << GlobalIndex << "\t" 
//             << node[iPoint]->GetModeVector(iMode,0) << "\t" <<
//             node[iPoint]->GetModeVector(iMode,1) << "\t" <<
//             node[iPoint]->GetModeVector(iMode,2) << "\n";
=======
//            cout<<GlobalIndex<<" "<<iPoint <<" "<<XV[GlobalIndex]<<" "<<geometry->node[iPoint]->GetCoord()[0]<<endl;
>>>>>>> 430a80f7
        }

		for (iPoint = 0 ; iPoint < nPoint; iPoint++) modeShapes.push_back(XV[GlobalIndex]);
        for (iPoint = 0 ; iPoint < nPoint; iPoint++) modeShapes.push_back(YV[GlobalIndex]);
        for (iPoint = 0 ; iPoint < nPoint; iPoint++) modeShapes.push_back(ZV[GlobalIndex]);
	}

	mode_file.close();
    
    //--- scale CSD mesh ---//
//     for (iPoint = 0 ; iPoint < geometry->GetnPoint(); iPoint++) {
//         for(iDim = 0; iDim < nDim ; ++iDim) {
//             Coord_3D[iDim] = geometry->node[iPoint]->GetCoord(iDim);
//             geometry->node[iPoint]->SetCoord(iDim,Coord_3D[iDim]*modalScaling);
//         }
//     }
    cout << "CSD mesh scalled by factor: " << modalScaling << endl;
    // --- initialize state-space matrices ---//
    Initialize_StateSpace_Matrices(0);
       
    for (iMode=0; iMode < nModes; ++iMode) cout << "Disp.\t\tVels.\n";
    for (iMode=0; iMode < nModes; ++iMode) cout << generalizedDisplacement[iMode][0] << "\t" << generalizedVelocity[iMode][0] << endl;

    cout<<" Theta :: "<<sin(theta)<<endl;
    if (config->GetDynamic_Method() == MODAL_HARMONIC_BALANCE)
        for (iPoint = 0; iPoint < geometry->GetnPoint(); iPoint++)
            for(iMode = 0; iMode<nModes; iMode++){
                node[iPoint]->SetSolution_Pred(0,node[iPoint]->GetModeVector(iMode,0)*0.01*sin(theta));
                node[iPoint]->SetSolution_Pred(1,node[iPoint]->GetModeVector(iMode,1)*0.01*sin(theta));
                node[iPoint]->SetSolution_Pred(2,node[iPoint]->GetModeVector(iMode,2)*0.01*sin(theta));
            }

    delete [] XV;
    delete [] YV;
    delete [] ZV;
}

// void CModalSolver::RK2(CGeometry *geometry, CSolver **solver_container, CConfig *config){
// 
//     unsigned short iMode, iDim;
//     su2double *qsol;
//     su2double dy[4] = {0.0, 0.0, 0.0, 0.0};
//     
//     su2double dt = 0.015;//config->GetDelta_UnstTime();
//     cout<<" Time Step is :: "<< dt <<endl;
//     qsol = new su2double[2*nModes];
// 
//     cout << "solving structural equations of motion using two-stage RK method "<< endl;
//     // solution array includes X, Y, Z displacements, obtained from gen. vars;
//     // and must be parsed to node variable
//     // generalizedXXX contains solution from state-space modal problem
// 
//     // Get the modal forces from the interpolation
//     ComputeModalFluidForces(geometry, config);
// 
//     su2double DampingRatio = 0.0;
// 
//     
//     for( iMode = 0; iMode < nModes; ++iMode) {
//         dy[0] = generalizedVelocity[iMode][1];
//         dy[1] = modalForceLast[iMode] - omega[iMode]*omega[iMode]*generalizedDisplacement[iMode][1] - DampingRatio*omega[iMode]*omega[iMode]*generalizedVelocity[iMode][1];
// 
//         dy[2] = generalizedVelocity[iMode][0];
//         dy[3] = modalForce[iMode] - omega[iMode]*omega[iMode]*generalizedDisplacement[iMode][0] - DampingRatio*omega[iMode]*omega[iMode]*generalizedVelocity[iMode][0];
//         
//         qsol[2*iMode]   = generalizedDisplacement[iMode][1] + ONE2*dt*(dy[2] + dy[0]);
//         qsol[2*iMode+1] = generalizedVelocity[iMode][1] + ONE2*dt*(dy[3] + dy[1]);
//     }
// 
//     // Update old and new solution
//     for( iMode = 0; iMode < nModes; ++iMode) {
//         generalizedDisplacement[iMode][1]   = generalizedDisplacement[iMode][0];
//         generalizedVelocity[iMode][1]       = generalizedVelocity[iMode][0];
//         generalizedDisplacement[iMode][0]   = qsol[2*iMode];
//         generalizedVelocity[iMode][0]       = qsol[2*iMode+1];
//     }
// 
//     UpdateStructuralNodes();
// 
//     delete [] qsol;
// }


void CModalSolver::RungeKutta_TimeInt(CGeometry *geometry, CSolver **solver_container, CConfig *config){

    unsigned short iMode, iDim, irk, nStage,ind;
    su2double *dy,*ForceVec;
    su2double *irk1,*irk2,*irk3,*irk4,*yout;
    su2double rkcoeff[4] = {0.0, 0.0, 0.0, 0.0};
    bool trans = false;
    su2double dt = config->GetTime_Step();
    su2double flutter_index = config->GetAeroelastic_Flutter_Speed_Index();
    
    qsol    = new su2double[2*nModes];
    dy      = new su2double[2*nModes];
    yout    = new su2double[2*nModes];
    ForceVec= new su2double[2*nModes];

    cout << "solving structural equations of motion using n-stage RK method "<< endl;

    // solution array includes X, Y, Z displacements, obtained from gen. vars;
    // and must be parsed to node variable
    // generalizedXXX contains solution from state-space modal problem
    //
    //  d  |y|   |  0      I   ||y|          |   0   |
    // ----| | = |             || | + Q/Uinf*|       |
    //  dt |ŷ|   | -K/M   -D/M ||ŷ|          | PHI*F |

    // Get the modal forces from the interpolation
    ComputeModalFluidForces(geometry, config);

    for(iMode = 0; iMode < nModes; ++iMode) qsol[iMode]         = generalizedDisplacement[iMode][0];
    for(iMode = 0; iMode < nModes; ++iMode) qsol[iMode+nModes]  = generalizedVelocity[iMode][0];
    for(iMode = 0; iMode < 2*nModes; ++iMode) dy[iMode]         = 0;
    for(iMode = 0; iMode < 2*nModes; ++iMode) yout[iMode]       = 0;

    for(iMode = 0; iMode < nModes; ++iMode) {
        ForceVec[iMode]             = 0;
        ForceVec[iMode+nModes]      = flutter_index*modalForce[iMode]*Bss[nModes+iMode + iMode*2*nModes];
    }
    // R-K number of stages and coefficients
    cout << "rk scheme: " << config->GetKind_TimeIntScheme_FEA() << endl;
    switch (config->GetKind_TimeIntScheme_FEA()){
        case (RK4): {
            rkcoeff[0] = rkcoeff[3] = 0.16666666666666666;
            rkcoeff[1] = rkcoeff[2] = 0.33333333333333;
            irk1 = new su2double[2 * nModes];
            irk2 = new su2double[2 * nModes];
            irk3 = new su2double[2 * nModes];
            irk4 = new su2double[2 * nModes];

            //rk1    
            dgemv(trans, 2 * nModes, 2 * nModes, 1.0, Ass, 2 * nModes, qsol, 1, 0., yout, 1);
            for (iMode = 0; iMode < 2 * nModes; ++iMode) {
                irk1[iMode] = yout[iMode] + ForceVec[iMode] + HB_Source[iMode]*yout[iMode];
            }
            for (iMode = 0; iMode < 2 * nModes; ++iMode) yout[iMode] = 0;

            //rk2
            for (iMode = 0; iMode < 2 * nModes; ++iMode) dy[iMode] = qsol[iMode] + ONE2 * dt * irk1[iMode];
            dgemv(false, 2 * nModes, 2 * nModes, 1.0, Ass, 2 * nModes, dy, 1, 0., yout, 1);
            for (iMode = 0; iMode < 2 * nModes; ++iMode){
                irk2[iMode] = yout[iMode] + ForceVec[iMode] + HB_Source[iMode]*yout[iMode];
            }
            for (iMode = 0; iMode < 2 * nModes; ++iMode) yout[iMode] = 0;

            //rk3
            for (iMode = 0; iMode < 2 * nModes; ++iMode) dy[iMode] = qsol[iMode] + ONE2 * dt * irk2[iMode];
            dgemv(false, 2 * nModes, 2 * nModes, 1.0, Ass, 2 * nModes, dy, 1, 0., yout, 1);
            for (iMode = 0; iMode < 2 * nModes; ++iMode) {
                irk3[iMode] = yout[iMode] + ForceVec[iMode] + HB_Source[iMode]*yout[iMode];
            }
            for (iMode = 0; iMode < 2 * nModes; ++iMode) yout[iMode] = 0;

            //rk4
            for (iMode = 0; iMode < 2 * nModes; ++iMode) dy[iMode] = qsol[iMode] + ONE2 * dt * irk3[iMode];
            dgemv(false, 2 * nModes, 2 * nModes, 1.0, Ass, 2 * nModes, dy, 1, 0., yout, 1);
            for (iMode = 0; iMode < 2 * nModes; ++iMode) {
                irk4[iMode] = yout[iMode] + ForceVec[iMode] + HB_Source[iMode] * yout[iMode];
            }

            for (iMode = 0; iMode < nModes; ++iMode) {
                generalizedDisplacement[iMode][1] = generalizedDisplacement[iMode][0];
                generalizedVelocity[iMode][1] = generalizedVelocity[iMode][0];

                generalizedDisplacement[iMode][0] += dt * (rkcoeff[0] * irk1[iMode] +
                                                           rkcoeff[1] * irk2[iMode] + rkcoeff[2] * irk3[iMode] +
                                                           rkcoeff[3] * irk4[iMode]);
                ind = iMode + nModes;
                generalizedVelocity[iMode][0] += dt * (rkcoeff[0] * irk1[ind] +
                                                       rkcoeff[1] * irk2[ind] + rkcoeff[2] * irk3[ind] +
                                                       rkcoeff[3] * irk4[ind]);
            }
            
            UpdateStructuralNodes();
            
            delete [] irk1;
            delete [] irk2;
            delete [] irk3;
            delete [] irk4;
        }
        break;

        case (RK2): {
            rkcoeff[0] = 0.5;
            rkcoeff[1] = 0.5;
            irk1 = new su2double[2 * nModes];
            irk2 = new su2double[2 * nModes];
            su2double DampingRatio = 0;
//             su2double massRatio = 0.065 * refLength * refLength * refLength * refLength * refLength;
            for (iMode = 0; iMode < nModes; ++iMode) {
                irk1[0] = generalizedVelocity[iMode][1];
                irk1[1] = massRatio * modalForceLast[iMode] -
                          omega[iMode] * omega[iMode] * generalizedDisplacement[iMode][1] -
                          DampingRatio * omega[iMode] * omega[iMode] * generalizedVelocity[iMode][1];

                irk2[0] = generalizedVelocity[iMode][0];
                irk2[1] = massRatio * modalForce[iMode] -
                          omega[iMode] * omega[iMode] * generalizedDisplacement[iMode][0] -
                          DampingRatio * omega[iMode] * omega[iMode] * generalizedVelocity[iMode][0];

                qsol[2 * iMode] = generalizedDisplacement[iMode][0] + ONE2 * dt * (irk2[0] + irk1[0]);
                qsol[2 * iMode + 1] = generalizedVelocity[iMode][0] + ONE2 * dt * (irk2[1] + irk1[1]);
            }
            
            UpdateStructuralNodes();
            
            // Update old and new solution
            for (iMode = 0; iMode < nModes; ++iMode) {
                generalizedDisplacement[iMode][1] = generalizedDisplacement[iMode][0];
                generalizedVelocity[iMode][1] = generalizedVelocity[iMode][0];
                generalizedDisplacement[iMode][0] = qsol[2 * iMode];
                generalizedVelocity[iMode][0] = qsol[2 * iMode + 1];
            }
            delete [] irk1;
            delete [] irk2;
        }
        break;
    }
    
    delete [] qsol;
    delete [] dy;
    delete [] yout;
}

void CModalSolver::SolveStatic(CGeometry *geometry, CSolver **solver_container, CConfig *config){

    unsigned short iMode, iDim, irk, nStage,ind;
    su2double *qsol,*dy,*ForceVec;

    su2double flutter_index = config->GetAeroelastic_Flutter_Speed_Index();

    cout << "solving structural static displacement using 2-stage RK method "<< endl;

    // Get the modal forces from the interpolation
    ComputeModalFluidForces(geometry, config);

//     su2double massRatio = refLength*; 
    su2double DampingRatio = 0.0;
        cout << "compute structural residual\n";
        
    for(iMode = 0; iMode < nModes; ++iMode) {
        StructRes[2*iMode]  = generalizedVelocity[iMode][0];
        StructRes[2*iMode+1]= massRatio*(modalForce[iMode] - modalForceLast[iMode]) -                   omega[iMode]*omega[iMode]*generalizedDisplacement[iMode][0] - DampingRatio*omega[iMode]*generalizedVelocity[iMode][0];
    }
    cout << "compute new displacement\n";
    cout << "mode\tdisp0\t\tdisp1\tvel\tfreq\tforce\t\tmass ratio\n"; 
    for (iMode = 0; iMode < nModes; ++iMode){
        generalizedDisplacement[iMode][0] = 0.85*generalizedDisplacement[iMode][1] + 0.15*massRatio*modalForce[iMode]/(omega[iMode]*omega[iMode]);
        
        cout << setw(7) << iMode << "\t" << generalizedDisplacement[iMode][0] << "\t" << generalizedDisplacement[iMode][1] << "\t" <<  generalizedVelocity[iMode][0] << "\t" << omega[iMode] << "\t" << modalForce[iMode] << "\t" << massRatio << endl;
	}
    
    cout << "update previous solution\n";
    
    cout << "update nodes" << endl;
    UpdateStructuralNodes();
    cout << "nodes position updated" << endl;
    // Update old and new solution
    for( iMode = 0; iMode < nModes; ++iMode) {
        cout << "gen.disp[" << iMode << "]= " << generalizedDisplacement[iMode][0] << endl;
        generalizedDisplacement[iMode][1]   = generalizedDisplacement[iMode][0];
        generalizedVelocity[iMode][1]       = generalizedVelocity[iMode][0];
    }
}

void CModalSolver::UpdateStructuralNodes() {

    unsigned long iPoint;
    unsigned short iDim, iMode;
    su2double delta, delta2, solutionValue;

    // Initialization of the Solution variables
//     for(iPoint = 0; iPoint < nPoint; ++iPoint) node[iPoint]->SetSolution_time_n();
//     for(iPoint = 0; iPoint < nPoint; ++iPoint) node[iPoint]->SetSolution_Vel_time_n();
    for(iPoint = 0; iPoint < nPoint; ++iPoint)
        for(iDim = 0; iDim < nDim; ++iDim) node[iPoint]->SetSolution(iDim,0.0);
    for(iPoint = 0; iPoint < nPoint; ++iPoint)
        for(iDim = 0; iDim < nDim; ++iDim) node[iPoint]->SetSolution_Vel(iDim,0.0);

    // Loop over nodes to calculate the Gen. Disp. and Gen. Vel.
    for(iMode = 0; iMode < nModes; ++iMode) {
<<<<<<< HEAD
        delta = generalizedDisplacement[iMode][0];// - generalizedDisplacement[iMode][1];
//         cout << "Mode delta= " << delta << endl;
        for(iPoint = 0; iPoint < nPoint; ++iPoint) {
            
//             cout << "point[" << iPoint << "] => delta: ";
            for(iDim = 0; iDim < nDim; ++iDim) {
                solutionValue = delta*node[iPoint]->GetModeVector(iMode,iDim);
                node[iPoint]->Add_DeltaSolution(iDim,solutionValue);
                cout << solutionValue << ", ";
=======
        delta = generalizedDisplacement[iMode][0] - generalizedDisplacement[iMode][1];
        cout<<" Delta -> "<<delta<<endl;
        cout<<" nModes -> "<<nModes<<endl;
        for(iPoint = 0; iPoint < nPoint; ++iPoint) {
            for(iDim = 0; iDim < nDim; ++iDim) {
                solutionValue = delta*node[iPoint]->GetModeVector(iMode,iDim);
                node[iPoint]->Add_DeltaSolution(iDim,solutionValue);
>>>>>>> 430a80f7
            }
        }

        // repeat to update velocities
<<<<<<< HEAD
        delta = generalizedVelocity[iMode][0];// - generalizedVelocity[iMode][1];
//         cout << "delta2= " << delta << endl;
=======
        delta = generalizedVelocity[iMode][0] - generalizedVelocity[iMode][1];
>>>>>>> 430a80f7
        for(iPoint = 0; iPoint < nPoint; ++iPoint) {
            for(iDim = 0; iDim < nDim; ++iDim) {
                solutionValue = delta*node[iPoint]->GetModeVector(iMode,iDim);
                node[iPoint]->Add_DeltaVelSolution(iDim,solutionValue);
            }
        }
    }
<<<<<<< HEAD

//     vector<su2double>::iterator mode_it = modeShapes.begin();
//     for(iMode = 0; iMode < nModes; ++iMode){
//         delta = generalizedDisplacement[iMode][0] - generalizedDisplacement[iMode][1];
//         for(iDim=0; iDim < nDim; ++iDim)
//             for(iPoint = 0; iPoint < nPoint; ++iPoint){
//             solutionValue = *(mode_it++)*delta; //*node[iPoint]->GetModeVector(iMode,iDim);
//             node[iPoint]->Add_DeltaSolution(iDim,solutionValue);
//             }
//     }
//             
//     mode_it = modeShapes.begin();
//     for(iMode = 0; iMode < nModes; ++iMode){
//         delta = generalizedVelocity[iMode][0] - generalizedVelocity[iMode][1];
//         for(iDim=0; iDim < nDim; ++iDim)
//             for(iPoint = 0; iPoint < nPoint; ++iPoint){
//             solutionValue = *(mode_it++)*delta; //*node[iPoint]->GetModeVector(iMode,iDim);
//             node[iPoint]->Add_DeltaVelSolution(iDim,solutionValue);
//             }
//     }
            
    cout << "struct sol - actual position on each struct node\n";
    for(iPoint = 0; iPoint < nPoint; ++iPoint) {
        cout << "point[" << iPoint << "] => ";
        for(iDim = 0; iDim < nDim; ++iDim) {
            cout << node[iPoint]->GetSolution(iDim) << "\t";
        }
        cout << endl;
    }
=======
>>>>>>> 430a80f7
}

// void CModalSolver::ComputeModalFluidForces(CGeometry *geometry, CConfig *config) {
// 
//   unsigned short iDim, iNode, nNode, iMode,GlobalIndex;
//   unsigned long iPoint, iElem, nElem;
// 
//   unsigned short iMarkerInt, nMarkerInt = config->GetMarker_n_ZoneInterface()/2,
//                  iMarker, nMarker = config->GetnMarker_All();
// 
//   /*--- Temporary storage to store the forces on the element faces ---*/
//   vector<su2double> forces;
//   vector<unsigned long> npointcheck;
// 
//   cout << "getting fluid force\n";
//   /*--- Loop through the FSI interface pairs ---*/
//   /*--- 1st pass to compute forces ---*/
//   for (iMarkerInt = 1; iMarkerInt <= nMarkerInt; ++iMarkerInt) {
//     /*--- Find the marker index associated with the pair ---*/
//     for (iMarker = 0; iMarker < nMarker; ++iMarker)
//       if (config->GetMarker_All_ZoneInterface(iMarker) == iMarkerInt)
//         break;
//     /*--- The current mpi rank may not have this marker ---*/
//     if (iMarker == nMarker) continue;
// 
//     nElem = geometry->GetnElem_Bound(iMarker);
//     cout << "get fluid: nElem= " << nElem << endl;
//     
//     for (iElem = 0; iElem < nElem; ++iElem) {
//       /*--- Define the boundary element ---*/
//       unsigned long nodes[4];
//       su2double coords[4][3];
//       bool quad = geometry->bound[iMarker][iElem]->GetVTK_Type() == QUADRILATERAL;
//       nNode = quad? 4 : nDim;
// 
//       for (iNode = 0; iNode < nNode; ++iNode) {
//         // getting pointer to stored node variable
//         nodes[iNode] = geometry->bound[iMarker][iElem]->GetNode(iNode);
//         cout << "check for source of info: nodes["<<iNode<<"]=" << nodes[iNode] << endl;
//         // current location?
//         for (iDim = 0; iDim < nDim; ++iDim) {
//             coords[iNode][iDim] = geometry->node[nodes[iNode]]->GetCoord(iDim)+
//                                 node[nodes[iNode]]->GetSolution(iDim);
//         }
//       }
// 
//       /*--- Compute the area ---*/
//       su2double area = 0.0;
// 
//       if (nDim == 2)
//         area = (coords[0][0]-coords[1][0])*(coords[0][0]-coords[1][0])+
//                (coords[0][1]-coords[1][1])*(coords[0][1]-coords[1][1]);
// 
//       if (nDim == 3) {
//         su2double a[3], b[3], Ni, Nj, Nk;
// 
//         if (!quad) { // sides of the triangle
//           for (iDim = 0; iDim < 3; iDim++) {
//             a[iDim] = coords[1][iDim]-coords[0][iDim];
//             b[iDim] = coords[2][iDim]-coords[0][iDim];
//           }
//         }
//         else { // diagonals of the quadrilateral
//           for (iDim = 0; iDim < 3; iDim++) {
//             a[iDim] = coords[2][iDim]-coords[0][iDim];
//             b[iDim] = coords[3][iDim]-coords[1][iDim];
//           }
//         }
//         /*--- Area = 0.5*||a x b|| ---*/
//         Ni = a[1]*b[2]-a[2]*b[1];
//         Nj =-a[0]*b[2]+a[2]*b[0];
//         Nk = a[0]*b[1]-a[1]*b[0];
// 
//         area = 0.25*(Ni*Ni+Nj*Nj+Nk*Nk);
//       }
//       area = sqrt(area);
// 
//       /*--- Integrate ---*/
//       passivedouble weight = 1.0/nNode;
//       su2double force[3] = {0.0, 0.0, 0.0};
// 
//     for (iNode = 0; iNode < nNode; ++iNode)
//         for (iDim = 0; iDim < nDim; ++iDim)
//             force[iDim] += weight*area*node[nodes[iNode]]->Get_FlowTraction(iDim);
//         for (iDim = 0; iDim < nDim; ++iDim) {
//           forces.push_back(force[iDim]);
//       }
// //        cout <<"GetFlowTraction :: "<< force[0] << "\t"  << force[1] << "\t" << force[2] << endl;
//     }
// 
//   }
//   /*--- 2nd pass to set values. This is to account for overlap in the markers. ---*/
//   /*--- By putting the integrated values back into the nodes no changes have to be made elsewhere. ---*/
//   for (iPoint = 0; iPoint < geometry->GetnPoint(); ++iPoint) node[iPoint]->Clear_FlowTraction();
//   
//   vector<su2double>::iterator force_it = forces.begin();
//   cout << "list points from elements\n";
//   for (iMarkerInt = 1; iMarkerInt <= nMarkerInt; ++iMarkerInt) {
//     /*--- Find the marker index associated with the pair ---*/
//     for (iMarker = 0; iMarker < nMarker; ++iMarker)
//       if (config->GetMarker_All_ZoneInterface(iMarker) == iMarkerInt) break;
//     /*--- The current mpi rank may not have this marker ---*/
//     if (iMarker == nMarker) continue;
// 
//     nElem = geometry->GetnElem_Bound(iMarker);
// 
//     for (iElem = 0; iElem < nElem; ++iElem) {
//       bool quad = geometry->bound[iMarker][iElem]->GetVTK_Type() == QUADRILATERAL;
//       nNode = quad? 4 : nDim;
//       passivedouble weight = 1.0/nNode;
// 
//       su2double force[3];
//       for (iDim = 0; iDim < nDim; ++iDim) force[iDim] = *(force_it++)*weight;
// 
//       for (iNode = 0; iNode < nNode; ++iNode) {
//         iPoint = geometry->bound[iMarker][iElem]->GetNode(iNode);
//         node[iPoint]->Add_FlowTraction(force);
//       }
//     }
//   }
//   cout << "finished with points\n";
// #ifdef HAVE_MPI
//   /*--- Perform a global reduction, every rank will get the nodal values of all halo elements ---*/
//   /*--- This should be cheaper than the "normal" way, since very few points are both halo and interface ---*/
//   vector<unsigned long> halo_point_loc, halo_point_glb;
//   vector<su2double> halo_force;
// 
//   for (iMarkerInt = 1; iMarkerInt <= nMarkerInt; ++iMarkerInt) {
//     /*--- Find the marker index associated with the pair ---*/
//     for (iMarker = 0; iMarker < nMarker; ++iMarker)
//       if (config->GetMarker_All_ZoneInterface(iMarker) == iMarkerInt)
//         break;
//     /*--- The current mpi rank may not have this marker ---*/
//     if (iMarker == nMarker) continue;
// 
//     nElem = geometry->GetnElem_Bound(iMarker);
// 
//     for (iElem = 0; iElem < nElem; ++iElem) {
//       bool quad = geometry->bound[iMarker][iElem]->GetVTK_Type() == QUADRILATERAL;
//       nNode = quad? 4 : nDim;
// 
//       /*--- If this is an halo element we share the nodal forces ---*/
//       for (iNode = 0; iNode < nNode; ++iNode)
//         if (!geometry->node[geometry->bound[iMarker][iElem]->GetNode(iNode)]->GetDomain())
//           break;
// 
//       if (iNode < nNode) {
//         for (iNode = 0; iNode < nNode; ++iNode) {
//           iPoint = geometry->bound[iMarker][iElem]->GetNode(iNode);
//           /*--- local is for when later we update the values in this rank ---*/
//           halo_point_loc.push_back(iPoint);
//           halo_point_glb.push_back(geometry->node[iPoint]->GetGlobalIndex());
//           for (iDim = 0; iDim < nDim; ++iDim)
//             halo_force.push_back(node[iPoint]->Get_FlowTraction(iDim));
//         }
//       }
//     }
//   }
//   /*--- Determine the size of the arrays we need ---*/
//   unsigned long nHaloLoc = halo_point_loc.size();
//   unsigned long nHaloMax;
//   MPI_Allreduce(&nHaloLoc,&nHaloMax,1,MPI_UNSIGNED_LONG,MPI_MAX,MPI_COMM_WORLD);
// 
//   /*--- Shared arrays, all the: number of halo points; halo point global indices; respective forces ---*/
//   unsigned long *halo_point_num = new unsigned long[size];
//   unsigned long *halo_point_all = new unsigned long[size*nHaloMax];
//   su2double *halo_force_all = new su2double[size*nHaloMax*nDim];
//   
//   /*--- If necessary put dummy values in halo_point_glb to get a valid pointer ---*/
//   if (halo_point_glb.empty()) halo_point_glb.resize(1);
//   /*--- Pad halo_force to avoid (observed) issues in the adjoint when nHaloLoc!=nHaloMax ---*/
//   while (halo_force.size() < nHaloMax*nDim) halo_force.push_back(0.0);
//   
//   MPI_Allgather(&nHaloLoc,1,MPI_UNSIGNED_LONG,halo_point_num,1,MPI_UNSIGNED_LONG,MPI_COMM_WORLD);
//   MPI_Allgather(&halo_point_glb[0],nHaloLoc,MPI_UNSIGNED_LONG,halo_point_all,nHaloMax,MPI_UNSIGNED_LONG,MPI_COMM_WORLD);
//   SU2_MPI::Allgather(&halo_force[0],nHaloMax*nDim,MPI_DOUBLE,halo_force_all,nHaloMax*nDim,MPI_DOUBLE,MPI_COMM_WORLD);
// 
//   /*--- Find shared points with other ranks and update our values ---*/
//   for (int proc = 0; proc < size; ++proc)
//   if (proc != rank) {
//     unsigned long offset = proc*nHaloMax;
//     for (iPoint = 0; iPoint < halo_point_num[proc]; ++iPoint) {
//       unsigned long iPoint_glb = halo_point_all[offset+iPoint];
//       ptrdiff_t pos = find(halo_point_glb.begin(),halo_point_glb.end(),iPoint_glb)-halo_point_glb.begin();
//       if (pos < long(halo_point_glb.size())) {
//         unsigned long iPoint_loc = halo_point_loc[pos];
//         node[iPoint_loc]->Add_FlowTraction(&halo_force_all[(offset+iPoint)*nDim]);
//       }
//     }
//   }
// 
//   delete [] halo_point_num;
//   delete [] halo_point_all;
//   delete [] halo_force_all;
// #endif
//   
//   /* --- project force onto modes---*/
// 
//     for(iMode = 0; iMode < nModes; ++iMode){
//         modalForceLast[iMode] = modalForce[iMode];
//         modalForce[iMode] = 0.0;
//     }
// 
//     cout << "projecting force\n";
//     for(iMode = 0; iMode < nModes; ++iMode){
//         for(iPoint = 0; iPoint < nPoint; ++iPoint){
//             GlobalIndex = geometry->node[iPoint]->GetGlobalIndex();
//             cout << "Mode: " << iMode << ": node " << iPoint << "\t" << GlobalIndex << "\t";
//             for(iDim = 0; iDim < nDim; ++iDim) cout << node[iPoint]->GetModeVector(iMode,iDim) << "\t";
//             cout << "; Force  ";
//             for(iDim = 0; iDim < nDim; ++iDim) cout << node[iPoint]->Get_FlowTraction(iDim) << "\t";
//             cout << endl;
//             for(iDim = 0; iDim < nDim; ++iDim){
//                 modalForce[iMode] += node[iPoint]->GetModeVector(iMode,iDim)*node[iPoint]->Get_FlowTraction(iDim);
//             }
//         }
//     }
//     
// //     vector<su2double>::iterator mode_it = modeShapes.begin();
// //     cout << "mode\tDim\tiPoint\tmode Shape\n";
// //     for(iMode = 0; iMode < nModes; ++iMode)
// //         for(iDim=0; iDim < nDim; ++iDim)
// //             for(iPoint = 0; iPoint < nPoint; ++iPoint){
// //                 modalForce[iMode] += *(mode_it++)*node[iPoint]->Get_FlowTraction(iDim);
// // //                 cout << iMode <<"\t" << iDim << "\t" << iPoint <<"\t" << *(mode_it) << "\t" << modalForce[iMode] << endl;
// //             }
// 
// //     for(iMode = 0; iMode < nModes; ++iMode){
// //         for(iPoint = 0; iPoint < nPoint; ++iPoint){
// //             GlobalIndex = geometry->node[iPoint]->GetGlobalIndex();
// //             cout << "Mode: " << iMode << ": node " << iPoint << "\t" << GlobalIndex << "\t";
// //             for(iDim = 0; iDim < nDim; ++iDim) cout << node[iPoint]->GetModeVector(iMode,iDim)<< " ";
// //             cout << "\t; Force ";
// //             for(iDim = 0; iDim < nDim; ++iDim) cout << node[iPoint]->Get_FlowTraction(iDim)<< " ";
// // //             cout << "; Coord iP ";            
// // //             for(iDim = 0; iDim < nDim ; ++iDim) {
// // //             cout << geometry->node[iPoint]->GetCoord(iDim) << "\t";
// // //             }
// //             cout << "\t; Coord GI ";            
// //             for(iDim = 0; iDim < nDim ; ++iDim) {
// //             cout << geometry->node[GlobalIndex]->GetCoord(iDim) << " ";
// //             }  
// //             cout << endl;
// // //             for(iDim = 0; iDim < nDim; ++iDim){
// // //                 modalForce[iMode] += node[iPoint]->GetModeVector(iMode,iDim)*node[iPoint]->Get_FlowTraction(iDim);
// // //             }
// //         }
// //     }
// //     cout << "Struct\tForce\n";
// //     for(iPoint = 0; iPoint < nPoint; ++iPoint){
// //         for(iDim=0; iDim < nDim; ++iDim)
// //             cout << node[iPoint]->Get_FlowTraction(iDim)<< "\t";
// //         cout << endl;
// //     }
// 
//     cout << "Modal\tForce\n";
//     for(iMode = 0; iMode < nModes; ++iMode){
//         cout << iMode << "\t" << modalForce[iMode] << endl;
//     }
// //     exit(0);
// }

void CModalSolver::ComputeModalFluidForces(CGeometry *geometry, CConfig *config) {

  unsigned short iDim, iNode, nNode, iMode,GlobalIndex;
  unsigned long iPoint, iElem, nElem;

  unsigned short iMarkerInt, nMarkerInt = config->GetMarker_n_ZoneInterface()/2,
                 iMarker, nMarker = config->GetnMarker_All();

  /*--- Temporary storage to store the forces on the element faces ---*/
  vector<su2double> forces;
  vector<unsigned long> npointcheck;

  cout << "getting fluid force\n";

<<<<<<< HEAD
=======
      for (iNode = 0; iNode < nNode; ++iNode) {
        // getting pointer to stored node variable
        nodes[iNode] = geometry->bound[iMarker][iElem]->GetNode(iNode);
        // current location?
        for (iDim = 0; iDim < nDim; ++iDim) {
            coords[iNode][iDim] = geometry->node[nodes[iNode]]->GetCoord(iDim)+
                                node[nodes[iNode]]->GetSolution(iDim);
        }
      }

      /*--- Compute the area ---*/
      su2double area = 0.0;

      if (nDim == 2)
        area = (coords[0][0]-coords[1][0])*(coords[0][0]-coords[1][0])+
               (coords[0][1]-coords[1][1])*(coords[0][1]-coords[1][1]);

      if (nDim == 3) {
        su2double a[3], b[3], Ni, Nj, Nk;

        if (!quad) { // sides of the triangle
          for (iDim = 0; iDim < 3; iDim++) {
            a[iDim] = coords[1][iDim]-coords[0][iDim];
            b[iDim] = coords[2][iDim]-coords[0][iDim];
          }
        }
        else { // diagonals of the quadrilateral
          for (iDim = 0; iDim < 3; iDim++) {
            a[iDim] = coords[2][iDim]-coords[0][iDim];
            b[iDim] = coords[3][iDim]-coords[1][iDim];
          }
        }
        /*--- Area = 0.5*||a x b|| ---*/
        Ni = a[1]*b[2]-a[2]*b[1];
        Nj =-a[0]*b[2]+a[2]*b[0];
        Nk = a[0]*b[1]-a[1]*b[0];

        area = 0.25*(Ni*Ni+Nj*Nj+Nk*Nk);
      }
      area = sqrt(area);

      /*--- Integrate ---*/
      passivedouble weight = 1.0/nNode;
      su2double force[3] = {0.0, 0.0, 0.0};

    for (iNode = 0; iNode < nNode; ++iNode)
        for (iDim = 0; iDim < nDim; ++iDim) {
            force[iDim] += weight * area * node[nodes[iNode]]->Get_FlowTraction(iDim);
        }
        for (iDim = 0; iDim < nDim; ++iDim) {
          forces.push_back(force[iDim]);
      }
//        cout <<"GetFlowTraction :: "<< force[0] << "\t"  << force[1] << "\t" << force[2] << endl;
    }

  }
  /*--- 2nd pass to set values. This is to account for overlap in the markers. ---*/
  /*--- By putting the integrated values back into the nodes no changes have to be made elsewhere. ---*/
  for (iPoint = 0; iPoint < geometry->GetnPoint(); ++iPoint) node[iPoint]->Clear_FlowTraction();
  
  vector<su2double>::iterator force_it = forces.begin();
  cout << "list points from elements\n";
  for (iMarkerInt = 1; iMarkerInt <= nMarkerInt; ++iMarkerInt) {
    /*--- Find the marker index associated with the pair ---*/
    for (iMarker = 0; iMarker < nMarker; ++iMarker)
      if (config->GetMarker_All_ZoneInterface(iMarker) == iMarkerInt) break;
    /*--- The current mpi rank may not have this marker ---*/
    if (iMarker == nMarker) continue;

    nElem = geometry->GetnElem_Bound(iMarker);

    for (iElem = 0; iElem < nElem; ++iElem) {
      bool quad = geometry->bound[iMarker][iElem]->GetVTK_Type() == QUADRILATERAL;
      nNode = quad? 4 : nDim;
      passivedouble weight = 1.0/nNode;

      su2double force[3];
      for (iDim = 0; iDim < nDim; ++iDim) force[iDim] = *(force_it++)*weight;

      for (iNode = 0; iNode < nNode; ++iNode) {
        iPoint = geometry->bound[iMarker][iElem]->GetNode(iNode);
        node[iPoint]->Add_FlowTraction(force);
      }

//      cout<<"Force :: "<<force[0]<<" "<<force[1]<<" "<<force[2]<<endl;
    }
  }
  cout << "finished with points\n";
#ifdef HAVE_MPI
  /*--- Perform a global reduction, every rank will get the nodal values of all halo elements ---*/
  /*--- This should be cheaper than the "normal" way, since very few points are both halo and interface ---*/
  vector<unsigned long> halo_point_loc, halo_point_glb;
  vector<su2double> halo_force;

  for (iMarkerInt = 1; iMarkerInt <= nMarkerInt; ++iMarkerInt) {
    /*--- Find the marker index associated with the pair ---*/
    for (iMarker = 0; iMarker < nMarker; ++iMarker)
      if (config->GetMarker_All_ZoneInterface(iMarker) == iMarkerInt)
        break;
    /*--- The current mpi rank may not have this marker ---*/
    if (iMarker == nMarker) continue;

    nElem = geometry->GetnElem_Bound(iMarker);

    for (iElem = 0; iElem < nElem; ++iElem) {
      bool quad = geometry->bound[iMarker][iElem]->GetVTK_Type() == QUADRILATERAL;
      nNode = quad? 4 : nDim;

      /*--- If this is an halo element we share the nodal forces ---*/
      for (iNode = 0; iNode < nNode; ++iNode)
        if (!geometry->node[geometry->bound[iMarker][iElem]->GetNode(iNode)]->GetDomain())
          break;

      if (iNode < nNode) {
        for (iNode = 0; iNode < nNode; ++iNode) {
          iPoint = geometry->bound[iMarker][iElem]->GetNode(iNode);
          /*--- local is for when later we update the values in this rank ---*/
          halo_point_loc.push_back(iPoint);
          halo_point_glb.push_back(geometry->node[iPoint]->GetGlobalIndex());
          for (iDim = 0; iDim < nDim; ++iDim)
            halo_force.push_back(node[iPoint]->Get_FlowTraction(iDim));
        }
      }
    }
  }
  /*--- Determine the size of the arrays we need ---*/
  unsigned long nHaloLoc = halo_point_loc.size();
  unsigned long nHaloMax;
  MPI_Allreduce(&nHaloLoc,&nHaloMax,1,MPI_UNSIGNED_LONG,MPI_MAX,MPI_COMM_WORLD);

  /*--- Shared arrays, all the: number of halo points; halo point global indices; respective forces ---*/
  unsigned long *halo_point_num = new unsigned long[size];
  unsigned long *halo_point_all = new unsigned long[size*nHaloMax];
  su2double *halo_force_all = new su2double[size*nHaloMax*nDim];
  
  /*--- If necessary put dummy values in halo_point_glb to get a valid pointer ---*/
  if (halo_point_glb.empty()) halo_point_glb.resize(1);
  /*--- Pad halo_force to avoid (observed) issues in the adjoint when nHaloLoc!=nHaloMax ---*/
  while (halo_force.size() < nHaloMax*nDim) halo_force.push_back(0.0);
  
  MPI_Allgather(&nHaloLoc,1,MPI_UNSIGNED_LONG,halo_point_num,1,MPI_UNSIGNED_LONG,MPI_COMM_WORLD);
  MPI_Allgather(&halo_point_glb[0],nHaloLoc,MPI_UNSIGNED_LONG,halo_point_all,nHaloMax,MPI_UNSIGNED_LONG,MPI_COMM_WORLD);
  SU2_MPI::Allgather(&halo_force[0],nHaloMax*nDim,MPI_DOUBLE,halo_force_all,nHaloMax*nDim,MPI_DOUBLE,MPI_COMM_WORLD);

  /*--- Find shared points with other ranks and update our values ---*/
  for (int proc = 0; proc < size; ++proc)
  if (proc != rank) {
    unsigned long offset = proc*nHaloMax;
    for (iPoint = 0; iPoint < halo_point_num[proc]; ++iPoint) {
      unsigned long iPoint_glb = halo_point_all[offset+iPoint];
      ptrdiff_t pos = find(halo_point_glb.begin(),halo_point_glb.end(),iPoint_glb)-halo_point_glb.begin();
      if (pos < long(halo_point_glb.size())) {
        unsigned long iPoint_loc = halo_point_loc[pos];
        node[iPoint_loc]->Add_FlowTraction(&halo_force_all[(offset+iPoint)*nDim]);
      }
    }
  }

  delete [] halo_point_num;
  delete [] halo_point_all;
  delete [] halo_force_all;
#endif
  
>>>>>>> 430a80f7
  /* --- project force onto modes---*/

    for(iMode = 0; iMode < nModes; ++iMode){
        modalForceLast[iMode] = modalForce[iMode];
        modalForce[iMode] = 0.0;
    }

    cout << "projecting force\n";
    for(iMode = 0; iMode < nModes; ++iMode){
        for(iPoint = 0; iPoint < nPoint; ++iPoint){
<<<<<<< HEAD
            GlobalIndex = geometry->node[iPoint]->GetGlobalIndex();
            cout << "Mode: " << iMode << ": node " << iPoint << "\t" << GlobalIndex << "\t";
=======
            cout << "node: " << iPoint <<" GIndex: "<<geometry->node[iPoint]->GetGlobalIndex() << " - Mode ";
>>>>>>> 430a80f7
            for(iDim = 0; iDim < nDim; ++iDim) cout << node[iPoint]->GetModeVector(iMode,iDim) << "\t";
            cout << "; Force  ";
            for(iDim = 0; iDim < nDim; iDim++) cout << node[iPoint]->Get_FlowTraction(iDim) << "\t";
            cout << endl;
            for(iDim = 0; iDim < nDim; ++iDim){
                modalForce[iMode] += node[iPoint]->GetModeVector(iMode,iDim)*node[iPoint]->Get_FlowTraction(iDim);
            }
        }
    }
    
    cout << "Modal\tForce\n";
    for(iMode = 0; iMode < nModes; ++iMode){
        cout << iMode << "\t" << modalForce[iMode] << endl;
    }
//     exit(0);
}

void CModalSolver::Postprocessing(CGeometry *geometry, CSolver **solver_container, CConfig *config,  CNumerics **numerics,unsigned short iMesh) {
    
    su2double deltaMax,delta,dq,dqdot;
    unsigned short iDim,iMode;
    unsigned long iPoint;
    //sanity check: delta displacement fraction w.r.t. reference length
    
    deltaMax = 0;
    for( iPoint = 0; iPoint < nPoint; ++iPoint){
        delta = 0.;
        for(iDim = 0; iDim < nDim; ++iDim) delta += node[iPoint]->GetSolution(iDim);
        if(deltaMax < delta) deltaMax = delta;
    }
    cout << "max. displacement/refLength = " << deltaMax << "/" << refLength << endl;
//     cout << "\tGen. Displacement\tGen. Velocity\n";
//     for(iMode = 0; iMode < nModes; ++iMode){
//         cout <<"Mode " << iMode+1 << "\t";
//         dq      = generalizedDisplacement[iMode][0] - generalizedDisplacement[iMode][1];
//         dqdot   = generalizedVelocity[iMode][0] - generalizedVelocity[iMode][1];
//         cout << setw(7) << dq << "\t" << dqdot << endl;
//     }
    
    return;    
}

void CModalSolver::SetInitialCondition(CGeometry **geometry, CSolver ***solver_container, CConfig *config, unsigned long ExtIter) {
  
  unsigned short iMode, i, j;
  bool incremental_load = config->GetIncrementalLoad();              // If an incremental load is applied
  
  //set initial velocities
  for(iMode = 0; iMode < nModes; ++iMode) generalizedDisplacement[iMode][0] = 0;
  for(iMode = 0; iMode < nModes; ++iMode) generalizedVelocity[iMode][1]     = 0; //1e-2;

  if (config->GetDynamic_Method()==MODAL_HARMONIC_BALANCE){
      QSolVector = new su2double[2*nModes];
      QSolVector_Old = new su2double[2*nModes];
      for (i =0; i < (nModes); i++) {
          QSolVector[i] = 0.0;
          QSolVector[nModes + i] = 1e-2;
          QSolVector_Old[i] = 0.0;
          QSolVector_Old[nModes + i] = 1e-2;
      }
  }

}

void CModalSolver::InitializeCSDVars(CGeometry *geometry,CConfig *config) {
  
  unsigned short iMode, i, iPoint, iDim;

  cout<<"++++++++++++++ CSDVars InitializeCSDVars ++++++++++++++++\n";

    //perturb all modes Displacement
    for(iMode = 0; iMode < nModes; ++iMode) generalizedDisplacement[iMode][0] = 0;//1e-4;
    for(iMode = 0; iMode < nModes; ++iMode) generalizedDisplacement[iMode][1] = 0;//1e-4;
    for(iMode = 0; iMode < nModes; ++iMode) generalizedDisplacement[iMode][2] = 0;//1e-4;
  //perturb all modes velocities
  for(iMode = 0; iMode < nModes; ++iMode) generalizedVelocity[iMode][0] = 0;//1e-4;
  for(iMode = 0; iMode < nModes; ++iMode) generalizedVelocity[iMode][1] = 0;//1e-4;
  for(iMode = 0; iMode < nModes; ++iMode) generalizedVelocity[iMode][2] = 0;//1e-4;


  for(i = 0; i < 2*nModes; ++i) StructRes[i] = 0;

}

void CModalSolver::ComputeResidual_Multizone(CGeometry *geometry, CConfig *config){
    unsigned short iVar;
    unsigned long iMode;
    su2double residual;

    /*--- Set Residuals to zero ---*/

    for (iMode = 0; iMode < 2*nModes; iMode++){
        SetRes_BGS(iMode,0.0);
        SetRes_Max_BGS(iMode,0.0,0);
    }

    /*--- Set the residuals ---*/ 
    /*--- compute residual for each modal variable ---*/

    // TODO:: AddRes_Max_BGS is just a hack at the moment more accurate implementation should come in soon.
<<<<<<< HEAD
//     cout<<"nVar0 :: "<<nVar<<endl;
//     cout<<Point_Max_Coord_BGS[0][0]<<endl;
=======
//    cout<<"nVar :: "<<nVar<<endl;
>>>>>>> 430a80f7
    for (iMode = 0; iMode < nModes; iMode++){
            residual = generalizedDisplacement[iMode][0] - generalizedDisplacement[iMode][1];
            AddRes_BGS(2*iMode,residual*residual);
            AddRes_Max_BGS(2*iMode,fabs(residual),2*iMode,geometry->node[0]->GetCoord());

            residual = generalizedVelocity[iMode][0] - generalizedVelocity[iMode][1];
            AddRes_BGS(2*iMode+1,residual*residual);
            AddRes_Max_BGS(2*iMode+1,fabs(residual),2*iMode+1,geometry->node[0]->GetCoord());
    }
<<<<<<< HEAD
//     cout << "nvar01\n";
//     SetResidual_BGS(geometry, config);
=======

    SetResidual_BGS(geometry, config);
>>>>>>> 430a80f7
}

void CModalSolver::Set_MPI_Solution(CGeometry *geometry, CConfig *config){
    unsigned short iVar, iMarker, MarkerS, MarkerR;
    unsigned long iVertex, iPoint, nVertexS, nVertexR, nBufferS_Vector, nBufferR_Vector;
    su2double *Buffer_Receive_U = NULL, *Buffer_Send_U = NULL;

    bool dynamic = (config->GetDynamic_Analysis() == DYNAMIC);              // Dynamic simulations.

    unsigned short nSolVar;

    nSolVar = nVar;

#ifdef HAVE_MPI
    int send_to, receive_from;
  SU2_MPI::Status status;
#endif

    for (iMarker = 0; iMarker < nMarker; iMarker++) {

        if ((config->GetMarker_All_KindBC(iMarker) == SEND_RECEIVE) &&
            (config->GetMarker_All_SendRecv(iMarker) > 0)) {

            MarkerS = iMarker;  MarkerR = iMarker+1;

#ifdef HAVE_MPI
            send_to = config->GetMarker_All_SendRecv(MarkerS)-1;
      receive_from = abs(config->GetMarker_All_SendRecv(MarkerR))-1;
#endif

            nVertexS = geometry->nVertex[MarkerS];  nVertexR = geometry->nVertex[MarkerR];
            nBufferS_Vector = nVertexS*nSolVar;     nBufferR_Vector = nVertexR*nSolVar;

            /*--- Allocate Receive and send buffers  ---*/
            Buffer_Receive_U = new su2double [nBufferR_Vector];
            Buffer_Send_U = new su2double[nBufferS_Vector];

            /*--- Copy the solution that should be sent ---*/
            for (iVertex = 0; iVertex < nVertexS; iVertex++) {
                iPoint = geometry->vertex[MarkerS][iVertex]->GetNode();
                for (iVar = 0; iVar < nVar; iVar++)
                    Buffer_Send_U[iVar*nVertexS+iVertex] = node[iPoint]->GetSolution(iVar);
                if (dynamic) {
                    for (iVar = 0; iVar < nVar; iVar++) {
                        Buffer_Send_U[(iVar+nVar)*nVertexS+iVertex] = node[iPoint]->GetSolution_Vel(iVar);
                        Buffer_Send_U[(iVar+2*nVar)*nVertexS+iVertex] = node[iPoint]->GetSolution_Accel(iVar);
                    }
                }
            }

#ifdef HAVE_MPI

            /*--- Send/Receive information using Sendrecv ---*/
      SU2_MPI::Sendrecv(Buffer_Send_U, nBufferS_Vector, MPI_DOUBLE, send_to, 0,
                        Buffer_Receive_U, nBufferR_Vector, MPI_DOUBLE, receive_from, 0, MPI_COMM_WORLD, &status);

#else

            /*--- Receive information without MPI ---*/
            for (iVertex = 0; iVertex < nVertexR; iVertex++) {
                for (iVar = 0; iVar < nVar; iVar++)
                    Buffer_Receive_U[iVar*nVertexR+iVertex] = Buffer_Send_U[iVar*nVertexR+iVertex];
                if (dynamic) {
                    for (iVar = nVar; iVar < 3*nVar; iVar++)
                        Buffer_Receive_U[iVar*nVertexR+iVertex] = Buffer_Send_U[iVar*nVertexR+iVertex];
                }
            }

#endif

            /*--- Deallocate send buffer ---*/
            delete [] Buffer_Send_U;

            /*--- Do the coordinate transformation ---*/
            for (iVertex = 0; iVertex < nVertexR; iVertex++) {

                /*--- Find point and its type of transformation ---*/
                iPoint = geometry->vertex[MarkerR][iVertex]->GetNode();

                /*--- Copy solution variables. ---*/
                for (iVar = 0; iVar < nSolVar; iVar++)
                    SolRest[iVar] = Buffer_Receive_U[iVar*nVertexR+iVertex];

                cout<<"SolRest[iVar] 5871 "<<SolRest[iVar]<<endl;
                /*--- Store received values back into the variable. ---*/
                for (iVar = 0; iVar < nVar; iVar++)
                    node[iPoint]->SetSolution(iVar, SolRest[iVar]);

                }

            }

            /*--- Deallocate receive buffer ---*/
            delete [] Buffer_Receive_U;

        }

    }

void CModalSolver::ImplicitNewmark_Update(CGeometry *geometry, CSolver **solver_container, CConfig *config) {

    unsigned short iVar;
    unsigned long iPoint;
    unsigned long nPointDomain = geometry->GetnPointDomain();
    unsigned long nPoint = geometry->GetnPoint();
    su2double *valSolutionPred;
    su2double *valSolution;

    if (1) {
        for (iPoint = 0; iPoint < nPointDomain; iPoint++) {

            valSolutionPred = node[iPoint]->GetSolution_Pred();
            valSolution = node[iPoint]->GetSolution();
            for (unsigned short iDim = 0; iDim<nDim; iDim++) {
                node[iPoint]->SetSolution_Pred_Old(iDim, valSolutionPred[iDim]);
                node[iPoint]->SetSolution_Pred(iDim, valSolution[iDim]);
            }

        }

        /*--- Perform the MPI communication of the solution ---*/

        Set_MPI_Solution(geometry, config);

        /*--- After the solution has been communicated, set the 'old' predicted solution as the solution ---*/
        /*--- Loop over n points (as we have already communicated everything ---*/

    }


}

void CModalSolver::Initialize_StateSpace_Matrices(unsigned short nInst) {
    //    Input, unsigned short  nModes, number of modes, leading dimension of the matrix = (2*nModes)x(2*nModes).
    //    number of columns implied from the state-space problem.
    //
    //    Output are matrix Ass and Bss.
    //    Ass is stored in (2*nModes)x(2*nModes) entries; Bss => is as an M x N matrix;
    //
    //              |   0       I   |                      | 0 |
    // Ass =        |               |;   BsMatrix = Q/Uinf*|   |
    //              |   K/M     D/M |                      | I |

//     su2double *a;
    unsigned long i, j;
    //m, n: number of rows and columns of the matrix.
    const unsigned short m = 2*nModes;
    const unsigned short n = 2*nModes;
    
    su2double DampingRatio = 0.0;

//     Ass = new su2double[m*n];
//     BsMatrix = new su2double[m*nModes];
    Ass = (su2double *) malloc( m*n*sizeof(su2double) );
    Bss = (su2double *) malloc( m*nModes*sizeof(su2double) );

    // initialize
    for ( i = 0; i < m*n; ++i ) Ass[i] = (su2double) (0);
    for ( i = 0; i < m*nModes; ++i ) Bss[i] = (su2double) (0);
    
    //Ass
    // I
    for ( j = nModes; j < n; j++ )   //loop over cols
        for ( i = 0; i < nModes; i++ ) if (i+nModes == j) Ass[i+j*m] = ( su2double ) (1); //rows
    
    //K/M
    for ( j = 0; j < nModes; j++ )   //loop over cols
        for ( i = nModes; i < m; i++ )
            if (i == j+nModes) Ass[i+j*m] = -omega[j]*omega[j]; //rows

    //D/M
    for ( j = nModes; j < n; j++ )   //loop over cols
        for ( i = nModes; i < m; i++ ) 
            if (i == j) Ass[i+j*m] = -2.*DampingRatio*omega[j-nModes]; // su2double (3); //rows

    //  Write the header.
    cout << "\nAs Matrix\n\n   Col:    ";
    for ( j = 0; j < n; j++ ) cout << setw(7) << j << "       ";
    
    cout << "\n";
    cout << "  Row\n";
    cout << "\n";
    
    for ( i = 0; i < n; i++ ){  //rows
      for ( j = 0; j < m; j++ ) cout << setw(12) << Ass[i+j*m] << "  ";     //cols
      cout << "\n";
    }

    
    //Bss
    // I
    for ( j = 0; j < nModes; j++ )   //loop over cols
    {
        for ( i = nModes; i < m; i++ ) {
            if (i == j+nModes) Bss[i+j*m] = refLength/(Uinf*Uinf); //rows
        }
    }
    //  Write the header.
    cout << " \n Bs Matrix " << refLength << "\t" << Uinf << "\t" << Qinf << "\n\nCol:    ";
    for ( j = 0; j < nModes; j++ )
    {
      cout << setw(7) << j << "       ";
    }
    cout << "\n";
    cout << "  Row\n";
    cout << "\n";
    for ( i = 0; i < m; i++ )
    {
      for ( j = 0; j < nModes; j++ ) cout << setw(12) << Bss[i+j*m] << "  ";
      cout << "\n";
    }
    
}

void CModalSolver::Initialize_HB_Operator(unsigned short nMode, unsigned short nInst) {

    unsigned short iInst, iMode, Di, Dj, Dk, nDij = nMode*nInst;
    su2double Const = 2.0 / nInst, factor;
    su2double iHB = 1;

    DMatrix = new su2double*[2*nDij] ;
    for (Di = 0; Di < 2*nDij; Di++)
        DMatrix[Di] = new su2double[2*nDij];

    for (Di = 0; Di < 2*nDij; Di++)
        for (Dj = 0; Dj<2*nDij; Dj++)
            DMatrix[Di][Dj] = 0.0;

    // Generalized displacement
    cout<< " +++ DMatrix +++ \n";
    for (Di = 0; Di < nDij; Di++) {
        for (Dj = 0; Dj < nDij; Dj++) {
            for (Dk = 0; Dk < iHB; Dk++) {
                factor = (2.0 * PI_NUMBER * (Dk + 1) * (Dj - Di)) / (nInst);
                DMatrix[Di][Dj] += (Dk + 1) * sin(factor);
            }
            DMatrix[Di][Dj] *= Const;
            cout <<"DMatrix("<<Di<<","<<Dj<<")="<<DMatrix[Di][Dj] << "\t";
        }
        cout << endl;
    }

    // Generalized Velocity
//    cout<< " +++ DMatrix +++ \n";
    for (Di = 0; Di < nDij; Di++) {
        for (Dj = 0; Dj < nDij; Dj++) {
            for (Dk = 0; Dk < iHB; Dk++) {
                factor = (2.0 * PI_NUMBER * (Dk + 1) * (Dj - Di)) / (nInst);
                DMatrix[nDij+Di][nDij+Dj] += (Dk + 1) * sin(factor);
            }
            DMatrix[nDij+Di][nDij+Dj] *= Const;
//            cout <<"DMatrix("<<Di<<","<<Dj<<")="<<DMatrix[Di][Dj] << "\t";
        }
//        cout << endl;
    }

    /*!
     * Square of D Matrix
     */
    // Initialize
    D2Matrix = new su2double* [2*nDij];

    for (Di =0; Di < 2*nDij; Di++)
        D2Matrix[Di] = new su2double[2*nDij];

    for (Di = 0; Di < 2*nDij; Di++)
        for (Dj = 0; Dj < 2*nDij; Dj++)
            D2Matrix[Di][Dj] = 0.0;

     // Matrix Multiplication

    for (Di = 0; Di < 2*nDij; Di++)
        for (Dj = 0; Dj < 2*nDij; Dj++)
            for (Dk = 0; Dk < 2*nDij; Dk++)
                D2Matrix[Di][Dj] += DMatrix[Di][Dk]*DMatrix[Dk][Dj];
}

void CModalSolver::Initialize_A_Matrix(unsigned short nMode, unsigned short nInst) {
    /*!
     *  A =
     */
    unsigned short iInst, iMode, Ai, Aj, nA=nMode*nInst;
    AMatrix = new su2double*[nMode] ;

    for (Ai = 0; Ai < nA; Ai++)
        EMatrix[Ai] = new su2double[nInst];

    for (Ai = 0; Ai < nA; Ai++)
        for (Aj = 0; Aj<nA; Aj++)
            AMatrix[Ai][Aj] = 0.0;
}

void CModalSolver::Initialize_Transformation_Matrix_Inv(unsigned short nMode, unsigned short nInst) {
    /*!         |    I  Icost0  Isint0  |
    *  EInv =   |    I  Icost1  Isint1  |
    *           |    I  Icost2  Isint2  |
    */
    unsigned short iInst, iMode, Ei, Ej, nE=nMode*nInst;

    su2double HB_Const = 2.0*PI_NUMBER/(su2double)(nInst);

    EMatrixInv = new su2double*[2*nE] ;
    for (Ei = 0; Ei < 2*nE; Ei++)
        EMatrixInv[Ei] = new su2double[2*nE];

    for (Ei = 0; Ei < 2*nE; Ei++)
        for (Ej = 0; Ej<2*nE; Ej++)
            EMatrixInv[Ei][Ej] = 0.0;
    // Generalized displacement
    for (Ei = 0; Ei < nInst; Ei++){
        for (Ej = 0; Ej < nMode; Ej++){
            EMatrixInv[Ej+(nMode*Ei)][Ej+(nMode*0)] = 1;
//            cout<<Ej+(nMode*Ei)<<" "<<Ej+(nMode*0)<<"\t";
            EMatrixInv[Ej+(nMode*Ei)][Ej+(nMode*1)] = cos(HB_Const*Ei);
//            cout<<Ej+(nMode*Ei)<<" "<<Ej+(nMode*1)<<"\t";
            EMatrixInv[Ej+(nMode*Ei)][Ej+(nMode*2)] = sin(HB_Const*Ei);
//            cout<<Ej+(nMode*Ei)<<" "<<Ej+(nMode*2)<<"\t";
        }
//        cout<< EMatrix[Ei][Ej] << "\t";
//        cout<<endl;
    }
    // Generalized Velocity
    for (Ei = 0; Ei < nInst; Ei++){
        for (Ej = 0; Ej < nMode; Ej++){
            EMatrixInv[nE+Ej+(nMode*Ei)][nE+Ej+(nMode*0)] = 1;
//            cout<<Ej+(nMode*Ei)<<" "<<Ej+(nMode*0)<<"\t";
            EMatrixInv[nE+Ej+(nMode*Ei)][nE+Ej+(nMode*1)] = cos(HB_Const*Ei);
//            cout<<Ej+(nMode*Ei)<<" "<<Ej+(nMode*1)<<"\t";
            EMatrixInv[nE+Ej+(nMode*Ei)][nE+Ej+(nMode*2)] = sin(HB_Const*Ei);
//            cout<<Ej+(nMode*Ei)<<" "<<Ej+(nMode*2)<<"\t";
        }
//        cout<< EMatrix[Ei][Ej] << "\t";
//        cout<<endl;
    }
//    cout<<endl;
    for (Ei = 0; Ei < 2*nE; Ei++) {
        for (Ej = 0; Ej < 2*nE; Ej++) {
            cout << EMatrixInv[Ei][Ej] << "\t";
        }
        cout<<endl;
    }
}

void CModalSolver::Initialize_Transformation_Matrix(unsigned short nMode, unsigned short nInst) {
    /*!       2      |    I       I       I       |
    *  EInv =  /     |    Icost0  Icost1  Icost2  |
    *           2N+1 |    Isint0  Isint1  Isint2  |
    */
    unsigned short iInst, iMode, Ei, Ej, nE=nMode*nInst;

    su2double HB_Const = 2.0*PI_NUMBER/(su2double)(nInst);

    su2double Const = 2.0 / nInst, factor;

    EMatrix = new su2double*[2*nE] ;

    for (Ei = 0; Ei < 2*nE; Ei++)
        EMatrix[Ei] = new su2double[2*nE];

    for (Ei = 0; Ei < 2*nE; Ei++)
        for (Ej = 0; Ej<2*nE; Ej++)
            EMatrix[Ei][Ej] = 0.0;

    // For Modal Displacements
    for (Ei = 0; Ei < nInst; Ei++){
        for (Ej = 0; Ej < nMode; Ej++){
//            cout<<Ej+(nMode*Ei)<<Ej+(nMode*0)<<"\t";
            EMatrix[Ej+(nMode*Ei)][Ej+(nMode*0)] = 0.5*Const;
//            cout<<Ej+(nMode*Ei)<<Ej+(nMode*1)<<"\t";
            EMatrix[Ej+(nMode*Ei)][Ej+(nMode*1)] = cos(HB_Const*Ei)*Const;
//            cout<<Ej+(nMode*Ei)<<Ej+(nMode*2)<<"\t";
            EMatrix[Ej+(nMode*Ei)][Ej+(nMode*2)] = sin(HB_Const*Ei)*Const;
        }
    }

    // For Modal Velocities
    for (Ei = 0; Ei < nInst; Ei++){
        for (Ej = 0; Ej < nMode; Ej++){
//            cout<<Ej+(nMode*Ei)<<Ej+(nMode*0)<<"\t";
            EMatrix[nE+Ej+(nMode*Ei)][nE+Ej+(nMode*0)] = 0.5*Const;
//            cout<<Ej+(nMode*Ei)<<Ej+(nMode*1)<<"\t";
            EMatrix[nE+Ej+(nMode*Ei)][nE+Ej+(nMode*1)] = cos(HB_Const*Ei)*Const;
//            cout<<Ej+(nMode*Ei)<<Ej+(nMode*2)<<"\t";
            EMatrix[nE+Ej+(nMode*Ei)][nE+Ej+(nMode*2)] = sin(HB_Const*Ei)*Const;
        }
    }

    cout<<"+++ InvMatrix +++\n";
    for (Ei = 0; Ei < 2*nE; Ei++) {
        for (Ej = 0; Ej < 2*nE; Ej++) {
            cout << EMatrix[Ei][Ej] << "\t";
        }
        cout<<endl;
    }
}

void CModalSolver::dgemm( char transa, char transb, unsigned long m, unsigned long n, unsigned long k, 
  su2double alpha, su2double a[],  unsigned long lda, su2double b[],  unsigned long ldb, su2double beta, su2double c[],  unsigned long ldc ){

//****************************************************************************80
//
//  Purpose: DGEMM computes C = alpha * A * B and related operations.
//  Discussion: DGEMM performs one of the matrix-matrix operations
//     C := alpha * op ( A ) * op ( B ) + beta * C,
//    where op ( X ) is one of: op ( X ) = X   or   op ( X ) = X',
//
//    ALPHA and BETA are scalars, and A, B and C are matrices, with op ( A )
//    an M by K matrix, op ( B ) a K by N matrix and C an N by N matrix.
//  Licensing: This code is distributed under the GNU LGPL license.
//  Modified: 26 July 2019
//  Author: Original FORTRAN77 version by Jack Dongarra.
//    C++ version by John Burkardt.
//
//  Parameters:
//    Input, char TRANSA, specifies the form of op( A ) to be used in
//    the matrix multiplication as follows:
//    'N' or 'n', op ( A ) = A.
//    'T' or 't', op ( A ) = A'.
//    'C' or 'c', op ( A ) = A'.
//
//    Input, char TRANSB, specifies the form of op ( B ) to be used in
//    the matrix multiplication as follows:
//    'N' or 'n', op ( B ) = B.
//    'T' or 't', op ( B ) = B'.
//    'C' or 'c', op ( B ) = B'.
//
//    Input, int M, the number of rows of the  matrix op ( A ) and of the  
//    matrix C.  0 <= M.
//
//    Input, int N, the number  of columns of the matrix op ( B ) and the 
//    number of columns of the matrix C.  0 <= N.
//
//    Input, int K, the number of columns of the matrix op ( A ) and the 
//    number of rows of the matrix op ( B ).  0 <= K.
//
//    Input, double ALPHA, the scalar multiplier 
//    for op ( A ) * op ( B ).
//
//    Input, double A(LDA,KA), where:
//    if TRANSA is 'N' or 'n', KA is equal to K, and the leading M by K
//    part of the array contains A;
//    if TRANSA is not 'N' or 'n', then KA is equal to M, and the leading
//    K by M part of the array must contain the matrix A.
//
//    Input, int LDA, the first dimension of A as declared in the calling 
//    routine.  When TRANSA = 'N' or 'n' then LDA must be at least max ( 1, M ), 
//    otherwise LDA must be at least max ( 1, K ).
//
//    Input, double B(LDB,KB), where:
//    if TRANSB is 'N' or 'n', kB is N, and the leading K by N 
//    part of the array contains B;
//    if TRANSB is not 'N' or 'n', then KB is equal to K, and the leading
//    N by K part of the array must contain the matrix B.
//
//    Input, int LDB, the first dimension of B as declared in the calling 
//    routine.  When TRANSB = 'N' or 'n' then LDB must be at least max ( 1, K ), 
//    otherwise LDB must be at least max ( 1, N ).
//
//    Input, double BETA, the scalar multiplier for C.
//
//    Input/output, double C[LDC*N].
//    On input, the leading M by N part of this array must contain the 
//    matrix C, except when BETA is 0.0, in which case C need not be set.
//    On output, the array C is overwritten by the M by N matrix
//    alpha * op ( A ) * op ( B ) + beta * C.
//
//    Input, int LDC, the first dimension of C as declared in the calling 
//    routine.  max ( 1, M ) <= LDC.
//
  unsigned long i,j,l;  
  unsigned long ncola, nrowa, nrowb, oneL, m2;
  bool nota;
  bool notb;
  su2double temp;
  
  oneL = 1;
//
//  Set NOTA and NOTB as true if A and B respectively are not
//  transposed and set NROWA, NCOLA and NROWB as the number of rows
//  and columns of A and the number of rows of B respectively.
//
  nota = ( ( transa == 'N' ) || ( transa == 'n' ) );

  cout << "options0: "<< "\t" << transa << "\t" << transb << "\t" << nota << endl;
  if ( nota ){
    nrowa   = m;
    ncola   = k;
    m2      = m;
    cout << "options01" << endl;
  }
  else{
    nrowa   = k;
    ncola   = m;
    m2      = m;
    cout << "options02" << endl;
  }

  notb = ( ( transb == 'N' ) || ( transb == 'n' ) );
  cout << "options0: "<< "\t" << transb << "\t" << transb << "\t" << nota << endl;

  if ( notb ){
    nrowb = k;
  }
  else{
    nrowb = n;
  }
//
//  Test the input parameters.
//
  if ( ! ( transa == 'N' || transa == 'n' ||
           transa == 'C' || transa == 'c' ||
           transa == 'T' || transa == 't' ) )
  {
    cerr << "\n";
    cerr << "DGEMM - Fatal error!\n";
    cerr << "  Input TRANSA has an illegal value.\n";
    exit ( 1 );
  }

  if ( ! ( transb == 'N' || transb == 'n' ||
           transb == 'C' || transb == 'c' ||
           transb == 'T' || transb == 't' ) )
  {
    cerr << "\n";
    cerr << "DGEMM - Fatal error!\n";
    cerr << "  Input TRANSB has an illegal value.\n";
    exit ( 1 );
  }

  if ( m < 0 ){
    cerr << "\n";
    cerr << "DGEMM - Fatal error!\n";
    cerr << "  Input M has an illegal value.\n";
    exit ( 1 );
  }

  if ( n < 0 ){
    cerr << "\n";
    cerr << "DGEMM - Fatal error!\n";
    cerr << "  Input N has an illegal value.\n";
    exit ( 1 );
  }

  if ( k  < 0 ){
    cerr << "\n";
    cerr << "DGEMM - Fatal error!\n";
    cerr << "  Input K has an illegal value.\n";
    exit ( 1 );
  }

  if ( lda < max( oneL, nrowa ) ){
    cerr << "\n";
    cerr << "DGEMM - Fatal error!\n";
    cerr << "  Input LDA has an illegal value.\n";
    cout << lda << "\t" << oneL << "\t" << nrowa << endl;
    exit ( 1 );
  }

  if ( ldb < max( oneL, nrowb ) )
  {
    cerr << "\n";
    cerr << "DGEMM - Fatal error!\n";
    cerr << "  Input LDB has an illegal value.\n";
//     cout << ldb << "\t" << oneL << "\t" << nrowb << "\t" << n << "\t" << endl;
    exit ( 1 );
  }

  if ( ldc < max( oneL, m2 ) )
  {
    cerr << "\n";
    cerr << "DGEMM - Fatal error!\n";
    cerr << "  Input LDC has an illegal value.\n";
    exit ( 1 );
  }

//   cout << "cleared checks\n";
//
//  Quick return if possible.
//
  if ( m == 0 ) return;
  if ( n == 0 ) return;

  if ( ( alpha == 0.0 || k == 0 ) && ( beta == 1.0 ) ) return;
//
//  And if alpha is 0.0.
//
  if ( alpha == 0.0 ){
    for ( j = 0; j < n; j++ ) 
        for ( i = 0; i < m; i++ ) c[i+j*ldc] = 0.0;
    return;
  }
//
//  Start the operations.
//
  if ( notb ){
//
//  Form  C := alpha*A*B
//
    if ( nota ){
      for ( j = 0; j < n; j++ ){
        for ( i = 0; i < m; i++ ) c[i+j*ldc] = 0.0;
        for ( l = 0; l < k; l++ ){
            if ( b[l+j*ldb] != 0.0 ){
                temp = alpha * b[l+j*ldb];
                for ( i = 0; i < m; i++ ) c[i+j*ldc] = c[i+j*ldc] + temp * a[i+l*lda];
            }
        }
      }
    }
//
//  Form  C := alpha*A'*B
//
    else{
      for ( j = 0; j < n; j++ ){
        for ( i = 0; i < m; i++ ){
          temp = 0.0;
          for ( l = 0; l < k; l++ ) temp += a[l+i*lda] * b[l+j*ldb];
          c[i+j*ldc] = alpha * temp;
        }
      }
    }
  }
//
//  Form  C := alpha*A*B'
//
  else{
    if ( nota )
    {
      for ( j = 0; j < n; j++ )
      {
        for ( i = 0; i < m; i++ ) c[i+j*ldc] = 0.0;
        for ( l = 0; l < k; l++ ){
          if ( b[j+l*ldb] != 0.0 ){
            temp = alpha * b[j+l*ldb];
            for ( i = 0; i < m; i++ ) c[i+j*ldc] = c[i+j*ldc] + temp * a[i+l*lda];
          }
        }
      }
    }
//
//  Form  C := alpha*A'*B'
//
    else{
      for ( j = 0; j < n; j++ ){
        for ( i = 0; i < m; i++ ){
          temp = 0.0;
          for ( l = 0; l < k; l++ ) temp = temp + a[l+i*lda] * b[j+l*ldb];
          c[i+j*ldc] = alpha * temp;
        }
      }
    }
  }

  return;
}

//****************************************************************************80
void CModalSolver::dgemv( bool trans, unsigned long m, unsigned long n, double alpha, double a[], 
                          unsigned long lda, su2double x[], unsigned long incx, su2double beta, 
                          su2double y[], int incy )
//****************************************************************************80
//
//  Purpose: DGEMV computes y := alpha * A * x + beta * y for general matrix A.
//
//  Discussion: DGEMV performs one of the matrix-vector operations
//      y := alpha*A *x + beta*y
//    or
//      y := alpha*A'*x + beta*y,
//    where alpha and beta are scalars, x and y are vectors and A is an
//    m by n matrix.
//
//  Licensing: This code is distributed under the GNU LGPL license.
//  Modified: 02 April 2014 / 27 July 2019
//  Author: C++ version by John Burkardt
//
//  Parameters:
//    Input, char TRANS, specifies the operation to be performed:
//    'n' or 'N'   y := alpha*A *x + beta*y.
//    't' or 'T'   y := alpha*A'*x + beta*y.
//    'c' or 'C'   y := alpha*A'*x + beta*y.
//
//    - Input, int M, the number of rows of the matrix A. 0 <= M.
//    - Input, int N, the number of columns of the matrix A. 0 <= N.
//    - Input, double ALPHA, the scalar multiplier for A * x.
//    - Input, double A[LDA*N].  The M x N subarray contains the matrix A.
//    - Input, int LDA, the the first dimension of A as declared
//    in the calling routine.  max ( 1, M ) <= LDA.
//    - Input, double X[*], an array containing the vector to be 
//    multiplied by the matrix A.  
//    - If TRANS = 'N' or 'n', then X must contain N entries, stored in INCX 
//    increments in a space of at least ( 1 + ( N - 1 ) * abs ( INCX ) ) 
//    locations.
//    - Otherwise, X must contain M entries, store in INCX increments
//    in a space of at least ( 1 + ( M - 1 ) * abs ( INCX ) ) locations.
//
//    - Input, int INCX, the increment for the elements of X.  INCX must not be zero.
//    - Input, double BETA, the scalar multiplier for Y.
//
//    - Input/output, double Y[*], an array containing the vector to
//    be scaled and incremented by A*X.
//    - If TRANS = 'N' or 'n', then Y must contain M entries, stored in INCY
//    increments in a space of at least ( 1 + ( M - 1 ) * abs ( INCY ) ) 
//    locations.
//    - Otherwise, Y must contain N entries, store in INCY increments
//    in a space of at least ( 1 + ( N - 1 ) * abs ( INCY ) ) locations.
//
//    Input, int INCY, the increment for the elements of Y.  INCY must not be zero. --> TODO: remove feature
//
{
  unsigned long i,j,lenx,leny;
  unsigned short info;
  unsigned long oneL = 1;
  int ix, iy, jx, jy, kx, ky;
  su2double temp;
//
//  Test the input parameters.
//
  info = 0;

  if ( m < 0 ){
    info = 2;
  }
  else if ( n < 0 ){
    info = 3;
  }
  else if ( lda < max ( oneL, m ) )
  {
    info = 6;
  }
  else if ( incx == 0 )
  {
    info = 8;
  }
  else if ( incy == 0 )
  {
    info = 11;
  }

  if ( info != 0 ){
    cerr << "DGEMV: " << info << endl;
    return;
  }
//
//  Quick return if possible.
//
  if ( ( m == 0 ) ||
       ( n == 0 ) ||
       ( ( alpha == 0.0 ) && ( beta == 1.0 ) ) ) return;
//
//  Set LENX and LENY, the lengths of the vectors x and y, and set
//  up the start points in X and Y.
//
  if ( trans ){
    lenx = m;
    leny = n;
  }
  else{
    lenx = n;
    leny = m;
  }

  if ( 0 < incx ){
    kx = 0;
  }
  else{
    kx = 0 - ( lenx - 1 ) * incx;
  }

  if ( 0 < incy ){
    ky = 0;
  }
  else{
    ky = 0 - ( leny - 1 ) * incy;
  }
//
//  Start the operations. In this version the elements of A are
//  accessed sequentially with one pass through A.
//     for ( i = 0; i < m; i++ ) {cout << "y- " << y[i] << endl;}
  if ( alpha == 0.0 ) return;
//
//  Form y := alpha*A*x.
//
  if ( !(trans) ){
    jx = kx;
    if ( incy == 1 ){
      for ( j = 0; j < n; j++ ){
//         if ( abs(x[jx]) > 1e-14 ){
          temp = alpha * x[jx];
//           cout << alpha << "\t" << x[jx] << "\t" << temp << endl;
          for ( i = 0; i < m; i++ ) {
              y[i] = y[i] + temp * a[i+j*lda];
//               cout << "ind: " << i << "\t" << a[i+j*lda] << "\t" << y[i] << endl;
          }
//         }
        jx = jx + incx;
      }
    }
    else
    {
      for ( j = 0; j < n; j++ ){
        if ( abs(x[jx]) > 1e-14 ){
          temp = alpha * x[jx];
//         cout <<"v2 " << alpha << "\t" << x[jx] << "\t" << temp << endl;
          iy = ky;
          for ( i = 0; i < m; i++ )
          {
            y[iy] = y[iy] + temp * a[i+j*lda];
            iy = iy + incy;
//               cout << "v2: " << a[i+j*lda] << "\t" << y[i] << endl;
          }
        }
        jx = jx + incx;
      }
    }
  }
/*
  Form y := alpha*A'*x.
*/
  else{
    jy = ky;
    if ( incx == 1 )
    {
      for ( j = 0; j < n; j++ )
      {
        temp = 0.0;
        for ( i = 0; i < m; i++ )
        {
          temp = temp + a[i+j*lda] * x[i];
        }
        y[jy] = y[jy] + alpha * temp;
        jy = jy + incy;
      }
    }
    else
    {
      for ( j = 0; j < n; j++ )
      {
        temp = 0.0;
        ix = kx;
        for ( i = 0; i < m; i++ )
        {
          temp = temp + a[i+j*lda] * x[ix];
          ix = ix + incx;
        }
        y[jy] = y[jy] + alpha * temp;
        jy = jy + incy;
      }
    }
  }

  return;
}

su2double CModalSolver::Get_QSol(unsigned short val_ivar) {
    return (qsol[val_ivar]);
}

void CModalSolver::SetHarmonicBalance_Source(unsigned short ivar_val, su2double source) {
    HB_Source[ivar_val] = source;
}

su2double CModalSolver::GetHarmonicBalance_Source(unsigned short ivar_val) {
    return HB_Source[ivar_val];
}

void CModalSolver::SetiInst(unsigned short val_inst) { iInst = val_inst; }<|MERGE_RESOLUTION|>--- conflicted
+++ resolved
@@ -5196,12 +5196,18 @@
     HB_Source               = NULL;
 }
 
-CModalSolver::CModalSolver(CGeometry *geometry, CConfig *config, unsigned short iInst_Val) : CSolver() {
-
+CModalSolver::CModalSolver(CGeometry *geometry, CConfig *config) : CSolver() {
+
+//     unsigned long iPoint;
     unsigned short iMode, iVar, iDim;
     su2double Uinf = 1.0;
 
-
+    
+//     bool dynamic = (config->GetDynamic_Analysis() == DYNAMIC);              // Dynamic simulations.
+    //   bool fsi = config->GetFSI_Simulation();
+    
+//     element_based = false;          // A priori we don't have an element-based input file (most of the applications will be like this)
+//     element_based = false;          // A priori we don't have an element-based input file (most of the applications will be like this)
 
 	omega 	                = NULL;
 	damping	                = NULL;
@@ -5228,7 +5234,6 @@
     nElement    = geometry->GetnElem();
     nDim        = geometry->GetnDim();
     nEqn        = 2;
-    HB_Period   = 0.0;
     nModes      = config->GetNumberOfModes();
     nVar        = nEqn*nModes;                 // n. of vars for state-space calculation
     nMarker     = geometry->GetnMarker();
@@ -5236,15 +5241,8 @@
     omega       = new su2double[nModes];
     HB_Source   = new su2double[nVar];
     omega[0]    = 106.69842;
-<<<<<<< HEAD
     cout<< "nModes: "<< nModes<<endl;
     cout << "modal solver initialized: Dim=" << nDim << " \t; Vars=" << nVar << "\t; nPoints= " << nPoint << endl;
-=======
-    iInst       = iInst_Val;
-    theta       = PI_NUMBER/2.0;
-    cout<< "nModes here is "<< nModes<<endl;
-    cout << "modal solver initialized:" << nDim << "\t" << nVar << "\t" << nPoint << endl;
->>>>>>> 430a80f7
     
     // CModalVariable contains displacements in cartesian coordinates (solution variable)
     // TODO: check if these need to be absolute positions or are added.
@@ -5252,19 +5250,40 @@
     // restart solution, i.e. generalized displacements for now???
     SolRest = new su2double[nVar];
 
-    if (config->GetDynamic_Method()==MODAL_HARMONIC_BALANCE){
+    if (config->GetDynamic_Analysis()){
         cout<<"Dynamic Analysis \n";
-        unsigned short i, j, k;
-        nModes = 1;
-        nInst = config->GetnTimeInstances();
-        HB_Period = 1.0;
+        if (config->GetDynamic_Method() == NO)
+        {
+            unsigned short nInst = 1, i, j, k;
+            nModes = 1;
+            nVar *= nInst;
+            su2double HB_Period =  0.05891103435003335;
+            HB_Period /= config->GetTime_Ref();
+            su2double HB_Const = 2.0*PI_NUMBER/(su2double)(nInst);
+            su2double deltaT = HB_Period/(su2double)(nInst);
+            su2double omega[3] = {0.0, 106.69842, -106.69842};
+            HB_Omega = new su2double[nInst*nEqn];
+
+            HVector = new su2double[2*nModes*nInst];
+            for (k =0; k < (nModes); k++)
+                for (i =0; i < (nModes); i++)
+                    for (j =0; j < (nInst); j++)
+                        HVector[(k*nEqn)+(i*nModes)+j] = sin(HB_Const*j);
+
+
+
+            HB_Omega[0] = 0; HB_Omega[1] = 106.69842; HB_Omega[2] = -106.69842;
+            HB_Omega[3] = 0; HB_Omega[4] = 106.69842; HB_Omega[5] = -106.69842;
+            su2double HB_t[3]={HB_Const*0,HB_Const*1,HB_Const*2};
+
+        }
     }
 
     /*--- Initialize from zero everywhere. ---*/
     for (iVar = 0; iVar < nVar; iVar++) SolRest[iVar] = 0.0;
     
     /*--- Initialize the BGS residuals in FSI problems. ---*/
-//    if (config->GetMultizone_Residual())
+    if (config->GetMultizone_Residual())
     if (1){
 
         FSI_Residual      = 0.0;
@@ -5280,14 +5299,12 @@
         Point_Max_BGS       = new unsigned long[nVar];  
         for (iVar = 0; iVar < nVar; iVar++) Point_Max_BGS[iVar]  = 0;
         Point_Max_Coord_BGS = new su2double*[nVar];
-        cout<<"nVar :: "<<nVar<<" nDim :: "<<nDim<<endl;
-        cout<< " Initialized "<<endl;
+        cout<<"nVar 1:: "<<nVar<<" nDim :: "<<nDim<<endl;
         for (iVar = 0; iVar < nVar; iVar++) {
             Point_Max_Coord_BGS[iVar] = new su2double[nDim];
             for (iDim = 0; iDim < nDim; iDim++)
                 Point_Max_Coord_BGS[iVar][iDim] = 0.0;
         }
-        cout<<Point_Max_Coord_BGS[0][0]<<endl;
     }
     else{
         ForceCoeff        = 1.0;
@@ -5475,11 +5492,6 @@
 	string line,dummy,text_line;
 	char cstr[200];
 
-    if (nInst == 1)
-        theta = PI_NUMBER*0.5;
-    else
-        theta = HB_Period*(su2double)(iInst)/(su2double)(nInst);
-
     mesh_file.close();
     //config->GetMach()
 	Uinf = config->GetMach()*pow(config->GetGamma()*config->GetGas_Constant()*config->GetTemperature_FreeStream(),0.5);
@@ -5592,15 +5604,15 @@
             node[iPoint]->SetModeVector(iMode, 0, XV[GlobalIndex]);
             node[iPoint]->SetModeVector(iMode, 1, YV[GlobalIndex]);
             node[iPoint]->SetModeVector(iMode, 2, ZV[GlobalIndex]);
-<<<<<<< HEAD
+
             
 //             cout <<"1-"<< iMode << "\t" << iPoint <<  "\t" << GlobalIndex << "\t" 
 //             << node[iPoint]->GetModeVector(iMode,0) << "\t" <<
 //             node[iPoint]->GetModeVector(iMode,1) << "\t" <<
 //             node[iPoint]->GetModeVector(iMode,2) << "\n";
-=======
-//            cout<<GlobalIndex<<" "<<iPoint <<" "<<XV[GlobalIndex]<<" "<<geometry->node[iPoint]->GetCoord()[0]<<endl;
->>>>>>> 430a80f7
+
+
+
         }
 
 		for (iPoint = 0 ; iPoint < nPoint; iPoint++) modeShapes.push_back(XV[GlobalIndex]);
@@ -5689,6 +5701,7 @@
     unsigned short iMode, iDim, irk, nStage,ind;
     su2double *dy,*ForceVec;
     su2double *irk1,*irk2,*irk3,*irk4,*yout;
+//     su2double dy[4] = {0.0, 0.0, 0.0, 0.0};
     su2double rkcoeff[4] = {0.0, 0.0, 0.0, 0.0};
     bool trans = false;
     su2double dt = config->GetTime_Step();
@@ -5699,13 +5712,13 @@
     yout    = new su2double[2*nModes];
     ForceVec= new su2double[2*nModes];
 
-    cout << "solving structural equations of motion using n-stage RK method "<< endl;
+        cout << "solving structural equations of motion using n-stage RK method "<< endl;
 
     // solution array includes X, Y, Z displacements, obtained from gen. vars;
     // and must be parsed to node variable
     // generalizedXXX contains solution from state-space modal problem
     //
-    //  d  |y|   |  0      I   ||y|          |   0   |
+    //   d |y|   |  0      I   ||y|          |   0   |
     // ----| | = |             || | + Q/Uinf*|       |
     //  dt |ŷ|   | -K/M   -D/M ||ŷ|          | PHI*F |
 
@@ -5731,10 +5744,13 @@
             irk2 = new su2double[2 * nModes];
             irk3 = new su2double[2 * nModes];
             irk4 = new su2double[2 * nModes];
-
+//            cout<< "HB Source Term "<<endl;
+//            cout<< HB_Source[0]<< " "<< HB_Source[1]<< " "<< HB_Source[2]<< endl;
+//            cout<< HB_Source[3]<< " "<< HB_Source[4]<< " "<< HB_Source[5]<< endl;
             //rk1    
             dgemv(trans, 2 * nModes, 2 * nModes, 1.0, Ass, 2 * nModes, qsol, 1, 0., yout, 1);
             for (iMode = 0; iMode < 2 * nModes; ++iMode) {
+//                HB_Source = GetHarmonicBalance_Source(iMode);
                 irk1[iMode] = yout[iMode] + ForceVec[iMode] + HB_Source[iMode]*yout[iMode];
             }
             for (iMode = 0; iMode < 2 * nModes; ++iMode) yout[iMode] = 0;
@@ -5782,8 +5798,7 @@
             delete [] irk3;
             delete [] irk4;
         }
-        break;
-
+            break;
         case (RK2): {
             rkcoeff[0] = 0.5;
             rkcoeff[1] = 0.5;
@@ -5815,11 +5830,31 @@
                 generalizedDisplacement[iMode][0] = qsol[2 * iMode];
                 generalizedVelocity[iMode][0] = qsol[2 * iMode + 1];
             }
+        }
             delete [] irk1;
             delete [] irk2;
-        }
-        break;
-    }
+            break;
+
+        case (IMPLICIT):{
+            dgemv(trans,2*nModes,2*nModes,1.0,Ass,2*nModes,qsol,1,0.,yout, 1 );
+            for(iMode = 0; iMode < 2*nModes; ++iMode) qsol[iMode] = yout[iMode] + 
+            ForceVec[iMode];
+            
+            UpdateStructuralNodes();
+            
+            for( iMode = 0; iMode < nModes; ++iMode) {
+                generalizedDisplacement[iMode][1]   = generalizedDisplacement[iMode][0];
+                generalizedVelocity[iMode][1]       = generalizedVelocity[iMode][0];
+                generalizedDisplacement[iMode][0]   = qsol[2*iMode];
+                generalizedVelocity[iMode][0]       = qsol[2*iMode+1];
+            }
+        }
+            break;
+
+        }
+
+//     for( iMode = 0; iMode < nModes; ++iMode) generalizedDisplacement[iMode][0] = 0;
+//     for( iMode = 0; iMode < nModes; ++iMode) generalizedVelocity[iMode][0] = 0;
     
     delete [] qsol;
     delete [] dy;
@@ -5832,6 +5867,11 @@
     su2double *qsol,*dy,*ForceVec;
 
     su2double flutter_index = config->GetAeroelastic_Flutter_Speed_Index();
+    
+//     qsol    = new su2double[2*nModes];
+//     dy      = new su2double[2*nModes];
+//     yout    = new su2double[2*nModes];
+//     ForceVec= new su2double[2*nModes];
 
     cout << "solving structural static displacement using 2-stage RK method "<< endl;
 
@@ -5849,7 +5889,7 @@
     cout << "compute new displacement\n";
     cout << "mode\tdisp0\t\tdisp1\tvel\tfreq\tforce\t\tmass ratio\n"; 
     for (iMode = 0; iMode < nModes; ++iMode){
-        generalizedDisplacement[iMode][0] = 0.85*generalizedDisplacement[iMode][1] + 0.15*massRatio*modalForce[iMode]/(omega[iMode]*omega[iMode]);
+        generalizedDisplacement[iMode][0] = 0.9*generalizedDisplacement[iMode][1] + 0.10*massRatio*modalForce[iMode]/(omega[iMode]*omega[iMode]);
         
         cout << setw(7) << iMode << "\t" << generalizedDisplacement[iMode][0] << "\t" << generalizedDisplacement[iMode][1] << "\t" <<  generalizedVelocity[iMode][0] << "\t" << omega[iMode] << "\t" << modalForce[iMode] << "\t" << massRatio << endl;
 	}
@@ -5865,6 +5905,9 @@
         generalizedDisplacement[iMode][1]   = generalizedDisplacement[iMode][0];
         generalizedVelocity[iMode][1]       = generalizedVelocity[iMode][0];
     }
+//     delete [] qsol;
+//     delete [] dy;
+//     delete [] yout;
 }
 
 void CModalSolver::UpdateStructuralNodes() {
@@ -5883,7 +5926,9 @@
 
     // Loop over nodes to calculate the Gen. Disp. and Gen. Vel.
     for(iMode = 0; iMode < nModes; ++iMode) {
-<<<<<<< HEAD
+
+        //this difference operation was being repeated, hence here we only need
+        //to store the calculated gen. disp.
         delta = generalizedDisplacement[iMode][0];// - generalizedDisplacement[iMode][1];
 //         cout << "Mode delta= " << delta << endl;
         for(iPoint = 0; iPoint < nPoint; ++iPoint) {
@@ -5892,26 +5937,27 @@
             for(iDim = 0; iDim < nDim; ++iDim) {
                 solutionValue = delta*node[iPoint]->GetModeVector(iMode,iDim);
                 node[iPoint]->Add_DeltaSolution(iDim,solutionValue);
-                cout << solutionValue << ", ";
-=======
-        delta = generalizedDisplacement[iMode][0] - generalizedDisplacement[iMode][1];
-        cout<<" Delta -> "<<delta<<endl;
-        cout<<" nModes -> "<<nModes<<endl;
-        for(iPoint = 0; iPoint < nPoint; ++iPoint) {
-            for(iDim = 0; iDim < nDim; ++iDim) {
-                solutionValue = delta*node[iPoint]->GetModeVector(iMode,iDim);
-                node[iPoint]->Add_DeltaSolution(iDim,solutionValue);
->>>>>>> 430a80f7
-            }
+//                 cout << solutionValue << ", ";
+
+//         delta = generalizedDisplacement[iMode][0] - generalizedDisplacement[iMode][1];
+//         cout<<" Delta -> "<<delta<<endl;
+//         cout<<" nModes -> "<<nModes<<endl;
+//         for(iPoint = 0; iPoint < nPoint; ++iPoint) {
+//             for(iDim = 0; iDim < nDim; ++iDim) {
+//                 solutionValue = delta*node[iPoint]->GetModeVector(iMode,iDim);
+//                 node[iPoint]->Add_DeltaSolution(iDim,solutionValue);
+// 
+//             }
+//             cout << endl;
         }
 
         // repeat to update velocities
-<<<<<<< HEAD
+
         delta = generalizedVelocity[iMode][0];// - generalizedVelocity[iMode][1];
 //         cout << "delta2= " << delta << endl;
-=======
-        delta = generalizedVelocity[iMode][0] - generalizedVelocity[iMode][1];
->>>>>>> 430a80f7
+
+//         delta = generalizedVelocity[iMode][0] - generalizedVelocity[iMode][1];
+
         for(iPoint = 0; iPoint < nPoint; ++iPoint) {
             for(iDim = 0; iDim < nDim; ++iDim) {
                 solutionValue = delta*node[iPoint]->GetModeVector(iMode,iDim);
@@ -5919,7 +5965,7 @@
             }
         }
     }
-<<<<<<< HEAD
+
 
 //     vector<su2double>::iterator mode_it = modeShapes.begin();
 //     for(iMode = 0; iMode < nModes; ++iMode){
@@ -5949,8 +5995,7 @@
         }
         cout << endl;
     }
-=======
->>>>>>> 430a80f7
+
 }
 
 // void CModalSolver::ComputeModalFluidForces(CGeometry *geometry, CConfig *config) {
@@ -6227,8 +6272,6 @@
 
   cout << "getting fluid force\n";
 
-<<<<<<< HEAD
-=======
       for (iNode = 0; iNode < nNode; ++iNode) {
         // getting pointer to stored node variable
         nodes[iNode] = geometry->bound[iMarker][iElem]->GetNode(iNode);
@@ -6392,7 +6435,7 @@
   delete [] halo_force_all;
 #endif
   
->>>>>>> 430a80f7
+
   /* --- project force onto modes---*/
 
     for(iMode = 0; iMode < nModes; ++iMode){
@@ -6403,15 +6446,13 @@
     cout << "projecting force\n";
     for(iMode = 0; iMode < nModes; ++iMode){
         for(iPoint = 0; iPoint < nPoint; ++iPoint){
-<<<<<<< HEAD
             GlobalIndex = geometry->node[iPoint]->GetGlobalIndex();
             cout << "Mode: " << iMode << ": node " << iPoint << "\t" << GlobalIndex << "\t";
-=======
             cout << "node: " << iPoint <<" GIndex: "<<geometry->node[iPoint]->GetGlobalIndex() << " - Mode ";
->>>>>>> 430a80f7
+
             for(iDim = 0; iDim < nDim; ++iDim) cout << node[iPoint]->GetModeVector(iMode,iDim) << "\t";
             cout << "; Force  ";
-            for(iDim = 0; iDim < nDim; iDim++) cout << node[iPoint]->Get_FlowTraction(iDim) << "\t";
+            for(iDim = 0; iDim < nDim; ++iDim) cout << node[iPoint]->Get_FlowTraction(iDim) << "\t";
             cout << endl;
             for(iDim = 0; iDim < nDim; ++iDim){
                 modalForce[iMode] += node[iPoint]->GetModeVector(iMode,iDim)*node[iPoint]->Get_FlowTraction(iDim);
@@ -6475,14 +6516,8 @@
 
 void CModalSolver::InitializeCSDVars(CGeometry *geometry,CConfig *config) {
   
-  unsigned short iMode, i, iPoint, iDim;
-
-  cout<<"++++++++++++++ CSDVars InitializeCSDVars ++++++++++++++++\n";
-
-    //perturb all modes Displacement
-    for(iMode = 0; iMode < nModes; ++iMode) generalizedDisplacement[iMode][0] = 0;//1e-4;
-    for(iMode = 0; iMode < nModes; ++iMode) generalizedDisplacement[iMode][1] = 0;//1e-4;
-    for(iMode = 0; iMode < nModes; ++iMode) generalizedDisplacement[iMode][2] = 0;//1e-4;
+  unsigned short iMode, i;
+  
   //perturb all modes velocities
   for(iMode = 0; iMode < nModes; ++iMode) generalizedVelocity[iMode][0] = 0;//1e-4;
   for(iMode = 0; iMode < nModes; ++iMode) generalizedVelocity[iMode][1] = 0;//1e-4;
@@ -6490,6 +6525,17 @@
 
 
   for(i = 0; i < 2*nModes; ++i) StructRes[i] = 0;
+  
+  if (config->GetDynamic_Method()==MODAL_HARMONIC_BALANCE){
+      QSolVector = new su2double[2*nModes];
+      QSolVector_Old = new su2double[2*nModes];
+      for (i =0; i < (nModes); i++) {
+          QSolVector[i] = 0.0;
+          QSolVector[nModes + i] = 1e-2;
+          QSolVector_Old[i] = 0.0;
+          QSolVector_Old[nModes  + i] = 1e-2;
+      }
+  }
 
 }
 
@@ -6509,28 +6555,24 @@
     /*--- compute residual for each modal variable ---*/
 
     // TODO:: AddRes_Max_BGS is just a hack at the moment more accurate implementation should come in soon.
-<<<<<<< HEAD
+
 //     cout<<"nVar0 :: "<<nVar<<endl;
 //     cout<<Point_Max_Coord_BGS[0][0]<<endl;
-=======
+
 //    cout<<"nVar :: "<<nVar<<endl;
->>>>>>> 430a80f7
+
     for (iMode = 0; iMode < nModes; iMode++){
-            residual = generalizedDisplacement[iMode][0] - generalizedDisplacement[iMode][1];
-            AddRes_BGS(2*iMode,residual*residual);
-            AddRes_Max_BGS(2*iMode,fabs(residual),2*iMode,geometry->node[0]->GetCoord());
-
-            residual = generalizedVelocity[iMode][0] - generalizedVelocity[iMode][1];
-            AddRes_BGS(2*iMode+1,residual*residual);
-            AddRes_Max_BGS(2*iMode+1,fabs(residual),2*iMode+1,geometry->node[0]->GetCoord());
-    }
-<<<<<<< HEAD
+        residual = generalizedDisplacement[iMode][0] - generalizedDisplacement[iMode][1];
+//         AddRes_BGS(2*iMode,residual*residual);
+//         AddRes_Max_BGS(2*iMode,fabs(residual),2*iMode,geometry->node[0]->GetCoord());
+
+        residual = generalizedVelocity[iMode][0] - generalizedVelocity[iMode][1];
+//         AddRes_BGS(2*iMode+1,residual*residual);
+//         AddRes_Max_BGS(2*iMode+1,fabs(residual),2*iMode+1,geometry->node[0]->GetCoord());
+    }
+
 //     cout << "nvar01\n";
 //     SetResidual_BGS(geometry, config);
-=======
-
-    SetResidual_BGS(geometry, config);
->>>>>>> 430a80f7
 }
 
 void CModalSolver::Set_MPI_Solution(CGeometry *geometry, CConfig *config){
@@ -7384,6 +7426,78 @@
   return;
 }
 
+void CModalSolver::Initialize_EqnOfMotion(unsigned short nMode, unsigned short nInst, su2double *QSol) {
+    /*!
+     *  Y = -As Q + B F
+     */
+    unsigned short iMode, iInst, i, j;
+    su2double DampCoeff = 0.001;
+
+    su2double *term1, *term2, **term3;
+    term1 = new su2double[nMode*nInst*2];
+    term2 = new su2double[nMode*nInst*2];
+    term3 = new su2double*[nMode*nInst*2];
+    SystemVector = new su2double[nMode*nInst*2];
+
+    for (i=0; i<nMode*nInst*2;i++) {
+        term1[i] = 0.0;
+        term2[i] = 0.0;
+        term3[i] = new su2double[nMode*nInst*2];
+        SystemVector[i] = 0.0;
+    }
+
+    for (i = 0; i<nMode*nInst*2; i ++ )
+        for (j = 0; j<nMode*nInst*2; j ++ ) {
+            term3[i][j] = 0.0;
+        }
+
+
+    // -As Q
+    for (i = 0; i<nMode*nInst*2; i ++ )
+        for (j = 0; j<nMode*nInst*2; j ++ ) {
+            term1[i] += -1.0*AsMatrix[i][j]*QSol[j];
+        }
+
+    // F H
+    for (i=0; i<nMode*nInst*2; i++)
+        for (i=0; i<nMode*nInst*2; i++)
+            term2[i] += FMatrix[i][j]*HVector[j];
+
+    for (i=0; i<nMode*nInst*2; i++)
+            SystemVector[i] = term1[i]+term2[i];
+
+}
+
+void CModalSolver::InitializeHBMatrices(unsigned short nMode, unsigned short nInst){
+
+    unsigned short i, j, nEqn=2;
+
+
+    Initialize_Transformation_Matrix(nMode, nInst);
+
+    // E Matrix
+    Initialize_Transformation_Matrix_Inv(nMode, nInst);
+
+    // A Matrix
+    //            Initialize_A_Matrix(nModes, nInst);
+
+    // D Matrix
+    Initialize_HB_Operator(nMode, nInst);
+
+    // As Matrix
+//     Initialize_As_Matrix(nMode,nInst);
+
+    FMatrix = new su2double*[2*nModes*nInst];
+
+    for (i=0; i< (nEqn*nMode*nInst); i++){
+        FMatrix[i] = new su2double[2 * nModes * nInst];
+        for (j = 0; j < (nEqn * nMode * nInst); j++)
+        FMatrix[i][j] = 0.0;
+        FMatrix[i][i] = 1.0;
+    }
+
+}
+
 su2double CModalSolver::Get_QSol(unsigned short val_ivar) {
     return (qsol[val_ivar]);
 }
