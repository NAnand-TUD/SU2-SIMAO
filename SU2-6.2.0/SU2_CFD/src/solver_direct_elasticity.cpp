--- conflicted
+++ resolved
@@ -5542,10 +5542,11 @@
     
     generalizedDisplacement   = new su2double *[nModes];
     generalizedVelocity       = new su2double *[nModes];
+    StructRes                 = new su2double [2*nModes];
     
     for (iMode=0; iMode < nModes; ++iMode) generalizedDisplacement[iMode]   = new su2double [3];
     for (iMode=0; iMode < nModes; ++iMode) generalizedVelocity[iMode]       = new su2double [3];
-
+    
     InitializeCSDVars(geometry,config);
     
     for (iPoint = 0; iPoint < nPoint; iPoint++) {
@@ -5847,10 +5848,10 @@
 
     unsigned short iMode, iDim, irk, nStage,ind;
     su2double *qsol,*dy,*ForceVec;
-    su2double *irk1,*irk2,*irk3,*irk4,*yout;
-    su2double rkcoeff[4] = {0.0, 0.0, 0.0, 0.0};
-    bool trans = false;
-    su2double dt = config->GetTime_Step();
+//     su2double *irk1,*irk2,*irk3,*irk4,*yout;
+//     su2double rkcoeff[4] = {0.0, 0.0, 0.0, 0.0};
+//     bool trans = false;
+//     su2double dt = config->GetTime_Step();
     su2double flutter_index = config->GetAeroelastic_Flutter_Speed_Index();
     
 //     qsol    = new su2double[2*nModes];
@@ -5865,110 +5866,28 @@
 
     su2double massRatio = 0.065*refLength*refLength*refLength*refLength*refLength;
     su2double DampingRatio = 0.0;
-    
+        cout << "compute structural residual\n";
+        
     for(iMode = 0; iMode < nModes; ++iMode) {
         StructRes[2*iMode]  = generalizedVelocity[iMode][0];
         StructRes[2*iMode+1]= massRatio*(modalForce[iMode] - modalForceLast[iMode]) - omega[iMode]*omega[iMode]*generalizedDisplacement[iMode][0] - DampingRatio*omega[iMode]*generalizedVelocity[iMode][0];
     }
-    
+    cout << "compute new displacement\n";
     for (iMode = 0; iMode < nModes; ++iMode){
         generalizedDisplacement[iMode][0] = 0.95*generalizedDisplacement[iMode][0] + 0.05*massRatio*modalForce[iMode]/(omega[iMode]*omega[iMode]);
         cout << "mode\tdisp\tvel\tfreq\tforce\tmass ratio\n"; 
         cout << iMode << generalizedDisplacement[iMode][0] << generalizedVelocity[iMode][0] << omega[iMode] << modalForce[iMode] << massRatio << endl;
 	}
     
+    cout << "update previous solution\n";
     // Update old and new solution
     for( iMode = 0; iMode < nModes; ++iMode) {
         generalizedDisplacement[iMode][1]   = generalizedDisplacement[iMode][0];
         generalizedVelocity[iMode][1]       = generalizedVelocity[iMode][0];
     }
-<<<<<<< HEAD
-=======
-    // R-K number of stages and coefficients
-    cout << "rk scheme: " << config->GetKind_TimeIntScheme_FEA() << endl;
-    switch (config->GetKind_TimeIntScheme_FEA()){
-        case (RK4): {
-            cout << "rk here0\n";
-            rkcoeff[0] = rkcoeff[3] = 0.16666666666666666;
-            rkcoeff[1] = rkcoeff[2] = 0.33333333333333;
-            irk1 = new su2double[2 * nModes];
-            irk2 = new su2double[2 * nModes];
-            irk3 = new su2double[2 * nModes];
-            irk4 = new su2double[2 * nModes];
-            cout << "rk here\n";
-            //rk1    
-            dgemv(trans, 2 * nModes, 2 * nModes, 1.0, Ass, 2 * nModes, qsol, 1, 0., yout, 1);
-            for (iMode = 0; iMode < 2 * nModes; ++iMode) irk1[iMode] = yout[iMode] + ForceVec[iMode];
-            for (iMode = 0; iMode < 2 * nModes; ++iMode) yout[iMode] = 0;
-
-            //rk2
-            for (iMode = 0; iMode < 2 * nModes; ++iMode) dy[iMode] = qsol[iMode] + ONE2 * dt * irk1[iMode];
-            dgemv(false, 2 * nModes, 2 * nModes, 1.0, Ass, 2 * nModes, dy, 1, 0., yout, 1);
-            for (iMode = 0; iMode < 2 * nModes; ++iMode) irk2[iMode] = yout[iMode] + ForceVec[iMode];
-            for (iMode = 0; iMode < 2 * nModes; ++iMode) yout[iMode] = 0;
-
-            //rk3
-            for (iMode = 0; iMode < 2 * nModes; ++iMode) dy[iMode] = qsol[iMode] + ONE2 * dt * irk2[iMode];
-            dgemv(false, 2 * nModes, 2 * nModes, 1.0, Ass, 2 * nModes, dy, 1, 0., yout, 1);
-            for (iMode = 0; iMode < 2 * nModes; ++iMode) irk3[iMode] = yout[iMode] + ForceVec[iMode];
-            for (iMode = 0; iMode < 2 * nModes; ++iMode) yout[iMode] = 0;
-
-            //rk4
-            for (iMode = 0; iMode < 2 * nModes; ++iMode) dy[iMode] = qsol[iMode] + ONE2 * dt * irk3[iMode];
-            dgemv(false, 2 * nModes, 2 * nModes, 1.0, Ass, 2 * nModes, dy, 1, 0., yout, 1);
-            for (iMode = 0; iMode < 2 * nModes; ++iMode) irk4[iMode] = yout[iMode] + ForceVec[iMode];
-
-            for (iMode = 0; iMode < nModes; ++iMode) {
-                generalizedDisplacement[iMode][1] = generalizedDisplacement[iMode][0];
-                generalizedVelocity[iMode][1] = generalizedVelocity[iMode][0];
-                //
-                generalizedDisplacement[iMode][0] += dt * (rkcoeff[0] * irk1[iMode] +
-                                                           rkcoeff[1] * irk2[iMode] + rkcoeff[2] * irk3[iMode] +
-                                                           rkcoeff[3] * irk4[iMode]);
-                ind = iMode + nModes;
-                generalizedVelocity[iMode][0] += dt * (rkcoeff[0] * irk1[ind] +
-                                                       rkcoeff[1] * irk2[ind] + rkcoeff[2] * irk3[ind] +
-                                                       rkcoeff[3] * irk4[ind]);
-            }
-        }
-        break;
-        case (RK2): {
-            rkcoeff[0] = 0.5;
-            rkcoeff[1] = 0.5;
-            irk1 = new su2double[2 * nModes];
-            irk2 = new su2double[2 * nModes];
-            su2double DampingRatio = 0;
-            su2double massRatio = 0.065 * refLength * refLength * refLength * refLength * refLength;
-            for (iMode = 0; iMode < nModes; ++iMode) {
-                irk1[0] = generalizedVelocity[iMode][1];
-                irk1[1] = massRatio * modalForceLast[iMode] -
-                          omega[iMode] * omega[iMode] * generalizedDisplacement[iMode][1] -
-                          DampingRatio * omega[iMode] * omega[iMode] * generalizedVelocity[iMode][1];
-
-                irk2[0] = generalizedVelocity[iMode][0];
-                irk2[1] = massRatio * modalForce[iMode] -
-                          omega[iMode] * omega[iMode] * generalizedDisplacement[iMode][0] -
-                          DampingRatio * omega[iMode] * omega[iMode] * generalizedVelocity[iMode][0];
-
-                qsol[2 * iMode] = generalizedDisplacement[iMode][1] + ONE2 * dt * (irk2[0] + irk1[0]);
-                qsol[2 * iMode + 1] = generalizedVelocity[iMode][1] + ONE2 * dt * (irk2[1] + irk1[1]);
-            }
-            // Update old and new solution
-            for (iMode = 0; iMode < nModes; ++iMode) {
-                generalizedDisplacement[iMode][1] = generalizedDisplacement[iMode][0];
-                generalizedVelocity[iMode][1] = generalizedVelocity[iMode][0];
-                generalizedDisplacement[iMode][0] = qsol[2 * iMode];
-                generalizedVelocity[iMode][0] = qsol[2 * iMode + 1];
-            }
-        }
-        break;
-        }
-
-        UpdateStructuralNodes();
->>>>>>> e5da94df
-
+    cout << "update nodes" << endl;
     UpdateStructuralNodes();
-    
+    cout << "nodes position updated" << endl;
 //     delete [] qsol;
 //     delete [] dy;
 //     delete [] yout;
@@ -5981,16 +5900,20 @@
     su2double delta, solutionValue;
 
     // Initialization of the Solution variables
-    for(iPoint = 0; iPoint < nPoint; ++iPoint) node[iPoint]->SetSolution_time_n();
-    for(iPoint = 0; iPoint < nPoint; ++iPoint) node[iPoint]->SetSolution_Vel_time_n();
+    cout << "update nodes0" << endl;
+//     for(iPoint = 0; iPoint < nPoint; ++iPoint) node[iPoint]->SetSolution_time_n();
+//     for(iPoint = 0; iPoint < nPoint; ++iPoint) node[iPoint]->SetSolution_Vel_time_n();
     for(iPoint = 0; iPoint < nPoint; ++iPoint)
         for(iDim = 0; iDim < nDim; ++iDim) node[iPoint]->SetSolution(iDim,0.0);
     for(iPoint = 0; iPoint < nPoint; ++iPoint)
         for(iDim = 0; iDim < nDim; ++iDim) node[iPoint]->SetSolution_Vel(iDim,0.0);
 
+    cout << "update nodes0" << endl;
+
     // Loop over nodes to calculate the Gen. Disp. and Gen. Vel.
     for(iMode = 0; iMode < nModes; ++iMode) {
         delta = generalizedDisplacement[iMode][0] - generalizedDisplacement[iMode][1];
+        cout << "delta= " << delta << endl;
         for(iPoint = 0; iPoint < nPoint; ++iPoint) {
             for(iDim = 0; iDim < nDim; ++iDim) {
                 solutionValue = delta*node[iPoint]->GetModeVector(iMode,iDim);
@@ -5999,6 +5922,7 @@
         }
         // repeat to update velocities
         delta = generalizedVelocity[iMode][0] - generalizedVelocity[iMode][1];
+        cout << "delta2= " << delta << endl;
         for(iPoint = 0; iPoint < nPoint; ++iPoint) {
             for(iDim = 0; iDim < nDim; ++iDim) {
                 solutionValue = delta*node[iPoint]->GetModeVector(iMode,iDim);
@@ -6124,6 +6048,7 @@
       }
     }
   }
+  cout << "finished with points\n";
 #ifdef HAVE_MPI
   /*--- Perform a global reduction, every rank will get the nodal values of all halo elements ---*/
   /*--- This should be cheaper than the "normal" way, since very few points are both halo and interface ---*/
@@ -6206,8 +6131,9 @@
         modalForce[iMode] = 0.0;
     }
 
-    su2double ScaleFactor = 1.225 *  pow(0.463,5);
+//     su2double ScaleFactor = 1.225 *  pow(0.463,5);
         // compute new value
+          cout << "projecting force\n";
     for(iMode = 0; iMode < nModes; ++iMode){
         for(iPoint = 0; iPoint < nPoint; ++iPoint){
              for(iDim = 0; iDim < nDim; ++iDim){      
@@ -6215,6 +6141,7 @@
             }
         }
     }
+    cout << "projecting force end\n";
 }
 
 void CModalSolver::Postprocessing(CGeometry *geometry, CSolver **solver_container, CConfig *config,  CNumerics **numerics,unsigned short iMesh) {
@@ -6273,7 +6200,7 @@
   for(iMode = 0; iMode < nModes; ++iMode) generalizedVelocity[iMode][1] = 1e-4;
   for(iMode = 0; iMode < nModes; ++iMode) generalizedVelocity[iMode][2] = 1e-4;
 
-//   for(i = 0; i < 2*nModes; ++i) StructRes[i] = 0;
+  for(i = 0; i < 2*nModes; ++i) StructRes[i] = 0;
   
   if (config->GetDynamic_Method()==MODAL_HARMONIC_BALANCE){
       QSolVector = new su2double[2*nModes];
