--- conflicted
+++ resolved
@@ -5496,11 +5496,7 @@
 		getline(mode_file, line);
 		istringstream iss(line); 
 		iss >> frequency;
-<<<<<<< HEAD
-		omega[iMode] = frequency;//2.0*PI_NUMBER*frequency*refLength/Uinf; //frequency; // TODO: compute Uinf from config;
-=======
 		omega[iMode] = 2.0*PI_NUMBER*frequency/Uinf; //frequency;
->>>>>>> 2ca6a01c
 		cout<< "Omega :: "<<omega[iMode]<<" Freq ::"<<  frequency<<endl;
 		iss.clear();
 	}
