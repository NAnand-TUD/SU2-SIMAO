/*!
 * \file solver_direct_elasticity.cpp
 * \brief Main subroutines for solving direct FEM elasticity problems.
 * \author R. Sanchez
 * \version 6.2.0 "Falcon"
 *
 * The current SU2 release has been coordinated by the
 * SU2 International Developers Society <www.su2devsociety.org>
 * with selected contributions from the open-source community.
 *
 * The main research teams contributing to the current release are:
 *  - Prof. Juan J. Alonso's group at Stanford University.
 *  - Prof. Piero Colonna's group at Delft University of Technology.
 *  - Prof. Nicolas R. Gauger's group at Kaiserslautern University of Technology.
 *  - Prof. Alberto Guardone's group at Polytechnic University of Milan.
 *  - Prof. Rafael Palacios' group at Imperial College London.
 *  - Prof. Vincent Terrapon's group at the University of Liege.
 *  - Prof. Edwin van der Weide's group at the University of Twente.
 *  - Lab. of New Concepts in Aeronautics at Tech. Institute of Aeronautics.
 *
 * Copyright 2012-2019, Francisco D. Palacios, Thomas D. Economon,
 *                      Tim Albring, and the SU2 contributors.
 *
 * SU2 is free software; you can redistribute it and/or
 * modify it under the terms of the GNU Lesser General Public
 * License as published by the Free Software Foundation; either
 * version 2.1 of the License, or (at your option) any later version.
 *
 * SU2 is distributed in the hope that it will be useful,
 * but WITHOUT ANY WARRANTY; without even the implied warranty of
 * MERCHANTABILITY or FITNESS FOR A PARTICULAR PURPOSE. See the GNU
 * Lesser General Public License for more details.
 *
 * You should have received a copy of the GNU Lesser General Public
 * License along with SU2. If not, see <http://www.gnu.org/licenses/>.
 */

#include "../include/solver_structure.hpp"
#include <algorithm>

CFEASolver::CFEASolver(void) : CSolver() {
  
  nElement = 0;
  nDim = 0;
  nMarker = 0;
  
  nFEA_Terms = 1;
  
  nPoint = 0;
  nPointDomain = 0;
  
  Total_CFEA = 0.0;
  WAitken_Dyn = 0.0;
  WAitken_Dyn_tn1 = 0.0;
  loadIncrement = 1.0;
  
  element_container = NULL;
  node = NULL;
  
  element_properties = NULL;
  elProperties = NULL;
  
  GradN_X = NULL;
  GradN_x = NULL;
  
  Jacobian_c_ij = NULL;
  Jacobian_s_ij = NULL;
  Jacobian_k_ij = NULL;
  
  MassMatrix_ij = NULL;
  
  mZeros_Aux = NULL;
  mId_Aux = NULL;
  
  Res_Stress_i = NULL;
  Res_Ext_Surf = NULL;
  Res_Time_Cont = NULL;
  Res_FSI_Cont = NULL;
  
  Res_Dead_Load = NULL;
  
  nodeReactions = NULL;
  
  solutionPredictor = NULL;
  
  SolRest = NULL;
  
  normalVertex = NULL;
  stressTensor = NULL;
  
  Solution_Interm = NULL;
  
  iElem_iDe   = NULL;
  
}

CFEASolver::CFEASolver(CGeometry *geometry, CConfig *config) : CSolver() {
  
  unsigned long iPoint;
  unsigned short iVar, jVar, iDim, jDim;
  unsigned short iTerm, iKind;

  bool dynamic = (config->GetDynamic_Analysis() == DYNAMIC);              // Dynamic simulations.
  bool nonlinear_analysis = (config->GetGeometricConditions() == LARGE_DEFORMATIONS);  // Nonlinear analysis.
  bool fsi = config->GetFSI_Simulation();                        // FSI simulation
  bool gen_alpha = (config->GetKind_TimeIntScheme_FEA() == GENERALIZED_ALPHA);  // Generalized alpha method requires residual at previous time step.
  
  bool de_effects = config->GetDE_Effects();                      // Test whether we consider dielectric elastomers
  
  bool body_forces = config->GetDeadLoad();  // Body forces (dead loads).
  bool incompressible = (config->GetMaterialCompressibility() == INCOMPRESSIBLE_MAT);
  
  element_based = false;          // A priori we don't have an element-based input file (most of the applications will be like this)
  
  nElement      = geometry->GetnElem();
  nDim          = geometry->GetnDim();
  nMarker       = geometry->GetnMarker();
  
  nPoint        = geometry->GetnPoint();
  nPointDomain  = geometry->GetnPointDomain();
  
  /*--- Number of different terms for FEA ---*/
  nFEA_Terms = 1;
  if (de_effects) nFEA_Terms++;       // The DE term is DE_TERM = 1
  if (incompressible) nFEA_Terms = 3; // The incompressible term is INC_TERM = 2
  
  /*--- Here is where we assign the kind of each element ---*/
  
  /*--- First level: different possible terms of the equations ---*/
  element_container = new CElement** [MAX_TERMS];
  for (iTerm = 0; iTerm < MAX_TERMS; iTerm++)
    element_container[iTerm] = new CElement* [MAX_FE_KINDS];
  
  for (iTerm = 0; iTerm < MAX_TERMS; iTerm++) {
    for (iKind = 0; iKind < MAX_FE_KINDS; iKind++) {
      element_container[iTerm][iKind] = NULL;
    }
  }
  
  if (nDim == 2) {
    
      /*--- Basic terms ---*/
      element_container[FEA_TERM][EL_TRIA] = new CTRIA1(nDim, config);
      element_container[FEA_TERM][EL_QUAD] = new CQUAD4(nDim, config);
    
      if (de_effects){
        element_container[DE_TERM][EL_TRIA] = new CTRIA1(nDim, config);
        element_container[DE_TERM][EL_QUAD] = new CQUAD4(nDim, config);
      }

      if (incompressible){
        element_container[INC_TERM][EL_TRIA] = new CTRIA1(nDim, config);
        element_container[INC_TERM][EL_QUAD] = new CQUAD1(nDim, config);
      }

  }
  else if (nDim == 3) {

      element_container[FEA_TERM][EL_TETRA] = new CTETRA1(nDim, config);
      element_container[FEA_TERM][EL_HEXA] = new CHEXA8(nDim, config);

      if (de_effects){
        element_container[DE_TERM][EL_TETRA] = new CTETRA1(nDim, config);
        element_container[DE_TERM][EL_HEXA] = new CHEXA8(nDim, config);
      }

      if (incompressible) {
        element_container[INC_TERM][EL_TETRA] = new CTETRA1(nDim, config);
        element_container[INC_TERM][EL_HEXA] = new CHEXA1(nDim, config);
      }


  }
  
  node              = new CVariable*[nPoint];
  
  /*--- Set element properties ---*/
  elProperties = new unsigned long[4];
  for (iVar = 0; iVar < 4; iVar++)
    elProperties[iVar] = 0;
  Set_ElementProperties(geometry, config);
  
  GradN_X = new su2double [nDim];
  GradN_x = new su2double [nDim];
  
  Total_CFEA      = 0.0;
  WAitken_Dyn       = 0.0;
  WAitken_Dyn_tn1   = 0.0;
  loadIncrement     = 0.0;
  
  SetFSI_ConvValue(0,0.0);
  SetFSI_ConvValue(1,0.0);
  
  nVar = nDim;
  
  /*--- Define some auxiliary vectors related to the residual ---*/
  
  Residual = new su2double[nVar];          for (iVar = 0; iVar < nVar; iVar++) Residual[iVar]      = 0.0;
  Residual_RMS = new su2double[nVar];      for (iVar = 0; iVar < nVar; iVar++) Residual_RMS[iVar]  = 0.0;
  Residual_Max = new su2double[nVar];      for (iVar = 0; iVar < nVar; iVar++) Residual_Max[iVar]  = 0.0;
  Point_Max = new unsigned long[nVar];  for (iVar = 0; iVar < nVar; iVar++) Point_Max[iVar]     = 0;
  Point_Max_Coord = new su2double*[nVar];
  for (iVar = 0; iVar < nVar; iVar++) {
    Point_Max_Coord[iVar] = new su2double[nDim];
    for (iDim = 0; iDim < nDim; iDim++) Point_Max_Coord[iVar][iDim] = 0.0;
  }
  
  /*--- Residual i and residual j for the Matrix-Vector Product for the Mass Residual ---*/
  if (dynamic){
    Residual_i = new su2double[nVar];        for (iVar = 0; iVar < nVar; iVar++) Residual_i[iVar]    = 0.0;
    Residual_j = new su2double[nVar];        for (iVar = 0; iVar < nVar; iVar++) Residual_j[iVar]    = 0.0;
  }
  
  /*--- Define some auxiliary vectors related to the solution ---*/
  
  Solution   = new su2double[nVar]; for (iVar = 0; iVar < nVar; iVar++) Solution[iVar] = 0.0;
  
  Solution_Interm = NULL;
  if (gen_alpha) {
    Solution_Interm = new su2double[nVar];
    for (iVar = 0; iVar < nVar; iVar++) Solution_Interm[iVar] = 0.0;
  }
  
  nodeReactions = new su2double[nVar];  for (iVar = 0; iVar < nVar; iVar++) nodeReactions[iVar]   = 0.0;
  
  /*--- The length of the solution vector depends on whether the problem is static or dynamic ---*/
  
  unsigned short nSolVar;
  string text_line, filename;
  ifstream restart_file;

  if (dynamic) nSolVar = 3 * nVar;
  else nSolVar = nVar;
  
  SolRest = new su2double[nSolVar];

  /*--- Initialize from zero everywhere. ---*/

  for (iVar = 0; iVar < nSolVar; iVar++) SolRest[iVar] = 0.0;
  for (iPoint = 0; iPoint < nPoint; iPoint++) {
    node[iPoint] = new CFEAVariable(SolRest, nDim, nVar, config);
  }
  
  bool reference_geometry = config->GetRefGeom();
  if (reference_geometry) Set_ReferenceGeometry(geometry, config);
  
  bool prestretch_fem = config->GetPrestretch();
  if (prestretch_fem) Set_Prestretch(geometry, config);  
  
  /*--- Term ij of the Jacobian ---*/
  
  Jacobian_ij = new su2double*[nVar];
  for (iVar = 0; iVar < nVar; iVar++) {
    Jacobian_ij[iVar] = new su2double [nVar];
    for (jVar = 0; jVar < nVar; jVar++) {
      Jacobian_ij[iVar][jVar] = 0.0;
    }
  }
  
  /*--- Term ij of the Mass Matrix (only if dynamic analysis) ---*/
  MassMatrix_ij = NULL;
  if (dynamic) {
    MassMatrix_ij = new su2double*[nVar];
    for (iVar = 0; iVar < nVar; iVar++) {
      MassMatrix_ij[iVar] = new su2double [nVar];
      for (jVar = 0; jVar < nVar; jVar++) {
        MassMatrix_ij[iVar][jVar] = 0.0;
      }
    }
  }
  
  Jacobian_c_ij = NULL;
  Jacobian_s_ij = NULL;
  if (nonlinear_analysis) {
    
    /*--- Term ij of the Jacobian (constitutive contribution) ---*/
    
    Jacobian_c_ij = new su2double*[nVar];
    for (iVar = 0; iVar < nVar; iVar++) {
      Jacobian_c_ij[iVar] = new su2double [nVar];
      for (jVar = 0; jVar < nVar; jVar++) {
        Jacobian_c_ij[iVar][jVar] = 0.0;
      }
    }
    
    /*--- Term ij of the Jacobian (stress contribution) ---*/
    
    Jacobian_s_ij = new su2double*[nVar];
    for (iVar = 0; iVar < nVar; iVar++) {
      Jacobian_s_ij[iVar] = new su2double [nVar];
      for (jVar = 0; jVar < nVar; jVar++) {
        Jacobian_s_ij[iVar][jVar] = 0.0;
      }
    }
    
  }
  
  /*--- Term ij of the Jacobian (incompressibility term) ---*/
  Jacobian_k_ij = NULL;
  if (incompressible) {
    Jacobian_k_ij = new su2double*[nVar];
    for (iVar = 0; iVar < nVar; iVar++) {
      Jacobian_k_ij[iVar] = new su2double [nVar];
      for (jVar = 0; jVar < nVar; jVar++) {
        Jacobian_k_ij[iVar][jVar] = 0.0;
      }
    }
  }
  
  /*--- Stress contribution to the node i ---*/
  Res_Stress_i = new su2double[nVar];
  
  /*--- Contribution of the external surface forces to the residual (auxiliary vector) ---*/
  Res_Ext_Surf = new su2double[nVar];
  
  /*--- Contribution of the body forces to the residual (auxiliary vector) ---*/
  Res_Dead_Load = NULL;
  if (body_forces) {
    Res_Dead_Load = new su2double[nVar];
  }
  
  /*--- Contribution of the fluid tractions to the residual (auxiliary vector) ---*/
  Res_FSI_Cont = NULL;
  if (fsi) {
    Res_FSI_Cont = new su2double[nVar];
  }
  
  /*--- Time integration contribution to the residual ---*/
  Res_Time_Cont = NULL;
  if (dynamic) {
    Res_Time_Cont = new su2double [nVar];
  }
  
  /*--- Matrices to impose clamped boundary conditions ---*/
  
  mZeros_Aux = new su2double *[nDim];
  for(iDim = 0; iDim < nDim; iDim++)
    mZeros_Aux[iDim] = new su2double[nDim];
  
  mId_Aux = new su2double *[nDim];
  for(iDim = 0; iDim < nDim; iDim++)
    mId_Aux[iDim] = new su2double[nDim];
  
  for(iDim = 0; iDim < nDim; iDim++) {
    for (jDim = 0; jDim < nDim; jDim++) {
      mZeros_Aux[iDim][jDim] = 0.0;
      mId_Aux[iDim][jDim] = 0.0;
    }
    mId_Aux[iDim][iDim] = 1.0;
  }
  
  
  /*--- Initialization of matrix structures ---*/
  if (rank == MASTER_NODE) cout << "Initialize Jacobian structure (Non-Linear Elasticity)." << endl;
  
  Jacobian.Initialize(nPoint, nPointDomain, nVar, nVar, false, geometry, config);
  
  if (dynamic) {
    MassMatrix.Initialize(nPoint, nPointDomain, nVar, nVar, false, geometry, config);
    TimeRes_Aux.Initialize(nPoint, nPointDomain, nVar, 0.0);
    TimeRes.Initialize(nPoint, nPointDomain, nVar, 0.0);
  }
  
  /*--- Initialization of linear solver structures ---*/
  LinSysSol.Initialize(nPoint, nPointDomain, nVar, 0.0);
  LinSysRes.Initialize(nPoint, nPointDomain, nVar, 0.0);
  
  LinSysAux.Initialize(nPoint, nPointDomain, nVar, 0.0);
  
  LinSysReact.Initialize(nPoint, nPointDomain, nVar, 0.0);
  
  /*--- Initialize the auxiliary vector and matrix for the computation of the nodal Reactions ---*/
  
  normalVertex = new su2double [nDim];
  
  stressTensor = new su2double* [nDim];
  for (iVar = 0; iVar < nVar; iVar++) {
    stressTensor[iVar] = new su2double [nDim];
  }
  
  /*---- Initialize the auxiliary vector for the solution predictor ---*/
  
  solutionPredictor = new su2double [nVar];
  
  iElem_iDe = NULL;

  /*--- Initialize the value of the total objective function ---*/
   Total_OFRefGeom = 0.0;
   Total_OFRefNode = 0.0;
   Total_OFVolFrac = 0.0;

   /*--- Initialize the value of the global objective function ---*/
   Global_OFRefGeom = 0.0;
   Global_OFRefNode = 0.0;

   /*--- Initialize the value of the total gradient for the forward mode ---*/
   Total_ForwardGradient = 0.0;

   if (config->GetDirectDiff() == D_YOUNG ||
       config->GetDirectDiff() == D_POISSON ||
       config->GetDirectDiff() == D_RHO ||
       config->GetDirectDiff() == D_RHO_DL ||
       config->GetDirectDiff() == D_EFIELD ||
       config->GetDirectDiff() == D_MACH ||
       config->GetDirectDiff() == D_PRESSURE){

     /*--- Header of the temporary output file ---*/
     ofstream myfile_res;

     if (config->GetDirectDiff() == D_YOUNG) myfile_res.open ("Output_Direct_Diff_E.txt");
     if (config->GetDirectDiff() == D_POISSON) myfile_res.open ("Output_Direct_Diff_Nu.txt");
     if (config->GetDirectDiff() == D_RHO) myfile_res.open ("Output_Direct_Diff_Rho.txt");
     if (config->GetDirectDiff() == D_RHO_DL) myfile_res.open ("Output_Direct_Diff_Rho_DL.txt");
     if (config->GetDirectDiff() == D_EFIELD) myfile_res.open ("Output_Direct_Diff_EField.txt");

     if (config->GetDirectDiff() == D_MACH) myfile_res.open ("Output_Direct_Diff_Mach.txt");
     if (config->GetDirectDiff() == D_PRESSURE) myfile_res.open ("Output_Direct_Diff_Pressure.txt");

     myfile_res << "Objective Function " << "\t";

     if (dynamic) myfile_res << "O. Function Averaged " << "\t";

     myfile_res << "Sensitivity Local" << "\t";

     myfile_res << "Sensitivity Averaged" << "\t";

     myfile_res << endl;

     myfile_res.close();

   }

  /*--- Initialize the BGS residuals in FSI problems. ---*/
  if (config->GetMultizone_Residual()){

    FSI_Residual      = 0.0;
    RelaxCoeff        = 1.0;
    ForceCoeff        = 1.0;

    Residual_BGS      = new su2double[nVar];         for (iVar = 0; iVar < nVar; iVar++) Residual_BGS[iVar]  = 0.0;
    Residual_Max_BGS  = new su2double[nVar];         for (iVar = 0; iVar < nVar; iVar++) Residual_Max_BGS[iVar]  = 0.0;

    /*--- Define some structures for locating max residuals ---*/

    Point_Max_BGS       = new unsigned long[nVar];  for (iVar = 0; iVar < nVar; iVar++) Point_Max_BGS[iVar]  = 0;
    Point_Max_Coord_BGS = new su2double*[nVar];
    for (iVar = 0; iVar < nVar; iVar++) {
      Point_Max_Coord_BGS[iVar] = new su2double[nDim];
      for (iDim = 0; iDim < nDim; iDim++) Point_Max_Coord_BGS[iVar][iDim] = 0.0;
    }
  }
  else{
    ForceCoeff        = 1.0;
  }

  /*--- Penalty value - to maintain constant the stiffness in optimization problems - TODO: this has to be improved ---*/
  PenaltyValue = 0.0;

  /*--- Perform the MPI communication of the solution ---*/
  
  Set_MPI_Solution(geometry, config);
  
  /*--- If dynamic, we also need to communicate the old solution ---*/
  
  if(dynamic) Set_MPI_Solution_Old(geometry, config);
  
}

CFEASolver::~CFEASolver(void) {
  
  unsigned short iVar, jVar;
  unsigned long iElem;
  
  if (element_container != NULL) {
    for (iVar = 0; iVar < MAX_TERMS; iVar++) {
      for (jVar = 0; jVar < MAX_FE_KINDS; jVar++) {
        if (element_container[iVar][jVar] != NULL) delete element_container[iVar][jVar];
      }
      delete [] element_container[iVar];
    }
    delete [] element_container;
  }
  
  if (element_properties != NULL){
    for (iElem = 0; iElem < nElement; iElem++)
      if (element_properties[iElem] != NULL) delete element_properties[iElem];
    delete [] element_properties;
  }
  
  for (iVar = 0; iVar < nVar; iVar++) {
    if (Jacobian_s_ij != NULL) delete [] Jacobian_s_ij[iVar];
    if (Jacobian_c_ij != NULL) delete [] Jacobian_c_ij[iVar];
    if (Jacobian_k_ij != NULL) delete[] Jacobian_k_ij[iVar];
    delete [] mZeros_Aux[iVar];
    delete [] mId_Aux[iVar];
    delete [] stressTensor[iVar];
  }
  
  if (Jacobian_s_ij != NULL) delete [] Jacobian_s_ij;
  if (Jacobian_c_ij != NULL) delete [] Jacobian_c_ij;
  if (Jacobian_k_ij != NULL) delete [] Jacobian_k_ij;
  delete [] Res_Stress_i;
  delete [] Res_Ext_Surf;
  if (Res_Time_Cont != NULL) delete[] Res_Time_Cont;
  if (Res_Dead_Load != NULL) delete[] Res_Dead_Load;
  delete [] SolRest;
  delete [] GradN_X;
  delete [] GradN_x;
  
  delete [] mZeros_Aux;
  delete [] mId_Aux;
  
  delete [] nodeReactions;
  
  delete [] normalVertex;
  delete [] stressTensor;
  
  if (iElem_iDe != NULL) delete [] iElem_iDe;
}

void CFEASolver::Set_MPI_Solution(CGeometry *geometry, CConfig *config) {
  
  
  unsigned short iVar, iMarker, MarkerS, MarkerR;
  unsigned long iVertex, iPoint, nVertexS, nVertexR, nBufferS_Vector, nBufferR_Vector;
  su2double *Buffer_Receive_U = NULL, *Buffer_Send_U = NULL;
  
  bool dynamic = (config->GetDynamic_Analysis() == DYNAMIC);              // Dynamic simulations.
  
  unsigned short nSolVar;
  
  if (dynamic) nSolVar = 3 * nVar;
  else nSolVar = nVar;
  
#ifdef HAVE_MPI
  int send_to, receive_from;
  SU2_MPI::Status status;
#endif
  
  for (iMarker = 0; iMarker < nMarker; iMarker++) {
    
    if ((config->GetMarker_All_KindBC(iMarker) == SEND_RECEIVE) &&
        (config->GetMarker_All_SendRecv(iMarker) > 0)) {
      
      MarkerS = iMarker;  MarkerR = iMarker+1;
      
#ifdef HAVE_MPI
      send_to = config->GetMarker_All_SendRecv(MarkerS)-1;
      receive_from = abs(config->GetMarker_All_SendRecv(MarkerR))-1;
#endif
      
      nVertexS = geometry->nVertex[MarkerS];  nVertexR = geometry->nVertex[MarkerR];
      nBufferS_Vector = nVertexS*nSolVar;     nBufferR_Vector = nVertexR*nSolVar;
      
      /*--- Allocate Receive and send buffers  ---*/
      Buffer_Receive_U = new su2double [nBufferR_Vector];
      Buffer_Send_U = new su2double[nBufferS_Vector];
      
      /*--- Copy the solution that should be sent ---*/
      for (iVertex = 0; iVertex < nVertexS; iVertex++) {
        iPoint = geometry->vertex[MarkerS][iVertex]->GetNode();
        for (iVar = 0; iVar < nVar; iVar++)
          Buffer_Send_U[iVar*nVertexS+iVertex] = node[iPoint]->GetSolution(iVar);
        if (dynamic) {
          for (iVar = 0; iVar < nVar; iVar++) {
            Buffer_Send_U[(iVar+nVar)*nVertexS+iVertex] = node[iPoint]->GetSolution_Vel(iVar);
            Buffer_Send_U[(iVar+2*nVar)*nVertexS+iVertex] = node[iPoint]->GetSolution_Accel(iVar);
          }
        }
      }
      
#ifdef HAVE_MPI
      
      /*--- Send/Receive information using Sendrecv ---*/
      SU2_MPI::Sendrecv(Buffer_Send_U, nBufferS_Vector, MPI_DOUBLE, send_to, 0,
                        Buffer_Receive_U, nBufferR_Vector, MPI_DOUBLE, receive_from, 0, MPI_COMM_WORLD, &status);
      
#else
      
      /*--- Receive information without MPI ---*/
      for (iVertex = 0; iVertex < nVertexR; iVertex++) {
        for (iVar = 0; iVar < nVar; iVar++)
          Buffer_Receive_U[iVar*nVertexR+iVertex] = Buffer_Send_U[iVar*nVertexR+iVertex];
        if (dynamic) {
          for (iVar = nVar; iVar < 3*nVar; iVar++)
            Buffer_Receive_U[iVar*nVertexR+iVertex] = Buffer_Send_U[iVar*nVertexR+iVertex];
        }
      }
      
#endif
      
      /*--- Deallocate send buffer ---*/
      delete [] Buffer_Send_U;
      
      /*--- Do the coordinate transformation ---*/
      for (iVertex = 0; iVertex < nVertexR; iVertex++) {
        
        /*--- Find point and its type of transformation ---*/
        iPoint = geometry->vertex[MarkerR][iVertex]->GetNode();
        
        /*--- Copy solution variables. ---*/
        for (iVar = 0; iVar < nSolVar; iVar++)
          SolRest[iVar] = Buffer_Receive_U[iVar*nVertexR+iVertex];
        
        /*--- Store received values back into the variable. ---*/
        for (iVar = 0; iVar < nVar; iVar++)
          node[iPoint]->SetSolution(iVar, SolRest[iVar]);
        
        if (dynamic) {
          
          for (iVar = 0; iVar < nVar; iVar++) {
            node[iPoint]->SetSolution_Vel(iVar, SolRest[iVar+nVar]);
            node[iPoint]->SetSolution_Accel(iVar, SolRest[iVar+2*nVar]);
          }
          
        }
        
      }
      
      /*--- Deallocate receive buffer ---*/
      delete [] Buffer_Receive_U;
      
    }
    
  }
  
}

void CFEASolver::Set_MPI_Solution_Old(CGeometry *geometry, CConfig *config) {
  
  
  unsigned short iVar, iMarker, MarkerS, MarkerR;
  unsigned long iVertex, iPoint, nVertexS, nVertexR, nBufferS_Vector, nBufferR_Vector;
  su2double *Buffer_Receive_U = NULL, *Buffer_Send_U = NULL;
  
  unsigned short nSolVar;
  
  nSolVar = 3 * nVar;
  
#ifdef HAVE_MPI
  int send_to, receive_from;
  SU2_MPI::Status status;
#endif
  
  for (iMarker = 0; iMarker < nMarker; iMarker++) {
    
    if ((config->GetMarker_All_KindBC(iMarker) == SEND_RECEIVE) &&
        (config->GetMarker_All_SendRecv(iMarker) > 0)) {
      
      MarkerS = iMarker;  MarkerR = iMarker+1;
      
#ifdef HAVE_MPI
      send_to = config->GetMarker_All_SendRecv(MarkerS)-1;
      receive_from = abs(config->GetMarker_All_SendRecv(MarkerR))-1;
#endif
      
      nVertexS = geometry->nVertex[MarkerS];  nVertexR = geometry->nVertex[MarkerR];
      nBufferS_Vector = nVertexS*nSolVar;     nBufferR_Vector = nVertexR*nSolVar;
      
      /*--- Allocate Receive and send buffers  ---*/
      Buffer_Receive_U = new su2double [nBufferR_Vector];
      Buffer_Send_U = new su2double[nBufferS_Vector];
      
      /*--- Copy the solution that should be sent ---*/
      for (iVertex = 0; iVertex < nVertexS; iVertex++) {
        iPoint = geometry->vertex[MarkerS][iVertex]->GetNode();
        for (iVar = 0; iVar < nVar; iVar++) {
          Buffer_Send_U[iVar*nVertexS+iVertex] = node[iPoint]->GetSolution_time_n(iVar);
          Buffer_Send_U[(iVar+nVar)*nVertexS+iVertex] = node[iPoint]->GetSolution_Vel_time_n(iVar);
          Buffer_Send_U[(iVar+2*nVar)*nVertexS+iVertex] = node[iPoint]->GetSolution_Accel_time_n(iVar);
        }
      }
      
#ifdef HAVE_MPI
      
      /*--- Send/Receive information using Sendrecv ---*/
      SU2_MPI::Sendrecv(Buffer_Send_U, nBufferS_Vector, MPI_DOUBLE, send_to, 0,
                        Buffer_Receive_U, nBufferR_Vector, MPI_DOUBLE, receive_from, 0, MPI_COMM_WORLD, &status);
      
#else
      
      /*--- Receive information without MPI ---*/
      for (iVertex = 0; iVertex < nVertexR; iVertex++) {
        for (iVar = 0; iVar < nSolVar; iVar++)
          Buffer_Receive_U[iVar*nVertexR+iVertex] = Buffer_Send_U[iVar*nVertexR+iVertex];
      }
      
#endif
      
      /*--- Deallocate send buffer ---*/
      delete [] Buffer_Send_U;
      
      /*--- Do the coordinate transformation ---*/
      for (iVertex = 0; iVertex < nVertexR; iVertex++) {
        
        /*--- Find point and its type of transformation ---*/
        iPoint = geometry->vertex[MarkerR][iVertex]->GetNode();
        
        /*--- Copy solution variables. ---*/
        for (iVar = 0; iVar < nSolVar; iVar++)
          SolRest[iVar] = Buffer_Receive_U[iVar*nVertexR+iVertex];
        
        /*--- Store received values back into the variable. ---*/
        for (iVar = 0; iVar < nVar; iVar++) {
          node[iPoint]->SetSolution_time_n(iVar, SolRest[iVar]);
          node[iPoint]->SetSolution_Vel_time_n(iVar, SolRest[iVar+nVar]);
          node[iPoint]->SetSolution_Accel_time_n(iVar, SolRest[iVar+2*nVar]);
        }
        
      }
      
      /*--- Deallocate receive buffer ---*/
      delete [] Buffer_Receive_U;
      
    }
    
  }
  
}

void CFEASolver::Set_MPI_Solution_DispOnly(CGeometry *geometry, CConfig *config) {
  

  unsigned short iVar, iMarker, MarkerS, MarkerR;
  unsigned long iVertex, iPoint, nVertexS, nVertexR, nBufferS_Vector, nBufferR_Vector;
  su2double *Buffer_Receive_U = NULL, *Buffer_Send_U = NULL;
  
#ifdef HAVE_MPI
  int send_to, receive_from;
  SU2_MPI::Status status;
#endif
  
  for (iMarker = 0; iMarker < nMarker; iMarker++) {
    
    if ((config->GetMarker_All_KindBC(iMarker) == SEND_RECEIVE) &&
        (config->GetMarker_All_SendRecv(iMarker) > 0)) {
      
      MarkerS = iMarker;  MarkerR = iMarker+1;
      
#ifdef HAVE_MPI
      send_to = config->GetMarker_All_SendRecv(MarkerS)-1;
      receive_from = abs(config->GetMarker_All_SendRecv(MarkerR))-1;
#endif
      
      nVertexS = geometry->nVertex[MarkerS];  nVertexR = geometry->nVertex[MarkerR];
      nBufferS_Vector = nVertexS*nVar;         nBufferR_Vector = nVertexR*nVar;
      
      /*--- Allocate Receive and send buffers  ---*/
      Buffer_Receive_U = new su2double [nBufferR_Vector];
      Buffer_Send_U = new su2double[nBufferS_Vector];
      
      /*--- Copy the solution that should be sent ---*/
      for (iVertex = 0; iVertex < nVertexS; iVertex++) {
        iPoint = geometry->vertex[MarkerS][iVertex]->GetNode();
        for (iVar = 0; iVar < nVar; iVar++)
          Buffer_Send_U[iVar*nVertexS+iVertex] = node[iPoint]->GetSolution(iVar);
      }
      
#ifdef HAVE_MPI
      
      /*--- Send/Receive information using Sendrecv ---*/
      SU2_MPI::Sendrecv(Buffer_Send_U, nBufferS_Vector, MPI_DOUBLE, send_to, 0,
                        Buffer_Receive_U, nBufferR_Vector, MPI_DOUBLE, receive_from, 0, MPI_COMM_WORLD, &status);
      
#else
      
      /*--- Receive information without MPI ---*/
      for (iVertex = 0; iVertex < nVertexR; iVertex++) {
        for (iVar = 0; iVar < nVar; iVar++)
          Buffer_Receive_U[iVar*nVertexR+iVertex] = Buffer_Send_U[iVar*nVertexR+iVertex];
      }
      
#endif
      
      /*--- Deallocate send buffer ---*/
      delete [] Buffer_Send_U;
      
      /*--- Do the coordinate transformation ---*/
      for (iVertex = 0; iVertex < nVertexR; iVertex++) {
        
        /*--- Find point and its type of transformation ---*/
        iPoint = geometry->vertex[MarkerR][iVertex]->GetNode();
        
        /*--- Copy solution variables. ---*/
        for (iVar = 0; iVar < nVar; iVar++)
          SolRest[iVar] = Buffer_Receive_U[iVar*nVertexR+iVertex];
        
        /*--- Store received values back into the variable. ---*/
        for (iVar = 0; iVar < nVar; iVar++)
          node[iPoint]->SetSolution(iVar, SolRest[iVar]);
        
      }
      
      /*--- Deallocate receive buffer ---*/
      delete [] Buffer_Receive_U;
      
    }
    
  }
  
}

void CFEASolver::Set_MPI_Solution_Pred(CGeometry *geometry, CConfig *config) {
  

  unsigned short iVar, iMarker, MarkerS, MarkerR;
  unsigned long iVertex, iPoint, nVertexS, nVertexR, nBufferS_Vector, nBufferR_Vector;
  su2double *Buffer_Receive_U = NULL, *Buffer_Send_U = NULL;
  
#ifdef HAVE_MPI
  int send_to, receive_from;
  SU2_MPI::Status status;
#endif
  
  for (iMarker = 0; iMarker < nMarker; iMarker++) {
    
    if ((config->GetMarker_All_KindBC(iMarker) == SEND_RECEIVE) &&
        (config->GetMarker_All_SendRecv(iMarker) > 0)) {
      
      MarkerS = iMarker;  MarkerR = iMarker+1;
      
#ifdef HAVE_MPI
      send_to = config->GetMarker_All_SendRecv(MarkerS)-1;
      receive_from = abs(config->GetMarker_All_SendRecv(MarkerR))-1;
#endif
      
      nVertexS = geometry->nVertex[MarkerS];  nVertexR = geometry->nVertex[MarkerR];
      nBufferS_Vector = nVertexS*nVar;     nBufferR_Vector = nVertexR*nVar;
      
      /*--- Allocate Receive and send buffers  ---*/
      Buffer_Receive_U = new su2double [nBufferR_Vector];
      Buffer_Send_U = new su2double[nBufferS_Vector];
      
      /*--- Copy the solution that should be sent ---*/
      for (iVertex = 0; iVertex < nVertexS; iVertex++) {
        iPoint = geometry->vertex[MarkerS][iVertex]->GetNode();
        for (iVar = 0; iVar < nVar; iVar++)
          Buffer_Send_U[iVar*nVertexS+iVertex] = node[iPoint]->GetSolution_Pred(iVar);
      }
      
#ifdef HAVE_MPI
      
      /*--- Send/Receive information using Sendrecv ---*/
      SU2_MPI::Sendrecv(Buffer_Send_U, nBufferS_Vector, MPI_DOUBLE, send_to, 0,
                        Buffer_Receive_U, nBufferR_Vector, MPI_DOUBLE, receive_from, 0, MPI_COMM_WORLD, &status);
      
#else
      
      /*--- Receive information without MPI ---*/
      for (iVertex = 0; iVertex < nVertexR; iVertex++) {
        for (iVar = 0; iVar < nVar; iVar++)
          Buffer_Receive_U[iVar*nVertexR+iVertex] = Buffer_Send_U[iVar*nVertexR+iVertex];
      }
      
#endif
      
      /*--- Deallocate send buffer ---*/
      delete [] Buffer_Send_U;
      
      /*--- Do the coordinate transformation ---*/
      for (iVertex = 0; iVertex < nVertexR; iVertex++) {
        
        /*--- Find point and its type of transformation ---*/
        iPoint = geometry->vertex[MarkerR][iVertex]->GetNode();
        
        /*--- Copy predicted solution variables back into the variables. ---*/
        for (iVar = 0; iVar < nVar; iVar++)
          node[iPoint]->SetSolution_Pred(iVar, Buffer_Receive_U[iVar*nVertexR+iVertex]);
        
      }
      
      /*--- Deallocate receive buffer ---*/
      delete [] Buffer_Receive_U;
      
    }
    
  }
  
}

void CFEASolver::Set_MPI_Solution_Pred_Old(CGeometry *geometry, CConfig *config) {
  
  /*--- We are communicating the solution predicted, current and old, and the old solution ---*/
  /*--- necessary for the Aitken relaxation ---*/
  
  unsigned short iVar, iMarker, MarkerS, MarkerR;
  unsigned long iVertex, iPoint, nVertexS, nVertexR, nBufferS_Vector, nBufferR_Vector;
  su2double *Buffer_Receive_U = NULL, *Buffer_Send_U = NULL;
  
  /*--- Analogous to the dynamic solution, in this case we need 3 * nVar variables per node ---*/
  unsigned short nSolVar;
  nSolVar = 3 * nVar;
  
#ifdef HAVE_MPI
  int send_to, receive_from;
  SU2_MPI::Status status;
#endif
  
  for (iMarker = 0; iMarker < nMarker; iMarker++) {
    
    if ((config->GetMarker_All_KindBC(iMarker) == SEND_RECEIVE) &&
        (config->GetMarker_All_SendRecv(iMarker) > 0)) {
      
      MarkerS = iMarker;  MarkerR = iMarker+1;
      
#ifdef HAVE_MPI
      send_to = config->GetMarker_All_SendRecv(MarkerS)-1;
      receive_from = abs(config->GetMarker_All_SendRecv(MarkerR))-1;
#endif
      
      nVertexS = geometry->nVertex[MarkerS];  nVertexR = geometry->nVertex[MarkerR];
      nBufferS_Vector = nVertexS*nSolVar;     nBufferR_Vector = nVertexR*nSolVar;
      
      /*--- Allocate Receive and send buffers  ---*/
      Buffer_Receive_U = new su2double [nBufferR_Vector];
      Buffer_Send_U = new su2double[nBufferS_Vector];
      
      /*--- Copy the solution that should be sent ---*/
      for (iVertex = 0; iVertex < nVertexS; iVertex++) {
        iPoint = geometry->vertex[MarkerS][iVertex]->GetNode();
        for (iVar = 0; iVar < nVar; iVar++) {
          Buffer_Send_U[iVar*nVertexS+iVertex] = node[iPoint]->GetSolution_Old(iVar);
          Buffer_Send_U[(iVar+nVar)*nVertexS+iVertex] = node[iPoint]->GetSolution_Pred(iVar);
          Buffer_Send_U[(iVar+2*nVar)*nVertexS+iVertex] = node[iPoint]->GetSolution_Pred_Old(iVar);
        }
      }
      
#ifdef HAVE_MPI
      
      /*--- Send/Receive information using Sendrecv ---*/
      SU2_MPI::Sendrecv(Buffer_Send_U, nBufferS_Vector, MPI_DOUBLE, send_to, 0,
                        Buffer_Receive_U, nBufferR_Vector, MPI_DOUBLE, receive_from, 0, MPI_COMM_WORLD, &status);
      
#else
      
      /*--- Receive information without MPI ---*/
      for (iVertex = 0; iVertex < nVertexR; iVertex++) {
        for (iVar = 0; iVar < nSolVar; iVar++)
          Buffer_Receive_U[iVar*nVertexR+iVertex] = Buffer_Send_U[iVar*nVertexR+iVertex];
      }
      
#endif
      
      /*--- Deallocate send buffer ---*/
      delete [] Buffer_Send_U;
      
      /*--- Do the coordinate transformation ---*/
      for (iVertex = 0; iVertex < nVertexR; iVertex++) {
        
        /*--- Find point and its type of transformation ---*/
        iPoint = geometry->vertex[MarkerR][iVertex]->GetNode();
        
        /*--- Store received values back into the variable. ---*/
        for (iVar = 0; iVar < nVar; iVar++) {
          node[iPoint]->SetSolution_Old(iVar, Buffer_Receive_U[iVar*nVertexR+iVertex]);
          node[iPoint]->SetSolution_Pred(iVar, Buffer_Receive_U[(iVar+nVar)*nVertexR+iVertex]);
          node[iPoint]->SetSolution_Pred_Old(iVar, Buffer_Receive_U[(iVar+2*nVar)*nVertexR+iVertex]);
        }
        
      }
      
      /*--- Deallocate receive buffer ---*/
      delete [] Buffer_Receive_U;
      
    }
    
  }
  
}

void CFEASolver::Set_ElementProperties(CGeometry *geometry, CConfig *config) {

  unsigned long iElem;
  unsigned long index;

  unsigned short iZone = config->GetiZone();
  unsigned short nZone = geometry->GetnZone();
  
  bool topology_mode = config->GetTopology_Optimization();

  string filename;
  ifstream properties_file;

  element_properties = new CElementProperty*[nElement];

  /*--- Restart the solution from file information ---*/

  filename = config->GetFEA_FileName();

  /*--- If multizone, append zone name ---*/
  if (nZone > 1)
    filename = config->GetMultizone_FileName(filename, iZone);

  if (rank == MASTER_NODE) cout << "Filename: " << filename << "." << endl;

  properties_file.open(filename.data(), ios::in);

  /*--- In case there is no file, all elements get the same property (0) ---*/

  if (properties_file.fail()) {
    if (rank == MASTER_NODE){
      cout << "There is no element-based properties file." << endl;
      cout << "The structural domain has uniform properties." << endl;
      
      if (topology_mode)
        SU2_MPI::Error("Topology mode requires an element-based properties file.",CURRENT_FUNCTION);
    }

    for (iElem = 0; iElem < nElement; iElem++){
      element_properties[iElem] = new CElementProperty(0, 0, 0, 0);
    }

    element_based = false;

  }
  else{

    element_based = true;

    /*--- In case this is a parallel simulation, we need to perform the
       Global2Local index transformation first. ---*/

    long *Global2Local = new long[geometry->GetGlobal_nElemDomain()];

    /*--- First, set all indices to a negative value by default ---*/

    for (iElem = 0; iElem < geometry->GetGlobal_nElemDomain(); iElem++)
      Global2Local[iElem] = -1;

    /*--- Now fill array with the transform values only for the points in the rank (including halos) ---*/

    for (iElem = 0; iElem < nElement; iElem++)
      Global2Local[geometry->elem[iElem]->GetGlobalIndex()] = iElem;

    /*--- Read all lines in the restart file ---*/

    long iElem_Local;
    unsigned long iElem_Global_Local = 0, iElem_Global = 0; string text_line;
    unsigned short rbuf_NotMatching = 0, sbuf_NotMatching = 0;

    /*--- The first line is the header ---*/

    getline (properties_file, text_line);

    for (iElem_Global = 0; iElem_Global < geometry->GetGlobal_nElemDomain(); iElem_Global++ ) {

      getline (properties_file, text_line);

      istringstream point_line(text_line);

      /*--- Retrieve local index. If this element from the restart file lives
         only on a different processor, the value of iPoint_Local will be -1.
         Otherwise, the local index for this node on the current processor
         will be returned and used to instantiate the vars. ---*/

      iElem_Local = Global2Local[iElem_Global];

      if (iElem_Local >= 0) {

        if (config->GetDE_Effects())
          point_line >> index >> elProperties[0] >> elProperties[1] >> elProperties[2] >> elProperties[3];
        else
          point_line >> index >> elProperties[0] >> elProperties[1] >> elProperties[2] >> elProperties[3];

        element_properties[iElem_Local] = new CElementProperty(elProperties[0],
                                                         elProperties[1],
                                                         elProperties[2],
                                                         elProperties[3]);

        /*--- For backwards compatibility we only read a fifth column in topology mode ---*/
        if (topology_mode) {
          su2double elDensity;
          point_line >> elDensity;
          element_properties[iElem_Local]->SetDesignDensity(elDensity);
        }

        iElem_Global_Local++;
      }

    }

    /*--- Detect a wrong solution file ---*/

    if (iElem_Global_Local < nElement) { sbuf_NotMatching = 1; }

#ifndef HAVE_MPI
    rbuf_NotMatching = sbuf_NotMatching;
#else
    SU2_MPI::Allreduce(&sbuf_NotMatching, &rbuf_NotMatching, 1, MPI_UNSIGNED_SHORT, MPI_SUM, MPI_COMM_WORLD);
#endif
    if (rbuf_NotMatching != 0) {
      SU2_MPI::Error(string("The properties file ") + filename + string(" doesn't match with the mesh file!\n")  + 
                     string("It could be empty lines at the end of the file."), CURRENT_FUNCTION);
    }

    /*--- Close the restart file ---*/

    properties_file.close();

    /*--- Free memory needed for the transformation ---*/

    delete [] Global2Local;


  }


}


void CFEASolver::Set_Prestretch(CGeometry *geometry, CConfig *config) {
  
  unsigned long iPoint;
  unsigned long index;
  
  unsigned short iVar;
  unsigned short iZone = config->GetiZone();
  unsigned short nZone = geometry->GetnZone();
  
  string filename;
  ifstream prestretch_file;
  
  
  /*--- Restart the solution from file information ---*/
  
  filename = config->GetPrestretch_FEMFileName();
  
  /*--- If multizone, append zone name ---*/
  if (nZone > 1)
    filename = config->GetMultizone_FileName(filename, iZone);
  
  if (rank == MASTER_NODE) cout << "Filename: " << filename << "." << endl;
  
  prestretch_file.open(filename.data(), ios::in);
  
  /*--- In case there is no file ---*/
  
  if (prestretch_file.fail()) {
    SU2_MPI::Error(string("There is no FEM prestretch reference file ") + filename, CURRENT_FUNCTION);
  }
  /*--- In case this is a parallel simulation, we need to perform the
   Global2Local index transformation first. ---*/
  
  map<unsigned long,unsigned long> Global2Local;
  map<unsigned long,unsigned long>::const_iterator MI;
  
  /*--- Now fill array with the transform values only for local points ---*/
  
  for (iPoint = 0; iPoint < nPointDomain; iPoint++)
    Global2Local[geometry->node[iPoint]->GetGlobalIndex()] = iPoint;
  
  /*--- Read all lines in the restart file ---*/
  
  long iPoint_Local;
  unsigned long iPoint_Global_Local = 0, iPoint_Global = 0; string text_line;
  unsigned short rbuf_NotMatching = 0, sbuf_NotMatching = 0;
  
  /*--- The first line is the header ---*/
  
  getline (prestretch_file, text_line);
  
  while (getline (prestretch_file, text_line)) {
    istringstream point_line(text_line);
    
    /*--- Retrieve local index. If this node from the restart file lives
     on the current processor, we will load and instantiate the vars. ---*/
    
    MI = Global2Local.find(iPoint_Global);
    if (MI != Global2Local.end()) {
    
      iPoint_Local = Global2Local[iPoint_Global];
      
      if (nDim == 2) point_line >> Solution[0] >> Solution[1] >> index;
      if (nDim == 3) point_line >> Solution[0] >> Solution[1] >> Solution[2] >> index;
      
      for (iVar = 0; iVar < nVar; iVar++) node[iPoint_Local]->SetPrestretch(iVar, Solution[iVar]);
      
      iPoint_Global_Local++;
    }
    iPoint_Global++;
  }
  
  /*--- Detect a wrong solution file ---*/
  
  if (iPoint_Global_Local < nPointDomain) { sbuf_NotMatching = 1; }
  
#ifndef HAVE_MPI
  rbuf_NotMatching = sbuf_NotMatching;
#else
  SU2_MPI::Allreduce(&sbuf_NotMatching, &rbuf_NotMatching, 1, MPI_UNSIGNED_SHORT, MPI_SUM, MPI_COMM_WORLD);
#endif
  if (rbuf_NotMatching != 0) {
      SU2_MPI::Error(string("The solution file ") + filename + string(" doesn't match with the mesh file!\n") +
                     string("It could be empty lines at the end of the file."), CURRENT_FUNCTION);
  }
  
  /*--- Close the restart file ---*/
  
  prestretch_file.close();
  
  /*--- We need to communicate here the prestretched geometry for the halo nodes. ---*/
  /*--- We avoid creating a new function as this may be reformatted.              ---*/

  unsigned short iMarker, MarkerS, MarkerR;
  unsigned long iVertex, nVertexS, nVertexR, nBufferS_Vector, nBufferR_Vector;
  su2double *Buffer_Receive_U = NULL, *Buffer_Send_U = NULL;

#ifdef HAVE_MPI
  int send_to, receive_from;
  SU2_MPI::Status status;
#endif

  for (iMarker = 0; iMarker < nMarker; iMarker++) {

    if ((config->GetMarker_All_KindBC(iMarker) == SEND_RECEIVE) &&
        (config->GetMarker_All_SendRecv(iMarker) > 0)) {

      MarkerS = iMarker;  MarkerR = iMarker+1;

#ifdef HAVE_MPI
      send_to = config->GetMarker_All_SendRecv(MarkerS)-1;
      receive_from = abs(config->GetMarker_All_SendRecv(MarkerR))-1;
#endif

      nVertexS = geometry->nVertex[MarkerS];  nVertexR = geometry->nVertex[MarkerR];
      nBufferS_Vector = nVertexS*nVar;        nBufferR_Vector = nVertexR*nVar;

      /*--- Allocate Receive and send buffers  ---*/
      Buffer_Receive_U = new su2double [nBufferR_Vector];
      Buffer_Send_U = new su2double[nBufferS_Vector];

      /*--- Copy the solution that should be sent ---*/
      for (iVertex = 0; iVertex < nVertexS; iVertex++) {
        iPoint = geometry->vertex[MarkerS][iVertex]->GetNode();
        for (iVar = 0; iVar < nVar; iVar++)
          Buffer_Send_U[iVar*nVertexS+iVertex] = node[iPoint]->GetPrestretch(iVar);
      }

#ifdef HAVE_MPI

      /*--- Send/Receive information using Sendrecv ---*/
      SU2_MPI::Sendrecv(Buffer_Send_U, nBufferS_Vector, MPI_DOUBLE, send_to, 0,
                        Buffer_Receive_U, nBufferR_Vector, MPI_DOUBLE, receive_from, 0, MPI_COMM_WORLD, &status);

#else

      /*--- Receive information without MPI ---*/
      for (iVertex = 0; iVertex < nVertexR; iVertex++) {
        for (iVar = 0; iVar < nVar; iVar++)
          Buffer_Receive_U[iVar*nVertexR+iVertex] = Buffer_Send_U[iVar*nVertexR+iVertex];
      }

#endif

      /*--- Deallocate send buffer ---*/
      delete [] Buffer_Send_U;

      /*--- Do the coordinate transformation ---*/
      for (iVertex = 0; iVertex < nVertexR; iVertex++) {

        /*--- Find point and its type of transformation ---*/
        iPoint = geometry->vertex[MarkerR][iVertex]->GetNode();

        /*--- Copy solution variables. ---*/
        for (iVar = 0; iVar < nVar; iVar++)
          SolRest[iVar] = Buffer_Receive_U[iVar*nVertexR+iVertex];

        /*--- Store received values back into the variable. ---*/
        for (iVar = 0; iVar < nVar; iVar++)
          node[iPoint]->SetPrestretch(iVar, SolRest[iVar]);

      }

      /*--- Deallocate receive buffer ---*/
      delete [] Buffer_Receive_U;

    }

  }


}

void CFEASolver::Set_ReferenceGeometry(CGeometry *geometry, CConfig *config) {

  unsigned long iPoint;
  unsigned long index;

  unsigned short iVar;
  unsigned short iZone = config->GetiZone();
  unsigned short nZone = geometry->GetnZone();
  unsigned short file_format = config->GetRefGeom_FileFormat();

  string filename;
  su2double dull_val;
  ifstream reference_file;


  /*--- Restart the solution from file information ---*/

  filename = config->GetRefGeom_FEMFileName();

  /*--- If multizone, append zone name ---*/
  if (nZone > 1)
    filename = config->GetMultizone_FileName(filename, iZone);

  reference_file.open(filename.data(), ios::in);

  /*--- In case there is no file ---*/

  if (reference_file.fail()) {
    SU2_MPI::Error( "There is no FEM reference geometry file!!", CURRENT_FUNCTION);
  }

  if (rank == MASTER_NODE) cout << "Filename: " << filename << " and format " << file_format << "." << endl;

  /*--- In case this is a parallel simulation, we need to perform the
   Global2Local index transformation first. ---*/

  long *Global2Local = new long[geometry->GetGlobal_nPointDomain()];

  /*--- First, set all indices to a negative value by default ---*/

  for (iPoint = 0; iPoint < geometry->GetGlobal_nPointDomain(); iPoint++)
    Global2Local[iPoint] = -1;

  /*--- Now fill array with the transform values only for local points ---*/

  for (iPoint = 0; iPoint < nPointDomain; iPoint++)
    Global2Local[geometry->node[iPoint]->GetGlobalIndex()] = iPoint;

  /*--- Read all lines in the restart file ---*/

  long iPoint_Local;
  unsigned long iPoint_Global_Local = 0, iPoint_Global = 0; string text_line;
  unsigned short rbuf_NotMatching = 0, sbuf_NotMatching = 0;

  /*--- The first line is the header ---*/

  getline (reference_file, text_line);

  while (getline (reference_file, text_line)) {
    istringstream point_line(text_line);

    /*--- Retrieve local index. If this node from the restart file lives
       on a different processor, the value of iPoint_Local will be -1.
       Otherwise, the local index for this node on the current processor
       will be returned and used to instantiate the vars. ---*/

    iPoint_Local = Global2Local[iPoint_Global];

    if (iPoint_Local >= 0) {

      if (nDim == 2) point_line >> index >> dull_val >> dull_val >> Solution[0] >> Solution[1];
      if (nDim == 3) point_line >> index >> dull_val >> dull_val >> dull_val >> Solution[0] >> Solution[1] >> Solution[2];

      for (iVar = 0; iVar < nVar; iVar++) node[iPoint_Local]->SetReference_Geometry(iVar, Solution[iVar]);

      iPoint_Global_Local++;
    }
    iPoint_Global++;
  }

  /*--- Detect a wrong solution file ---*/

  if (iPoint_Global_Local < nPointDomain) { sbuf_NotMatching = 1; }

#ifndef HAVE_MPI
  rbuf_NotMatching = sbuf_NotMatching;
#else
  SU2_MPI::Allreduce(&sbuf_NotMatching, &rbuf_NotMatching, 1, MPI_UNSIGNED_SHORT, MPI_SUM, MPI_COMM_WORLD);
#endif
  
  if (rbuf_NotMatching != 0) {
    SU2_MPI::Error(string("The solution file ") + filename + string(" doesn't match with the mesh file!\n")  + 
                   string("It could be empty lines at the end of the file."), CURRENT_FUNCTION);
  }

  /*--- I don't think we need to communicate ---*/

  /*--- Close the restart file ---*/

  reference_file.close();

  /*--- Free memory needed for the transformation ---*/

  delete [] Global2Local;

}



void CFEASolver::Preprocessing(CGeometry *geometry, CSolver **solver_container, CConfig *config, CNumerics **numerics, unsigned short iMesh, unsigned long Iteration, unsigned short RunTime_EqSystem, bool Output) {
  
  
  unsigned long iPoint;
  bool initial_calc = (config->GetExtIter() == 0);                  // Checks if it is the first calculation.
  bool first_iter = (config->GetIntIter() == 0);                          // Checks if it is the first iteration
  bool dynamic = (config->GetDynamic_Analysis() == DYNAMIC);              // Dynamic simulations.
  bool linear_analysis = (config->GetGeometricConditions() == SMALL_DEFORMATIONS);  // Linear analysis.
  bool nonlinear_analysis = (config->GetGeometricConditions() == LARGE_DEFORMATIONS);  // Nonlinear analysis.
  bool newton_raphson = (config->GetKind_SpaceIteScheme_FEA() == NEWTON_RAPHSON);    // Newton-Raphson method
  bool restart = config->GetRestart();                        // Restart analysis
  bool initial_calc_restart = (SU2_TYPE::Int(config->GetExtIter()) == config->GetDyn_RestartIter()); // Initial calculation for restart
  
  bool disc_adj_fem = (config->GetKind_Solver() == DISC_ADJ_FEM);     // Discrete adjoint FEM solver
  
  bool incremental_load = config->GetIncrementalLoad();               // If an incremental load is applied
  
  bool body_forces = config->GetDeadLoad();                     // Body forces (dead loads).
  
  bool fsi = config->GetFSI_Simulation();
  bool consistent_interpolation = (!config->GetConservativeInterpolation() ||
                                  (config->GetKindInterpolation() == WEIGHTED_AVERAGE));
  
  bool topology_mode = config->GetTopology_Optimization();  // Density-based topology optimization
  
  
  /*--- Set vector entries to zero ---*/
  for (iPoint = 0; iPoint < geometry->GetnPoint(); iPoint ++) {
    LinSysAux.SetBlock_Zero(iPoint);
    LinSysRes.SetBlock_Zero(iPoint);
    LinSysSol.SetBlock_Zero(iPoint);
  }
  
  /*--- Set matrix entries to zero ---*/
  
  /*
   * If the problem is linear, we only need one Jacobian matrix in the problem, because
   * it is going to be constant along the calculations. Therefore, we only initialize
   * the Jacobian matrix once, at the beginning of the simulation.
   *
   * We don't need first_iter, because there is only one iteration per time step in linear analysis.
   * For dynamic problems we also need to recompute the Jacobian as that is where the RHS is computed
   * as a residual (and we need that for AD).
   */
  if ((initial_calc && linear_analysis)||
      (restart && initial_calc_restart && linear_analysis) ||
      (dynamic && disc_adj_fem) ||
      (dynamic && linear_analysis)) {
    Jacobian.SetValZero();
  }
  
  /*
   * For topology optimization we apply a filter on the design density field to avoid
   * numerical issues (checkerboards), ensure mesh independence, and impose a length scale.
   * This has to be done before computing the mass matrix and the dead load terms.
   * This filter, and the volume fraction objective function, require the element volumes,
   * so we ask "geometry" to compute them.
   * This only needs to be done for the undeformed (initial) shape.
   */
  if (topology_mode && (restart || initial_calc || initial_calc_restart || disc_adj_fem)) {
    geometry->SetElemVolume(config);
    FilterElementDensities(geometry,config);
  }
  
  /*
   * If the problem is dynamic, we need a mass matrix, which will be constant along the calculation
   * both for linear and nonlinear analysis. Only initialized once, at the first time step.
   *
   * The same with the integration constants, as for now we consider the time step to be constant.
   *
   * We need first_iter, because in nonlinear problems there are more than one subiterations in the first time step.
   */
  if ((dynamic && initial_calc && first_iter) ||
      (dynamic && restart && initial_calc_restart && first_iter) ||
      (dynamic && disc_adj_fem)) {
    MassMatrix.SetValZero();
    Compute_IntegrationConstants(config);
    Compute_MassMatrix(geometry, solver_container, numerics, config);
  }
  
  /*
   * If body forces are taken into account, we need to compute the term that goes into the residual,
   * which will be constant along the calculation both for linear and nonlinear analysis.
   *
   * Only initialized once, at the first iteration or the beginning of the calculation after a restart.
   *
   * We need first_iter, because in nonlinear problems there are more than one subiterations in the first time step.
   */
  
  if ((body_forces && initial_calc && first_iter) ||
      (body_forces && restart && initial_calc_restart && first_iter)) {
    // If the load is incremental, we have to reset the variable to avoid adding up over the increments
    if (incremental_load) {
      for (iPoint = 0; iPoint < nPoint; iPoint++) node[iPoint]->Clear_BodyForces_Res();
    }
    // Compute the dead load term
    Compute_DeadLoad(geometry, solver_container, numerics, config);
  }
  
  /*
   * If the problem is nonlinear, we need to initialize the Jacobian and the stiffness matrix at least at the beginning
   * of each time step. If the solution method is Newton Rapshon, we initialize it also at the beginning of each
   * iteration.
   */
  
  if ((nonlinear_analysis) && ((newton_raphson) || (first_iter)))  {
    Jacobian.SetValZero();
    //    StiffMatrix.SetValZero();
  }
  
  /*
   * Some external forces may be considered constant over the time step.
   */
  if (first_iter)  {
    for (iPoint = 0; iPoint < nPoint; iPoint++) node[iPoint]->Clear_SurfaceLoad_Res();
  }
  
  /*
   * If we apply nonlinear forces, we need to clear the residual on each iteration
   */
  unsigned short iMarker;
  unsigned long iVertex;
  
  for (iMarker = 0; iMarker < config->GetnMarker_All(); iMarker++){
    switch (config->GetMarker_All_KindBC(iMarker)) {
      case LOAD_BOUNDARY:
        /*--- Only if the load is nonzero - reduces computational cost ---*/
        if(config->GetLoad_Value(config->GetMarker_All_TagBound(iMarker)) != 0 ) {
          /*--- For all the vertices in the marker iMarker ---*/
          for (iVertex = 0; iVertex < geometry->nVertex[iMarker]; iVertex++) {
            /*--- Retrieve the point ID ---*/
            iPoint = geometry->vertex[iMarker][iVertex]->GetNode();
            /*--- Clear the residual of the node, to avoid adding on previous values ---*/
            node[iPoint]->Clear_SurfaceLoad_Res();
          }
        }
        break;
      case DAMPER_BOUNDARY:
        /*--- For all the vertices in the marker iMarker ---*/
        for (iVertex = 0; iVertex < geometry->nVertex[iMarker]; iVertex++) {
          /*--- Retrieve the point ID ---*/
          iPoint = geometry->vertex[iMarker][iVertex]->GetNode();
          /*--- Clear the residual of the node, to avoid adding on previous values ---*/
          node[iPoint]->Clear_SurfaceLoad_Res();
        }
        break;
    }
  }
  
  /*
   * FSI loads (computed upstream) need to be integrated if a nonconservative interpolation scheme is in use
   */
  if (fsi && first_iter && consistent_interpolation) Integrate_FSI_Loads(geometry,config);

}

void CFEASolver::SetTime_Step(CGeometry *geometry, CSolver **solver_container, CConfig *config, unsigned short iMesh, unsigned long Iteration) { }

void CFEASolver::SetInitialCondition(CGeometry **geometry, CSolver ***solver_container, CConfig *config, unsigned long ExtIter) {
  
  unsigned long iPoint, nPoint;
  bool incremental_load = config->GetIncrementalLoad();              // If an incremental load is applied
  
  nPoint = geometry[MESH_0]->GetnPoint();
  
  /*--- We store the current solution as "Solution Old", for the case that we need to retrieve it ---*/
  
  if (incremental_load) {
    for (iPoint = 0; iPoint < nPoint; iPoint++) node[iPoint]->Set_OldSolution();
  }
  
  
}

void CFEASolver::ResetInitialCondition(CGeometry **geometry, CSolver ***solver_container, CConfig *config, unsigned long ExtIter) {
  
  unsigned long iPoint, nPoint;
  bool incremental_load = config->GetIncrementalLoad();              // If an incremental load is applied
  
  nPoint = geometry[MESH_0]->GetnPoint();
  
  /*--- We store the current solution as "Solution Old", for the case that we need to retrieve it ---*/
  
  if (incremental_load) {
    for (iPoint = 0; iPoint < nPoint; iPoint++) node[iPoint]->Set_Solution();
  }
  
}

void CFEASolver::Compute_StiffMatrix(CGeometry *geometry, CSolver **solver_container, CNumerics **numerics, CConfig *config) {
  
  unsigned long iElem, iVar, jVar;
  unsigned short iNode, iDim, nNodes = 0;
  unsigned long indexNode[8]={0,0,0,0,0,0,0,0};
  su2double val_Coord, val_Sol;
  int EL_KIND = 0;
  
  su2double *Kab = NULL, *Ta  = NULL;
  unsigned short NelNodes, jNode;
  
  bool topology_mode = config->GetTopology_Optimization();
  su2double simp_exponent = config->GetSIMP_Exponent();
  su2double simp_minstiff = config->GetSIMP_MinStiffness();
  
  /*--- Loops over all the elements ---*/
  
  for (iElem = 0; iElem < geometry->GetnElem(); iElem++) {
    
    if (geometry->elem[iElem]->GetVTK_Type() == TRIANGLE)      {nNodes = 3; EL_KIND = EL_TRIA;}
    if (geometry->elem[iElem]->GetVTK_Type() == QUADRILATERAL) {nNodes = 4; EL_KIND = EL_QUAD;}
    if (geometry->elem[iElem]->GetVTK_Type() == TETRAHEDRON)   {nNodes = 4; EL_KIND = EL_TETRA;}
    if (geometry->elem[iElem]->GetVTK_Type() == PYRAMID)       {nNodes = 5; EL_KIND = EL_TRIA;}
    if (geometry->elem[iElem]->GetVTK_Type() == PRISM)         {nNodes = 6; EL_KIND = EL_TRIA;}
    if (geometry->elem[iElem]->GetVTK_Type() == HEXAHEDRON)    {nNodes = 8; EL_KIND = EL_HEXA;}
    
    /*--- For the number of nodes, we get the coordinates from the connectivity matrix ---*/
    
    for (iNode = 0; iNode < nNodes; iNode++) {
      
      indexNode[iNode] = geometry->elem[iElem]->GetNode(iNode);
      
      for (iDim = 0; iDim < nDim; iDim++) {
        val_Coord = geometry->node[indexNode[iNode]]->GetCoord(iDim);
        val_Sol = node[indexNode[iNode]]->GetSolution(iDim) + val_Coord;
        element_container[FEA_TERM][EL_KIND]->SetRef_Coord(val_Coord, iNode, iDim);
        element_container[FEA_TERM][EL_KIND]->SetCurr_Coord(val_Sol, iNode, iDim);
      }
    }
    
    /*--- In topology mode determine the penalty to apply to the stiffness ---*/
    su2double simp_penalty = 1.0;
    if (topology_mode) {
      simp_penalty = simp_minstiff+(1.0-simp_minstiff)*pow(element_properties[iElem]->GetPhysicalDensity(),simp_exponent);
    }
    
    /*--- Set the properties of the element ---*/
    element_container[FEA_TERM][EL_KIND]->Set_ElProperties(element_properties[iElem]);
    
    /*--- Compute the components of the jacobian and the stress term ---*/
    if (element_based){
      numerics[element_properties[iElem]->GetMat_Mod()]->Compute_Tangent_Matrix(element_container[FEA_TERM][EL_KIND], config);
    }
    else{
      numerics[FEA_TERM]->Compute_Tangent_Matrix(element_container[FEA_TERM][EL_KIND], config);
    }
    
    NelNodes = element_container[FEA_TERM][EL_KIND]->GetnNodes();
    
    for (iNode = 0; iNode < NelNodes; iNode++) {
      
      Ta = element_container[FEA_TERM][EL_KIND]->Get_Kt_a(iNode);
      for (iVar = 0; iVar < nVar; iVar++) Res_Stress_i[iVar] = simp_penalty*Ta[iVar];
      
      LinSysRes.SubtractBlock(indexNode[iNode], Res_Stress_i);
      
      for (jNode = 0; jNode < NelNodes; jNode++) {
        
        Kab = element_container[FEA_TERM][EL_KIND]->Get_Kab(iNode, jNode);
        
        for (iVar = 0; iVar < nVar; iVar++) {
          for (jVar = 0; jVar < nVar; jVar++) {
            Jacobian_ij[iVar][jVar] = simp_penalty*Kab[iVar*nVar+jVar];
          }
        }
    
        Jacobian.AddBlock(indexNode[iNode], indexNode[jNode], Jacobian_ij);
      }
      
    }
    
  }
  
  
}

void CFEASolver::Compute_StiffMatrix_NodalStressRes(CGeometry *geometry, CSolver **solver_container, CNumerics **numerics, CConfig *config) {
  
  unsigned long iElem, iVar, jVar;
  unsigned short iNode, iDim, nNodes = 0;
  unsigned long indexNode[8]={0,0,0,0,0,0,0,0};
  su2double val_Coord, val_Sol, val_Ref = 0.0;
  int EL_KIND = 0;
  
  bool prestretch_fem = config->GetPrestretch();
  
  su2double Ks_ab;
  su2double *Kab = NULL;
  su2double *Kk_ab = NULL;
  su2double *Ta = NULL;
  
  su2double *Ta_DE = NULL;
  su2double Ks_ab_DE = 0.0;
  
  unsigned short NelNodes, jNode;
  
  bool incompressible = (config->GetMaterialCompressibility() == INCOMPRESSIBLE_MAT);
  bool de_effects = config->GetDE_Effects();

  bool topology_mode = config->GetTopology_Optimization();
  su2double simp_exponent = config->GetSIMP_Exponent();
  su2double simp_minstiff = config->GetSIMP_MinStiffness();
  
  /*--- Loops over all the elements ---*/
  
  for (iElem = 0; iElem < geometry->GetnElem(); iElem++) {
    
    if (geometry->elem[iElem]->GetVTK_Type() == TRIANGLE)      {nNodes = 3; EL_KIND = EL_TRIA;}
    if (geometry->elem[iElem]->GetVTK_Type() == QUADRILATERAL) {nNodes = 4; EL_KIND = EL_QUAD;}
    if (geometry->elem[iElem]->GetVTK_Type() == TETRAHEDRON)   {nNodes = 4; EL_KIND = EL_TETRA;}
    if (geometry->elem[iElem]->GetVTK_Type() == PYRAMID)       {nNodes = 5; EL_KIND = EL_TRIA;}
    if (geometry->elem[iElem]->GetVTK_Type() == PRISM)         {nNodes = 6; EL_KIND = EL_TRIA;}
    if (geometry->elem[iElem]->GetVTK_Type() == HEXAHEDRON)    {nNodes = 8; EL_KIND = EL_HEXA;}
    
    /*--- For the number of nodes, we get the coordinates from the connectivity matrix ---*/
    
    for (iNode = 0; iNode < nNodes; iNode++) {
      indexNode[iNode] = geometry->elem[iElem]->GetNode(iNode);
      for (iDim = 0; iDim < nDim; iDim++) {
        val_Coord = geometry->node[indexNode[iNode]]->GetCoord(iDim);
        val_Sol = node[indexNode[iNode]]->GetSolution(iDim) + val_Coord;

        /*--- Set current coordinate ---*/
        element_container[FEA_TERM][EL_KIND]->SetCurr_Coord(val_Sol, iNode, iDim);
        if (de_effects) element_container[DE_TERM][EL_KIND]->SetCurr_Coord(val_Sol, iNode, iDim);
        if (incompressible) element_container[INC_TERM][EL_KIND]->SetCurr_Coord(val_Sol, iNode, iDim);

        /*--- Set reference coordinate ---*/
        if (prestretch_fem) {
          val_Ref = node[indexNode[iNode]]->GetPrestretch(iDim);
          element_container[FEA_TERM][EL_KIND]->SetRef_Coord(val_Ref, iNode, iDim);
          if (de_effects) element_container[DE_TERM][EL_KIND]->SetRef_Coord(val_Ref, iNode, iDim);
          if (incompressible) element_container[INC_TERM][EL_KIND]->SetRef_Coord(val_Ref, iNode, iDim);
        }
        else {
          element_container[FEA_TERM][EL_KIND]->SetRef_Coord(val_Coord, iNode, iDim);
          if (de_effects) element_container[DE_TERM][EL_KIND]->SetRef_Coord(val_Coord, iNode, iDim);
          if (incompressible) element_container[INC_TERM][EL_KIND]->SetRef_Coord(val_Coord, iNode, iDim);
        }
      }
    }
    
    /*--- In topology mode determine the penalty to apply to the stiffness ---*/
    su2double simp_penalty = 1.0;
    if (topology_mode) {
      simp_penalty = simp_minstiff+(1.0-simp_minstiff)*pow(element_properties[iElem]->GetPhysicalDensity(),simp_exponent);
    }
    
    /*--- Set the properties of the element ---*/
    element_container[FEA_TERM][EL_KIND]->Set_ElProperties(element_properties[iElem]);
    if (de_effects) element_container[DE_TERM][EL_KIND]->Set_ElProperties(element_properties[iElem]);
    if (incompressible) element_container[INC_TERM][EL_KIND]->Set_ElProperties(element_properties[iElem]);
    
    /*--- If incompressible, we compute the Mean Dilatation term first so the volume is already computed ---*/
    if (incompressible) numerics[FEA_TERM]->Compute_MeanDilatation_Term(element_container[INC_TERM][EL_KIND], config);
    
    /*--- Compute the components of the Jacobian and the stress term for the material ---*/
    if (element_based){
      numerics[element_properties[iElem]->GetMat_Mod()]->Compute_Tangent_Matrix(element_container[FEA_TERM][EL_KIND], config);
    }
    else{
      numerics[FEA_TERM]->Compute_Tangent_Matrix(element_container[FEA_TERM][EL_KIND], config);
    }
    
    /*--- Compute the electric component of the Jacobian and the stress term ---*/
    if (de_effects) numerics[DE_TERM]->Compute_Tangent_Matrix(element_container[DE_TERM][EL_KIND], config);
    
    NelNodes = element_container[FEA_TERM][EL_KIND]->GetnNodes();
    
    for (iNode = 0; iNode < NelNodes; iNode++) {
      
      Ta = element_container[FEA_TERM][EL_KIND]->Get_Kt_a(iNode);
      for (iVar = 0; iVar < nVar; iVar++) Res_Stress_i[iVar] = simp_penalty*Ta[iVar];
      
      /*--- Check if this is my node or not ---*/
      LinSysRes.SubtractBlock(indexNode[iNode], Res_Stress_i);
      
      /*--- Retrieve the electric contribution to the Residual ---*/
      if (de_effects){
        Ta_DE = element_container[DE_TERM][EL_KIND]->Get_Kt_a(iNode);
        for (iVar = 0; iVar < nVar; iVar++) Res_Stress_i[iVar] = simp_penalty*Ta_DE[iVar];
        LinSysRes.SubtractBlock(indexNode[iNode], Res_Stress_i);
        
      }
      
      for (jNode = 0; jNode < NelNodes; jNode++) {
        
        /*--- Retrieve the values of the FEA term ---*/
        Kab = element_container[FEA_TERM][EL_KIND]->Get_Kab(iNode, jNode);
        Ks_ab = element_container[FEA_TERM][EL_KIND]->Get_Ks_ab(iNode,jNode);
        if (incompressible) Kk_ab = element_container[INC_TERM][EL_KIND]->Get_Kk_ab(iNode,jNode);
        
        for (iVar = 0; iVar < nVar; iVar++) {
          Jacobian_s_ij[iVar][iVar] = simp_penalty*Ks_ab;
          for (jVar = 0; jVar < nVar; jVar++) {
            Jacobian_c_ij[iVar][jVar] = simp_penalty*Kab[iVar*nVar+jVar];
            if (incompressible) Jacobian_k_ij[iVar][jVar] = simp_penalty*Kk_ab[iVar*nVar+jVar];
          }
        }
        
        Jacobian.AddBlock(indexNode[iNode], indexNode[jNode], Jacobian_c_ij);
        Jacobian.AddBlock(indexNode[iNode], indexNode[jNode], Jacobian_s_ij);
        if (incompressible) Jacobian.AddBlock(indexNode[iNode], indexNode[jNode], Jacobian_k_ij);
        
        /*--- Retrieve the electric contribution to the Jacobian ---*/
        if (de_effects){
          //          Kab_DE = element_container[DE_TERM][EL_KIND]->Get_Kab(iNode, jNode);
          Ks_ab_DE = element_container[DE_TERM][EL_KIND]->Get_Ks_ab(iNode,jNode);
          
          for (iVar = 0; iVar < nVar; iVar++){
            Jacobian_s_ij[iVar][iVar] = simp_penalty*Ks_ab_DE;
          }
          
          Jacobian.AddBlock(indexNode[iNode], indexNode[jNode], Jacobian_s_ij);
        }
        
      }
      
    }
    
  }
  
}

void CFEASolver::Compute_MassMatrix(CGeometry *geometry, CSolver **solver_container, CNumerics **numerics, CConfig *config) {
  
  unsigned long iElem, iVar;
  unsigned short iNode, iDim, nNodes = 0;
  unsigned long indexNode[8]={0,0,0,0,0,0,0,0};
  su2double val_Coord;
  int EL_KIND = 0;
  
  su2double Mab;
  unsigned short NelNodes, jNode;
  
  bool topology_mode = config->GetTopology_Optimization();
  su2double simp_minstiff = config->GetSIMP_MinStiffness();
  
  /*--- Loops over all the elements ---*/
  
  for (iElem = 0; iElem < geometry->GetnElem(); iElem++) {
    
    if (geometry->elem[iElem]->GetVTK_Type() == TRIANGLE)     {nNodes = 3; EL_KIND = EL_TRIA;}
    if (geometry->elem[iElem]->GetVTK_Type() == QUADRILATERAL)    {nNodes = 4; EL_KIND = EL_QUAD;}
    
    if (geometry->elem[iElem]->GetVTK_Type() == TETRAHEDRON)  {nNodes = 4; EL_KIND = EL_TETRA;}
    if (geometry->elem[iElem]->GetVTK_Type() == PYRAMID)      {nNodes = 5; EL_KIND = EL_TRIA;}
    if (geometry->elem[iElem]->GetVTK_Type() == PRISM)        {nNodes = 6; EL_KIND = EL_TRIA;}
    if (geometry->elem[iElem]->GetVTK_Type() == HEXAHEDRON)   {nNodes = 8; EL_KIND = EL_HEXA;}
    
    /*--- For the number of nodes, we get the coordinates from the connectivity matrix ---*/
    
    for (iNode = 0; iNode < nNodes; iNode++) {
      indexNode[iNode] = geometry->elem[iElem]->GetNode(iNode);
      for (iDim = 0; iDim < nDim; iDim++) {
        val_Coord = geometry->node[indexNode[iNode]]->GetCoord(iDim);
        element_container[FEA_TERM][EL_KIND]->SetRef_Coord(val_Coord, iNode, iDim);
      }
    }
    
    /*--- In topology mode determine the penalty to apply to the mass, linear function of the physical density ---*/
    su2double simp_penalty = 1.0;
    if (topology_mode) {
      simp_penalty = simp_minstiff+(1.0-simp_minstiff)*element_properties[iElem]->GetPhysicalDensity();
    }
    
    /*--- Set the properties of the element ---*/
    element_container[FEA_TERM][EL_KIND]->Set_ElProperties(element_properties[iElem]);
    
    numerics[FEA_TERM]->Compute_Mass_Matrix(element_container[FEA_TERM][EL_KIND], config);
    
    NelNodes = element_container[FEA_TERM][EL_KIND]->GetnNodes();

    for (iNode = 0; iNode < NelNodes; iNode++) {
      
      for (jNode = 0; jNode < NelNodes; jNode++) {
        
        Mab = element_container[FEA_TERM][EL_KIND]->Get_Mab(iNode, jNode);
        
        for (iVar = 0; iVar < nVar; iVar++) {
          MassMatrix_ij[iVar][iVar] = simp_penalty*Mab;
        }
        
        MassMatrix.AddBlock(indexNode[iNode], indexNode[jNode], MassMatrix_ij);
        
      }
      
    }
    
  }
  
}

void CFEASolver::Compute_MassRes(CGeometry *geometry, CSolver **solver_container, CNumerics **numerics, CConfig *config) {

  unsigned long iElem, iVar, iPoint;
  unsigned short iNode, iDim, nNodes = 0;
  unsigned long indexNode[8]={0,0,0,0,0,0,0,0};
  su2double val_Coord;
  int EL_KIND = 0;

  su2double Mab;
  unsigned short NelNodes, jNode;
  
  bool topology_mode = config->GetTopology_Optimization();
  su2double simp_minstiff = config->GetSIMP_MinStiffness();

  /*--- Set vector entries to zero ---*/
  for (iPoint = 0; iPoint < geometry->GetnPoint(); iPoint ++) {
    TimeRes.SetBlock_Zero(iPoint);
  }

  /*--- Loops over all the elements ---*/

  for (iElem = 0; iElem < geometry->GetnElem(); iElem++) {

    if (geometry->elem[iElem]->GetVTK_Type() == TRIANGLE)     {nNodes = 3; EL_KIND = EL_TRIA;}
    if (geometry->elem[iElem]->GetVTK_Type() == QUADRILATERAL)    {nNodes = 4; EL_KIND = EL_QUAD;}

    if (geometry->elem[iElem]->GetVTK_Type() == TETRAHEDRON)  {nNodes = 4; EL_KIND = EL_TETRA;}
    if (geometry->elem[iElem]->GetVTK_Type() == PYRAMID)      {nNodes = 5; EL_KIND = EL_TRIA;}
    if (geometry->elem[iElem]->GetVTK_Type() == PRISM)        {nNodes = 6; EL_KIND = EL_TRIA;}
    if (geometry->elem[iElem]->GetVTK_Type() == HEXAHEDRON)   {nNodes = 8; EL_KIND = EL_HEXA;}

    /*--- For the number of nodes, we get the coordinates from the connectivity matrix ---*/

    for (iNode = 0; iNode < nNodes; iNode++) {
      indexNode[iNode] = geometry->elem[iElem]->GetNode(iNode);
      for (iDim = 0; iDim < nDim; iDim++) {
        val_Coord = geometry->node[indexNode[iNode]]->GetCoord(iDim);
        element_container[FEA_TERM][EL_KIND]->SetRef_Coord(val_Coord, iNode, iDim);
      }
    }

    /*--- In topology mode determine the penalty to apply to the mass, linear function of the physical density ---*/
    su2double simp_penalty = 1.0;
    if (topology_mode) {
      simp_penalty = simp_minstiff+(1.0-simp_minstiff)*element_properties[iElem]->GetPhysicalDensity();
    }

    /*--- Set the properties of the element ---*/
    element_container[FEA_TERM][EL_KIND]->Set_ElProperties(element_properties[iElem]);

    numerics[FEA_TERM]->Compute_Mass_Matrix(element_container[FEA_TERM][EL_KIND], config);

    NelNodes = element_container[FEA_TERM][EL_KIND]->GetnNodes();

    for (iNode = 0; iNode < NelNodes; iNode++) {

      for (jNode = 0; jNode < NelNodes; jNode++) {

        Mab = element_container[FEA_TERM][EL_KIND]->Get_Mab(iNode, jNode);

        for (iVar = 0; iVar < nVar; iVar++) {
          Residual_i[iVar] = simp_penalty * Mab * TimeRes_Aux.GetBlock(indexNode[iNode],iVar);
          Residual_j[iVar] = simp_penalty * Mab * TimeRes_Aux.GetBlock(indexNode[jNode],iVar);
        }

        TimeRes.AddBlock(indexNode[iNode],Residual_i);
        TimeRes.AddBlock(indexNode[jNode],Residual_j);

      }

    }

  }

}

void CFEASolver::Compute_NodalStressRes(CGeometry *geometry, CSolver **solver_container, CNumerics **numerics, CConfig *config) {
  
  
  unsigned long iElem, iVar;
  unsigned short iNode, iDim, nNodes = 0;
  unsigned long indexNode[8]={0,0,0,0,0,0,0,0};
  su2double val_Coord, val_Sol, val_Ref = 0.0;
  int EL_KIND = 0;
  
  bool prestretch_fem = config->GetPrestretch();
  
  su2double *Ta = NULL;
  unsigned short NelNodes;
  
  bool topology_mode = config->GetTopology_Optimization();
  su2double simp_exponent = config->GetSIMP_Exponent();
  su2double simp_minstiff = config->GetSIMP_MinStiffness();
  
  /*--- Loops over all the elements ---*/
  
  for (iElem = 0; iElem < geometry->GetnElem(); iElem++) {
    
    if (geometry->elem[iElem]->GetVTK_Type() == TRIANGLE)     {nNodes = 3; EL_KIND = EL_TRIA;}
    if (geometry->elem[iElem]->GetVTK_Type() == QUADRILATERAL) {nNodes = 4; EL_KIND = EL_QUAD;}
    if (geometry->elem[iElem]->GetVTK_Type() == TETRAHEDRON)  {nNodes = 4; EL_KIND = EL_TETRA;}
    if (geometry->elem[iElem]->GetVTK_Type() == PYRAMID)      {nNodes = 5; EL_KIND = EL_TRIA;}
    if (geometry->elem[iElem]->GetVTK_Type() == PRISM)        {nNodes = 6; EL_KIND = EL_TRIA;}
    if (geometry->elem[iElem]->GetVTK_Type() == HEXAHEDRON)   {nNodes = 8; EL_KIND = EL_HEXA;}
    
    /*--- For the number of nodes, we get the coordinates from the connectivity matrix ---*/
    
    for (iNode = 0; iNode < nNodes; iNode++) {
      indexNode[iNode] = geometry->elem[iElem]->GetNode(iNode);
      for (iDim = 0; iDim < nDim; iDim++) {
        val_Coord = geometry->node[indexNode[iNode]]->GetCoord(iDim);
        val_Sol = node[indexNode[iNode]]->GetSolution(iDim) + val_Coord;
        element_container[FEA_TERM][EL_KIND]->SetCurr_Coord(val_Sol, iNode, iDim);
        if (prestretch_fem) {
          val_Ref = node[indexNode[iNode]]->GetPrestretch(iDim);
          element_container[FEA_TERM][EL_KIND]->SetRef_Coord(val_Ref, iNode, iDim);
        }
        else {
          element_container[FEA_TERM][EL_KIND]->SetRef_Coord(val_Coord, iNode, iDim);
        }
      }
    }
    
    /*--- In topology mode determine the penalty to apply to the stiffness ---*/
    su2double simp_penalty = 1.0;
    if (topology_mode) {
      simp_penalty = simp_minstiff+(1.0-simp_minstiff)*pow(element_properties[iElem]->GetPhysicalDensity(),simp_exponent);
    }
    
    /*--- Set the properties of the element ---*/
    element_container[FEA_TERM][EL_KIND]->Set_ElProperties(element_properties[iElem]);
    
    /*--- Compute the components of the jacobian and the stress term ---*/
    if (element_based){
      numerics[element_properties[iElem]->GetMat_Mod()]->Compute_NodalStress_Term(element_container[FEA_TERM][EL_KIND], config);
    }
    else{
      numerics[FEA_TERM]->Compute_NodalStress_Term(element_container[FEA_TERM][EL_KIND], config);
    }
    
    NelNodes = element_container[FEA_TERM][EL_KIND]->GetnNodes();
    
    for (iNode = 0; iNode < NelNodes; iNode++) {
      
      Ta = element_container[FEA_TERM][EL_KIND]->Get_Kt_a(iNode);
      for (iVar = 0; iVar < nVar; iVar++) Res_Stress_i[iVar] = simp_penalty*Ta[iVar];
      
      LinSysRes.SubtractBlock(indexNode[iNode], Res_Stress_i);
      
    }
    
  }

}

void CFEASolver::Compute_NodalStress(CGeometry *geometry, CSolver **solver_container, CNumerics **numerics, CConfig *config) {
  
  unsigned long iPoint, iElem, iVar;
  unsigned short iNode, iDim, iStress;
  unsigned short nNodes = 0, nStress;
  unsigned long indexNode[8]={0,0,0,0,0,0,0,0};
  su2double val_Coord, val_Sol, val_Ref = 0.0;
  int EL_KIND = 0;
  
  bool prestretch_fem = config->GetPrestretch();
  
  bool dynamic = (config->GetDynamic_Analysis() == DYNAMIC);
  
  bool topology_mode = config->GetTopology_Optimization();
  su2double simp_exponent = config->GetSIMP_Exponent();
  
  if (nDim == 2) nStress = 3;
  else nStress = 6;
  
  su2double *Ta = NULL;
  
  unsigned short NelNodes;
  
  /*--- Restart stress to avoid adding results from previous time steps ---*/
  
  for (iPoint = 0; iPoint < nPointDomain; iPoint++) {
    for (iStress = 0; iStress < nStress; iStress++) {
      node[iPoint]->SetStress_FEM(iStress, 0.0);
    }
  }
  
  /*--- Loops over all the elements ---*/
  
  for (iElem = 0; iElem < geometry->GetnElem(); iElem++) {
    
    if (geometry->elem[iElem]->GetVTK_Type() == TRIANGLE)     {nNodes = 3; EL_KIND = EL_TRIA;}
    if (geometry->elem[iElem]->GetVTK_Type() == QUADRILATERAL) {nNodes = 4; EL_KIND = EL_QUAD;}
    if (geometry->elem[iElem]->GetVTK_Type() == TETRAHEDRON)  {nNodes = 4; EL_KIND = EL_TETRA;}
    if (geometry->elem[iElem]->GetVTK_Type() == PYRAMID)      {nNodes = 5; EL_KIND = EL_TRIA;}
    if (geometry->elem[iElem]->GetVTK_Type() == PRISM)        {nNodes = 6; EL_KIND = EL_TRIA;}
    if (geometry->elem[iElem]->GetVTK_Type() == HEXAHEDRON)   {nNodes = 8; EL_KIND = EL_HEXA;}
    
    /*--- For the number of nodes, we get the coordinates from the connectivity matrix ---*/
    
    for (iNode = 0; iNode < nNodes; iNode++) {
      indexNode[iNode] = geometry->elem[iElem]->GetNode(iNode);
      //      for (iDim = 0; iDim < nDim; iDim++) {
      //        val_Coord = geometry->node[indexNode[iNode]]->GetCoord(iDim);
      //        val_Sol = node[indexNode[iNode]]->GetSolution(iDim) + val_Coord;
      //        element_container[FEA_TERM][EL_KIND]->SetRef_Coord(val_Coord, iNode, iDim);
      //        element_container[FEA_TERM][EL_KIND]->SetCurr_Coord(val_Sol, iNode, iDim);
      //      }
      for (iDim = 0; iDim < nDim; iDim++) {
        val_Coord = geometry->node[indexNode[iNode]]->GetCoord(iDim);
        val_Sol = node[indexNode[iNode]]->GetSolution(iDim) + val_Coord;
        element_container[FEA_TERM][EL_KIND]->SetCurr_Coord(val_Sol, iNode, iDim);
        if (prestretch_fem) {
          val_Ref = node[indexNode[iNode]]->GetPrestretch(iDim);
          element_container[FEA_TERM][EL_KIND]->SetRef_Coord(val_Ref, iNode, iDim);
        }
        else {
          element_container[FEA_TERM][EL_KIND]->SetRef_Coord(val_Coord, iNode, iDim);
        }
      }
    }
    
    /*--- Correct the stresses and reactions for topology optimization densities. ---*/
    su2double simp_penalty = 1.0;
    if (topology_mode) {
      simp_penalty = pow(element_properties[iElem]->GetPhysicalDensity(),simp_exponent);
    }
    
    /*--- Set the properties of the element ---*/
    element_container[FEA_TERM][EL_KIND]->Set_ElProperties(element_properties[iElem]);
    
    /*--- Compute the components of the jacobian and the stress term ---*/
    if (element_based){
      numerics[element_properties[iElem]->GetMat_Mod()]->Compute_Averaged_NodalStress(element_container[FEA_TERM][EL_KIND], config);
    }
    else{
      numerics[FEA_TERM]->Compute_Averaged_NodalStress(element_container[FEA_TERM][EL_KIND], config);
    }
    
    NelNodes = element_container[FEA_TERM][EL_KIND]->GetnNodes();
    
    for (iNode = 0; iNode < NelNodes; iNode++) {
      
      /*--- This only works if the problem is nonlinear ---*/
      Ta = element_container[FEA_TERM][EL_KIND]->Get_Kt_a(iNode);
      for (iVar = 0; iVar < nVar; iVar++) Res_Stress_i[iVar] = simp_penalty*Ta[iVar];
      
      LinSysReact.AddBlock(indexNode[iNode], Res_Stress_i);
      
      for (iStress = 0; iStress < nStress; iStress++) {
        node[indexNode[iNode]]->AddStress_FEM(iStress, simp_penalty *
                                              (element_container[FEA_TERM][EL_KIND]->Get_NodalStress(iNode, iStress) /
                                               geometry->node[indexNode[iNode]]->GetnElem()) );
      }
      
    }
    
  }
  
  su2double *Stress;
  su2double VonMises_Stress, MaxVonMises_Stress = 0.0;
  su2double Sxx,Syy,Szz,Sxy,Sxz,Syz,S1,S2;
  
  /*--- For the number of nodes in the mesh ---*/
  for (iPoint = 0; iPoint < nPointDomain; iPoint++) {
    
    /*--- Get the stresses, added up from all the elements that connect to the node ---*/
    
    Stress  = node[iPoint]->GetStress_FEM();
    
    /*--- Compute the stress averaged from all the elements connecting to the node and the Von Mises stress ---*/
    
    if (nDim == 2) {
      
      Sxx=Stress[0];
      Syy=Stress[1];
      Sxy=Stress[2];
      
      S1=(Sxx+Syy)/2+sqrt(((Sxx-Syy)/2)*((Sxx-Syy)/2)+Sxy*Sxy);
      S2=(Sxx+Syy)/2-sqrt(((Sxx-Syy)/2)*((Sxx-Syy)/2)+Sxy*Sxy);
      
      VonMises_Stress = sqrt(S1*S1+S2*S2-2*S1*S2);
      
    }
    else {
      
      Sxx = Stress[0];
      Syy = Stress[1];
      Szz = Stress[3];
      
      Sxy = Stress[2];
      Sxz = Stress[4];
      Syz = Stress[5];
      
      VonMises_Stress = sqrt(0.5*(   pow(Sxx - Syy, 2.0)
                                  + pow(Syy - Szz, 2.0)
                                  + pow(Szz - Sxx, 2.0)
                                  + 6.0*(Sxy*Sxy+Sxz*Sxz+Syz*Syz)
                                  ));
      
    }
    
    node[iPoint]->SetVonMises_Stress(VonMises_Stress);
    
    /*--- Compute the maximum value of the Von Mises Stress ---*/
    
    MaxVonMises_Stress = max(MaxVonMises_Stress, VonMises_Stress);
    
  }
  
#ifdef HAVE_MPI
  
  /*--- Compute MaxVonMises_Stress using all the nodes ---*/
  
  su2double MyMaxVonMises_Stress = MaxVonMises_Stress; MaxVonMises_Stress = 0.0;
  SU2_MPI::Allreduce(&MyMaxVonMises_Stress, &MaxVonMises_Stress, 1, MPI_DOUBLE, MPI_MAX, MPI_COMM_WORLD);
  
#endif
  
  /*--- Set the value of the MaxVonMises_Stress as the CFEA coeffient ---*/
  
  Total_CFEA = MaxVonMises_Stress;
  
  
  bool outputReactions = false;
  
  if (outputReactions) {
    
    ofstream myfile;
    myfile.open ("Reactions.txt");
    
    unsigned short iMarker;
    unsigned long iVertex;
    su2double val_Reaction;
    
    if (!dynamic) {
      /*--- Loop over all the markers  ---*/
      for (iMarker = 0; iMarker < config->GetnMarker_All(); iMarker++)
        switch (config->GetMarker_All_KindBC(iMarker)) {
            
            /*--- If it corresponds to a clamped boundary  ---*/
            
          case CLAMPED_BOUNDARY:
            
            myfile << "MARKER " << iMarker << ":" << endl;
            
            /*--- Loop over all the vertices  ---*/
            for (iVertex = 0; iVertex < geometry->nVertex[iMarker]; iVertex++) {
              
              /*--- Get node index ---*/
              iPoint = geometry->vertex[iMarker][iVertex]->GetNode();
              
              myfile << "Node " << iPoint << "." << " \t ";
              
              for (iDim = 0; iDim < nDim; iDim++) {
                /*--- Retrieve coordinate ---*/
                val_Coord = geometry->node[iPoint]->GetCoord(iDim);
                myfile << "X" << iDim + 1 << ": " << val_Coord << " \t " ;
              }
              
              for (iVar = 0; iVar < nVar; iVar++) {
                /*--- Retrieve reaction ---*/
                val_Reaction = LinSysReact.GetBlock(iPoint, iVar);
                myfile << "F" << iVar + 1 << ": " << val_Reaction << " \t " ;
              }
              
              myfile << endl;
            }
            myfile << endl;
            break;
        }
    }
    else if (dynamic) {
      
      switch (config->GetKind_TimeIntScheme_FEA()) {
        case (CD_EXPLICIT):
          cout << "NOT IMPLEMENTED YET" << endl;
          break;
        case (NEWMARK_IMPLICIT):
          
          /*--- Loop over all points, and set aux vector TimeRes_Aux = a0*U+a2*U'+a3*U'' ---*/
          for (iPoint = 0; iPoint < geometry->GetnPoint(); iPoint++) {
            for (iVar = 0; iVar < nVar; iVar++) {
              Residual[iVar] =   a_dt[0]*node[iPoint]->GetSolution_time_n(iVar)        //a0*U(t)
              - a_dt[0]*node[iPoint]->GetSolution(iVar)           //a0*U(t+dt)(k-1)
              + a_dt[2]*node[iPoint]->GetSolution_Vel_time_n(iVar)    //a2*U'(t)
              + a_dt[3]*node[iPoint]->GetSolution_Accel_time_n(iVar);  //a3*U''(t)
            }
            TimeRes_Aux.SetBlock(iPoint, Residual);
          }

          /*--- Once computed, compute M*TimeRes_Aux ---*/
          MassMatrix.MatrixVectorProduct(TimeRes_Aux,TimeRes,geometry,config);
          
          /*--- Loop over all the markers  ---*/
          for (iMarker = 0; iMarker < config->GetnMarker_All(); iMarker++)
            switch (config->GetMarker_All_KindBC(iMarker)) {
                
                /*--- If it corresponds to a clamped boundary  ---*/
                
              case CLAMPED_BOUNDARY:
                
                myfile << "MARKER " << iMarker << ":" << endl;
                
                /*--- Loop over all the vertices  ---*/
                for (iVertex = 0; iVertex < geometry->nVertex[iMarker]; iVertex++) {
                  
                  /*--- Get node index ---*/
                  iPoint = geometry->vertex[iMarker][iVertex]->GetNode();
                  
                  myfile << "Node " << iPoint << "." << " \t ";
                  
                  for (iDim = 0; iDim < nDim; iDim++) {
                    /*--- Retrieve coordinate ---*/
                    val_Coord = geometry->node[iPoint]->GetCoord(iDim);
                    myfile << "X" << iDim + 1 << ": " << val_Coord << " \t " ;
                  }
                  
                  for (iVar = 0; iVar < nVar; iVar++) {
                    /*--- Retrieve the time contribution ---*/
                    Res_Time_Cont[iVar] = TimeRes.GetBlock(iPoint, iVar);
                    /*--- Retrieve reaction ---*/
                    val_Reaction = LinSysReact.GetBlock(iPoint, iVar) + Res_Time_Cont[iVar];
                    myfile << "F" << iVar + 1 << ": " << val_Reaction << " \t " ;
                  }
                  
                  myfile << endl;
                }
                myfile << endl;
                break;
            }
          
          
          break;
        case (GENERALIZED_ALPHA):
          cout << "NOT IMPLEMENTED YET" << endl;
          break;
      }
      
    }
    
    
    
    myfile.close();
    
  }
  
}

void CFEASolver::Compute_DeadLoad(CGeometry *geometry, CSolver **solver_container, CNumerics **numerics, CConfig *config) {
  
  unsigned long iElem, iVar;
  unsigned short iNode, iDim, nNodes = 0;
  unsigned long indexNode[8]={0,0,0,0,0,0,0,0};
  su2double val_Coord;
  int EL_KIND = 0;
  
  su2double *Dead_Load = NULL;
  unsigned short NelNodes;
  
  /*--- Loops over all the elements ---*/
  
  for (iElem = 0; iElem < geometry->GetnElem(); iElem++) {
    
    if (geometry->elem[iElem]->GetVTK_Type() == TRIANGLE)     {nNodes = 3; EL_KIND = EL_TRIA;}
    if (geometry->elem[iElem]->GetVTK_Type() == QUADRILATERAL) {nNodes = 4; EL_KIND = EL_QUAD;}
    if (geometry->elem[iElem]->GetVTK_Type() == TETRAHEDRON)  {nNodes = 4; EL_KIND = EL_TETRA;}
    if (geometry->elem[iElem]->GetVTK_Type() == PYRAMID)      {nNodes = 5; EL_KIND = EL_TRIA;}
    if (geometry->elem[iElem]->GetVTK_Type() == PRISM)        {nNodes = 6; EL_KIND = EL_TRIA;}
    if (geometry->elem[iElem]->GetVTK_Type() == HEXAHEDRON)   {nNodes = 8; EL_KIND = EL_HEXA;}
    
    /*--- For the number of nodes, we get the coordinates from the connectivity matrix ---*/
    
    for (iNode = 0; iNode < nNodes; iNode++) {
      indexNode[iNode] = geometry->elem[iElem]->GetNode(iNode);
      for (iDim = 0; iDim < nDim; iDim++) {
        val_Coord = geometry->node[indexNode[iNode]]->GetCoord(iDim);
        element_container[FEA_TERM][EL_KIND]->SetRef_Coord(val_Coord, iNode, iDim);
      }
    }
    
    /*--- Penalize the dead load, do it by default to avoid unecessary "ifs", since it
          goes to the RHS there is no need to have a minimum value for stability ---*/
    su2double simp_penalty = element_properties[iElem]->GetPhysicalDensity();
    
    /*--- Set the properties of the element ---*/
    element_container[FEA_TERM][EL_KIND]->Set_ElProperties(element_properties[iElem]);
    
    numerics[FEA_TERM]->Compute_Dead_Load(element_container[FEA_TERM][EL_KIND], config);
    
    NelNodes = element_container[FEA_TERM][EL_KIND]->GetnNodes();
    
    for (iNode = 0; iNode < NelNodes; iNode++) {
      
      Dead_Load = element_container[FEA_TERM][EL_KIND]->Get_FDL_a(iNode);
      for (iVar = 0; iVar < nVar; iVar++) Res_Dead_Load[iVar] = simp_penalty*Dead_Load[iVar];
      
      node[indexNode[iNode]]->Add_BodyForces_Res(Res_Dead_Load);
      
    }
    
  }
  
  
}

void CFEASolver::Initialize_SystemMatrix(CGeometry *geometry, CSolver **solver_container, CConfig *config) {
  
}

void CFEASolver::Compute_IntegrationConstants(CConfig *config) {
  
  su2double Delta_t= config->GetDelta_DynTime();
  
  su2double gamma = config->GetNewmark_gamma(), beta = config->GetNewmark_beta();
  
  switch (config->GetKind_TimeIntScheme_FEA()) {
    case (CD_EXPLICIT):
      cout << "NOT IMPLEMENTED YET" << endl;
      break;
    case (NEWMARK_IMPLICIT):
      
      /*--- Integration constants for Newmark scheme ---*/
      
      a_dt[0]= 1 / (beta*pow(Delta_t,2.0));
      a_dt[1]= gamma / (beta*Delta_t);
      a_dt[2]= 1 / (beta*Delta_t);
      a_dt[3]= 1 /(2*beta) - 1;
      a_dt[4]= gamma/beta - 1;
      a_dt[5]= (Delta_t/2) * (gamma/beta - 2);
      a_dt[6]= Delta_t * (1-gamma);
      a_dt[7]= gamma * Delta_t;
      a_dt[8]= 0.0;
      
      break;
      
    case (GENERALIZED_ALPHA):
      
      /*--- Integration constants for Generalized Alpha ---*/
      /*--- Needs to be updated if accounting for structural damping ---*/
      
      //      su2double beta = config->Get_Int_Coeffs(0);
      //      //  su2double gamma =  config->Get_Int_Coeffs(1);
      //      su2double alpha_f = config->Get_Int_Coeffs(2), alpha_m =  config->Get_Int_Coeffs(3);
      //
      //      a_dt[0]= (1 / (beta*pow(Delta_t,2.0))) * ((1 - alpha_m) / (1 - alpha_f)) ;
      //      a_dt[1]= 0.0 ;
      //      a_dt[2]= (1 - alpha_m) / (beta*Delta_t);
      //      a_dt[3]= ((1 - 2*beta)*(1-alpha_m) / (2*beta)) - alpha_m;
      //      a_dt[4]= 0.0;
      //      a_dt[5]= 0.0;
      //      a_dt[6]= Delta_t * (1-delta);
      //      a_dt[7]= delta * Delta_t;
      //      a_dt[8]= (1 - alpha_m) / (beta*pow(Delta_t,2.0));
      
      break;
  }
  
  
}


void CFEASolver::BC_Clamped(CGeometry *geometry, CSolver **solver_container, CNumerics *numerics, CConfig *config,
                                       unsigned short val_marker) {
  
  unsigned long iPoint, iVertex;
  unsigned long iVar, jVar;
  
  bool dynamic = (config->GetDynamic_Analysis() == DYNAMIC);
  
  for (iVertex = 0; iVertex < geometry->nVertex[val_marker]; iVertex++) {
    
    /*--- Get node index ---*/
    
    iPoint = geometry->vertex[val_marker][iVertex]->GetNode();
    
    if (geometry->node[iPoint]->GetDomain()) {
      
      if (nDim == 2) {
        Solution[0] = 0.0;  Solution[1] = 0.0;
        Residual[0] = 0.0;  Residual[1] = 0.0;
      }
      else {
        Solution[0] = 0.0;  Solution[1] = 0.0;  Solution[2] = 0.0;
        Residual[0] = 0.0;  Residual[1] = 0.0;  Residual[2] = 0.0;
      }
      
      node[iPoint]->SetSolution(Solution);
      
      if (dynamic) {
        node[iPoint]->SetSolution_Vel(Solution);
        node[iPoint]->SetSolution_Accel(Solution);
      }
      
      
      /*--- Initialize the reaction vector ---*/
      LinSysReact.SetBlock(iPoint, Residual);
      
      LinSysRes.SetBlock(iPoint, Residual);
      LinSysSol.SetBlock(iPoint, Solution);
      
      /*--- STRONG ENFORCEMENT OF THE DISPLACEMENT BOUNDARY CONDITION ---*/
      
      /*--- Delete the columns for a particular node ---*/
      
      for (iVar = 0; iVar < nPoint; iVar++) {
        if (iVar==iPoint) {
          Jacobian.SetBlock(iVar,iPoint,mId_Aux);
        }
        else {
          Jacobian.SetBlock(iVar,iPoint,mZeros_Aux);
        }
      }
      
      /*--- Delete the rows for a particular node ---*/
      for (jVar = 0; jVar < nPoint; jVar++) {
        if (iPoint!=jVar) {
          Jacobian.SetBlock(iPoint,jVar,mZeros_Aux);
        }
      }
      
      /*--- If the problem is dynamic ---*/
      /*--- Enforce that in the previous time step all nodes had 0 U, U', U'' ---*/
      
      if(dynamic) {
        
        node[iPoint]->SetSolution_time_n(Solution);
        node[iPoint]->SetSolution_Vel_time_n(Solution);
        node[iPoint]->SetSolution_Accel_time_n(Solution);
        
      }
      
    }
    
  }
  
}

void CFEASolver::BC_Clamped_Post(CGeometry *geometry, CSolver **solver_container, CNumerics *numerics, CConfig *config,
                                            unsigned short val_marker) {
  
  unsigned long iPoint, iVertex;
  bool dynamic = (config->GetDynamic_Analysis() == DYNAMIC);
  
  for (iVertex = 0; iVertex < geometry->nVertex[val_marker]; iVertex++) {
    
    /*--- Get node index ---*/
    
    iPoint = geometry->vertex[val_marker][iVertex]->GetNode();
    
    if (nDim == 2) {
      Solution[0] = 0.0;  Solution[1] = 0.0;
    }
    else {
      Solution[0] = 0.0;  Solution[1] = 0.0;  Solution[2] = 0.0;
    }
    
    node[iPoint]->SetSolution(Solution);
    
    if (dynamic) {
      node[iPoint]->SetSolution_Vel(Solution);
      node[iPoint]->SetSolution_Accel(Solution);
    }
    
  }
  
}

void CFEASolver::BC_DispDir(CGeometry *geometry, CSolver **solver_container, CNumerics *numerics, CConfig *config,
                                            unsigned short val_marker) {

  unsigned short iDim, jDim;

  su2double DispDirVal = config->GetDisp_Dir_Value(config->GetMarker_All_TagBound(val_marker));
  su2double DispDirMult = config->GetDisp_Dir_Multiplier(config->GetMarker_All_TagBound(val_marker));
  su2double *Disp_Dir_Local= config->GetDisp_Dir(config->GetMarker_All_TagBound(val_marker));
  su2double Disp_Dir_Unit[3] = {0.0, 0.0, 0.0}, Disp_Dir[3] = {0.0, 0.0, 0.0};
  su2double Disp_Dir_Mod = 0.0;

  for (iDim = 0; iDim < nDim; iDim++)
    Disp_Dir_Mod += Disp_Dir_Local[iDim]*Disp_Dir_Local[iDim];

  Disp_Dir_Mod = sqrt(Disp_Dir_Mod);

  for (iDim = 0; iDim < nDim; iDim++)
    Disp_Dir_Unit[iDim] = Disp_Dir_Local[iDim] / Disp_Dir_Mod;

  su2double TotalDisp;

  su2double CurrentTime=config->GetCurrent_DynTime();
  su2double ModAmpl = 1.0;

  bool Ramp_Load = config->GetRamp_Load();
  su2double Ramp_Time = config->GetRamp_Time();
  su2double Transfer_Time = 0.0;

  if (Ramp_Load){
    if (Ramp_Time == 0.0)
      ModAmpl = 1.0;
    else
      Transfer_Time = CurrentTime / Ramp_Time;

    switch (config->GetDynamic_LoadTransfer()) {
    case INSTANTANEOUS:
      ModAmpl = 1.0;
      break;
    case POL_ORDER_1:
      ModAmpl = Transfer_Time;
      break;
    case POL_ORDER_3:
      ModAmpl = -2.0 * pow(Transfer_Time,3.0) + 3.0 * pow(Transfer_Time,2.0);
      break;
    case POL_ORDER_5:
      ModAmpl = 6.0 * pow(Transfer_Time, 5.0) - 15.0 * pow(Transfer_Time, 4.0) + 10 * pow(Transfer_Time, 3.0);
      break;
    case SIGMOID_10:
      ModAmpl = (1 / (1+exp(-1.0 * 10.0 * (Transfer_Time - 0.5)) ) );
      break;
    case SIGMOID_20:
      ModAmpl = (1 / (1+exp(-1.0 * 20.0 * (Transfer_Time - 0.5)) ) );
      break;
    }
    ModAmpl = max(ModAmpl,0.0);
    ModAmpl = min(ModAmpl,1.0);
  }
  else{
    ModAmpl = 1.0;
  }

  TotalDisp = ModAmpl * DispDirVal * DispDirMult;

  for (iDim = 0; iDim < nDim; iDim++)
    Disp_Dir[iDim] = TotalDisp * Disp_Dir_Unit[iDim];

  unsigned long iNode, iVertex;
  unsigned long iPoint, jPoint;

  su2double valJacobian_ij_00 = 0.0;
  su2double auxJacobian_ij[3][3] = {{0.0, 0.0, 0.0}, {0.0, 0.0, 0.0}, {0.0, 0.0, 0.0}};

  for (iVertex = 0; iVertex < geometry->nVertex[val_marker]; iVertex++) {

    /*--- Get node index ---*/

    iNode = geometry->vertex[val_marker][iVertex]->GetNode();

    if (geometry->node[iNode]->GetDomain()) {

      if (nDim == 2) {
        Solution[0] = Disp_Dir[0];  Solution[1] = Disp_Dir[1];
        Residual[0] = Disp_Dir[0];  Residual[1] = Disp_Dir[1];
      }
      else {
        Solution[0] = Disp_Dir[0];  Solution[1] = Disp_Dir[1];  Solution[2] = Disp_Dir[2];
        Residual[0] = Disp_Dir[0];  Residual[1] = Disp_Dir[1];  Residual[2] = Disp_Dir[2];
      }

      /*--- Initialize the reaction vector ---*/

      LinSysRes.SetBlock(iNode, Residual);
      LinSysSol.SetBlock(iNode, Solution);

      /*--- STRONG ENFORCEMENT OF THE DISPLACEMENT BOUNDARY CONDITION ---*/

      /*--- Delete the full row for node iNode ---*/
      for (jPoint = 0; jPoint < nPoint; jPoint++){

        /*--- Check whether the block is non-zero ---*/
        valJacobian_ij_00 = Jacobian.GetBlock(iNode, jPoint,0,0);

        if (valJacobian_ij_00 != 0.0 ){
          if (iNode != jPoint) {
            Jacobian.SetBlock(iNode,jPoint,mZeros_Aux);
          }
          else{
            Jacobian.SetBlock(iNode,jPoint,mId_Aux);
          }
        }
      }

      /*--- Delete the columns for a particular node ---*/

      for (iPoint = 0; iPoint < nPoint; iPoint++){

        /*--- Check if the term K(iPoint, iNode) is 0 ---*/
        valJacobian_ij_00 = Jacobian.GetBlock(iPoint,iNode,0,0);

        /*--- If the node iNode has a crossed dependency with the point iPoint ---*/
        if (valJacobian_ij_00 != 0.0 ){

          /*--- Retrieve the Jacobian term ---*/
          for (iDim = 0; iDim < nDim; iDim++){
            for (jDim = 0; jDim < nDim; jDim++){
              auxJacobian_ij[iDim][jDim] = Jacobian.GetBlock(iPoint,iNode,iDim,jDim);
            }
          }

          /*--- Multiply by the imposed displacement ---*/
          for (iDim = 0; iDim < nDim; iDim++){
            Residual[iDim] = 0.0;
            for (jDim = 0; jDim < nDim; jDim++){
              Residual[iDim] += auxJacobian_ij[iDim][jDim] * Disp_Dir[jDim];
            }
          }

          if (iNode != iPoint) {
            /*--- The term is substracted from the residual (right hand side) ---*/
            LinSysRes.SubtractBlock(iPoint, Residual);
            /*--- The Jacobian term is now set to 0 ---*/
            Jacobian.SetBlock(iPoint,iNode,mZeros_Aux);
          }

        }

      }

    }

  }


}

void CFEASolver::Postprocessing(CGeometry *geometry, CSolver **solver_container, CConfig *config,  CNumerics **numerics,unsigned short iMesh) {
  
  unsigned short iVar;
  unsigned long iPoint, total_index;
  
  bool first_iter = (config->GetIntIter() == 0);
  bool nonlinear_analysis = (config->GetGeometricConditions() == LARGE_DEFORMATIONS);    // Nonlinear analysis.
  bool disc_adj_fem = (config->GetKind_Solver() == DISC_ADJ_FEM);
  
  su2double solNorm = 0.0, solNorm_recv = 0.0;
  
  if (disc_adj_fem) {

    if (nonlinear_analysis) {

      /*--- For nonlinear discrete adjoint, we have 3 convergence criteria ---*/

      /*--- UTOL = norm(Delta_U(k)): ABSOLUTE, norm of the incremental displacements ------------*/
      /*--- RTOL = norm(Residual(k): ABSOLUTE, norm of the residual (T-F) -----------------------*/
      /*--- ETOL = Delta_U(k) * Residual(k): ABSOLUTE, norm of the product disp * res -----------*/

      Conv_Check[0] = LinSysSol.norm();               // Norm of the delta-solution vector
      Conv_Check[1] = LinSysRes.norm();               // Norm of the residual
      Conv_Check[2] = dotProd(LinSysSol, LinSysRes);  // Position for the energy tolerance

      /*--- MPI solution ---*/

      Set_MPI_Solution(geometry, config);
    }
    else {
      /*--- If the problem is linear, the only check we do is the RMS of the displacements ---*/
      /*---  Compute the residual Ax-f ---*/

      Jacobian.ComputeResidual(LinSysSol, LinSysRes, LinSysAux);

      /*--- Set maximum residual to zero ---*/

      for (iVar = 0; iVar < nVar; iVar++) {
        SetRes_RMS(iVar, 0.0);
        SetRes_Max(iVar, 0.0, 0);
      }

      /*--- Compute the residual ---*/

      for (iPoint = 0; iPoint < geometry->GetnPoint(); iPoint++) {
        for (iVar = 0; iVar < nVar; iVar++) {
          total_index = iPoint*nVar+iVar;
          AddRes_RMS(iVar, LinSysAux[total_index]*LinSysAux[total_index]);
          AddRes_Max(iVar, fabs(LinSysAux[total_index]), geometry->node[iPoint]->GetGlobalIndex(), geometry->node[iPoint]->GetCoord());
        }
      }

      /*--- MPI solution ---*/

      Set_MPI_Solution(geometry, config);

      /*--- Compute the root mean square residual ---*/

      SetResidual_RMS(geometry, config);

    }

  }
  else {
    if (nonlinear_analysis){

      /*--- If the problem is nonlinear, we have 3 convergence criteria ---*/

      /*--- UTOL = norm(Delta_U(k)) / norm(U(k)) --------------------------*/
      /*--- RTOL = norm(Residual(k)) / norm(Residual(0)) ------------------*/
      /*--- ETOL = Delta_U(k) * Residual(k) / Delta_U(0) * Residual(0) ----*/

      if (first_iter){
        Conv_Ref[0] = 1.0;                                        // Position for the norm of the solution
        Conv_Ref[1] = max(LinSysRes.norm(), EPS);                 // Position for the norm of the residual
        Conv_Ref[2] = max(dotProd(LinSysSol, LinSysRes), EPS);    // Position for the energy tolerance

        /*--- Make sure the computation runs at least 2 iterations ---*/
        Conv_Check[0] = 1.0;
        Conv_Check[1] = 1.0;
        Conv_Check[2] = 1.0;

        /*--- If absolute, we check the norms ---*/
        switch (config->GetResidual_Criteria_FEM()) {
          case RESFEM_ABSOLUTE:
            Conv_Check[0] = LinSysSol.norm();         // Norm of the delta-solution vector
            Conv_Check[1] = LinSysRes.norm();         // Norm of the residual
            Conv_Check[2] = dotProd(LinSysSol, LinSysRes);  // Position for the energy tolerance
            break;
        }
      }
      else {
        /*--- Compute the norm of the solution vector Uk ---*/
        for (iPoint = 0; iPoint < nPointDomain; iPoint++){
          for (iVar = 0; iVar < nVar; iVar++){
            solNorm += node[iPoint]->GetSolution(iVar) * node[iPoint]->GetSolution(iVar);
          }
        }

        // We need to communicate the norm of the solution and compute the RMS throughout the different processors

#ifdef HAVE_MPI
        /*--- We sum the squares of the norms across the different processors ---*/
        SU2_MPI::Allreduce(&solNorm, &solNorm_recv, 1, MPI_DOUBLE, MPI_SUM, MPI_COMM_WORLD);
#else
        solNorm_recv         = solNorm;
#endif

        Conv_Ref[0] = max(sqrt(solNorm_recv), EPS);           // Norm of the solution vector

        switch (config->GetResidual_Criteria_FEM()) {
          case RESFEM_RELATIVE:
            Conv_Check[0] = LinSysSol.norm() / Conv_Ref[0];         // Norm of the delta-solution vector
            Conv_Check[1] = LinSysRes.norm() / Conv_Ref[1];         // Norm of the residual
            Conv_Check[2] = dotProd(LinSysSol, LinSysRes) / Conv_Ref[2];  // Position for the energy tolerance
            break;
          case RESFEM_ABSOLUTE:
            Conv_Check[0] = LinSysSol.norm();         // Norm of the delta-solution vector
            Conv_Check[1] = LinSysRes.norm();         // Norm of the residual
            Conv_Check[2] = dotProd(LinSysSol, LinSysRes);  // Position for the energy tolerance
            break;
          default:
            Conv_Check[0] = LinSysSol.norm() / Conv_Ref[0];         // Norm of the delta-solution vector
            Conv_Check[1] = LinSysRes.norm() / Conv_Ref[1];         // Norm of the residual
            Conv_Check[2] = dotProd(LinSysSol, LinSysRes) / Conv_Ref[2];  // Position for the energy tolerance
            break;
        }

      }

      /*--- MPI solution ---*/

      Set_MPI_Solution(geometry, config);

    } else {

      /*--- If the problem is linear, the only check we do is the RMS of the displacements ---*/

      /*---  Compute the residual Ax-f ---*/

      Jacobian.ComputeResidual(LinSysSol, LinSysRes, LinSysAux);

      /*--- Set maximum residual to zero ---*/

      for (iVar = 0; iVar < nVar; iVar++) {
        SetRes_RMS(iVar, 0.0);
        SetRes_Max(iVar, 0.0, 0);
      }

      /*--- Compute the residual ---*/

      for (iPoint = 0; iPoint < geometry->GetnPoint(); iPoint++) {
        for (iVar = 0; iVar < nVar; iVar++) {
          total_index = iPoint*nVar+iVar;
          AddRes_RMS(iVar, LinSysAux[total_index]*LinSysAux[total_index]);
          AddRes_Max(iVar, fabs(LinSysAux[total_index]), geometry->node[iPoint]->GetGlobalIndex(), geometry->node[iPoint]->GetCoord());
        }
      }

      /*--- MPI solution ---*/

      Set_MPI_Solution(geometry, config);

      /*--- Compute the root mean square residual ---*/

      SetResidual_RMS(geometry, config);
    }
    
  }
  
}

void CFEASolver::BC_Normal_Displacement(CGeometry *geometry, CSolver **solver_container, CNumerics *numerics, CConfig *config,
                                                   unsigned short val_marker) { }

void CFEASolver::BC_Normal_Load(CGeometry *geometry, CSolver **solver_container, CNumerics *numerics, CConfig *config,
                                           unsigned short val_marker) {
  
  /*--- Retrieve the normal pressure and the application conditions for the considered boundary ---*/
  
  su2double NormalLoad = config->GetLoad_Value(config->GetMarker_All_TagBound(val_marker));
  su2double TotalLoad = 0.0;
  
  su2double CurrentTime=config->GetCurrent_DynTime();
  su2double ModAmpl = 1.0;
  
  su2double Ramp_Time = config->GetRamp_Time();

  ModAmpl = Compute_LoadCoefficient(CurrentTime, Ramp_Time, config);

  TotalLoad = ModAmpl * NormalLoad;
  
  /*--- Do only if there is a load applied.
   *--- This reduces the computational cost for cases in which we want boundaries with no load.
   */
  
  if (TotalLoad != 0.0) {
    
    unsigned long iElem;
    unsigned short nNodes = 0;
    su2double Length_Elem_ref = 0.0,  Area_Elem_ref = 0.0;
    su2double Length_Elem_curr = 0.0, Area_Elem_curr = 0.0;
    unsigned long indexNode[4]   = {0,0,0,0};
    unsigned long indexVertex[4] = {0,0,0,0};
    su2double nodeCoord_ref[4][3], nodeCoord_curr[4][3];
    su2double *nodal_normal, nodal_normal_unit[3];
    su2double normal_ref_unit[3], normal_curr_unit[3];
    su2double Norm, dot_Prod;
    su2double val_Coord, val_Sol;
    unsigned short iNode, iDim;
    unsigned long iVertex, iPoint;
    su2double a_ref[3], b_ref[3], AC_ref[3], BD_ref[3];
    su2double a_curr[3], b_curr[3], AC_curr[3], BD_curr[3];
    
    /*--- Determine whether the load conditions are applied in the reference or in the current configuration ---*/
    
    bool linear_analysis = (config->GetGeometricConditions() == SMALL_DEFORMATIONS);  // Linear analysis.
    bool nonlinear_analysis = (config->GetGeometricConditions() == LARGE_DEFORMATIONS); // Nonlinear analysis.
    
    for (iNode = 0; iNode < 4; iNode++) {
      for (iDim = 0; iDim < 3; iDim++) {
        nodeCoord_ref[iNode][iDim]  = 0.0;
        nodeCoord_curr[iNode][iDim] = 0.0;
      }
    }
    
    for (iElem = 0; iElem < geometry->GetnElem_Bound(val_marker); iElem++) {
      
      /*--- Identify the kind of boundary element ---*/
      if (geometry->bound[val_marker][iElem]->GetVTK_Type() == LINE)           nNodes = 2;
      if (geometry->bound[val_marker][iElem]->GetVTK_Type() == TRIANGLE)       nNodes = 3;
      if (geometry->bound[val_marker][iElem]->GetVTK_Type() == QUADRILATERAL)  nNodes = 4;
      
      /*--- Retrieve the boundary reference and current coordinates ---*/
      for (iNode = 0; iNode < nNodes; iNode++) {
        indexNode[iNode] = geometry->bound[val_marker][iElem]->GetNode(iNode);
        for (iDim = 0; iDim < nDim; iDim++) {
          val_Coord = geometry->node[indexNode[iNode]]->GetCoord(iDim);
          val_Sol = node[indexNode[iNode]]->GetSolution(iDim) + val_Coord;
          /*--- Assign values to the container ---*/
          nodeCoord_ref[iNode][iDim]  = val_Coord;
          nodeCoord_curr[iNode][iDim] = val_Sol;
        }
      }
      
      /*--- We need the indices of the vertices, which are "Dual Grid Info" ---*/
      for (iVertex = 0; iVertex < geometry->nVertex[val_marker]; iVertex++) {
        iPoint = geometry->vertex[val_marker][iVertex]->GetNode();
        for (iNode = 0; iNode < nNodes; iNode++) {
          if (iPoint == indexNode[iNode]) indexVertex[iNode] = iVertex;
        }
      }
      
      /*--- Retrieve the reference normal for one of the points. They go INSIDE the structural domain. ---*/
      nodal_normal = geometry->vertex[val_marker][indexVertex[0]]->GetNormal();
      Norm = 0.0;
      for (iDim = 0; iDim < nDim; iDim++) {
        Norm += nodal_normal[iDim]*nodal_normal[iDim];
      }
      Norm = sqrt(Norm);
      for (iDim = 0; iDim < nDim; iDim++) {
        nodal_normal_unit[iDim] = nodal_normal[iDim] / Norm;
      }
      
      /*--- Compute area (3D), and length of the surfaces (2D), and the unitary normal vector in current configuration ---*/
      
      if (nDim == 2) {
        
        /*-- Compute the vector a in reference and current configurations ---*/
        for (iDim = 0; iDim < nDim; iDim++) {
          a_ref[iDim]  = nodeCoord_ref[0][iDim] -nodeCoord_ref[1][iDim];
          a_curr[iDim] = nodeCoord_curr[0][iDim]-nodeCoord_curr[1][iDim];
        }
        
        /*-- Compute the length of the boundary element in reference and current configurations ---*/
        Length_Elem_curr = sqrt(a_curr[0]*a_curr[0]+a_curr[1]*a_curr[1]);
        Length_Elem_ref  = sqrt(a_ref[0]*a_ref[0]+a_ref[1]*a_ref[1]);
        
        /*-- Compute the length of the boundary element in reference and current configurations ---*/
        normal_ref_unit[0] =   a_ref[1] /Length_Elem_ref;
        normal_ref_unit[1] = -(a_ref[0])/Length_Elem_ref;
        
        normal_curr_unit[0] =   a_curr[1] /Length_Elem_curr;
        normal_curr_unit[1] = -(a_curr[0])/Length_Elem_curr;
        
        /*-- Dot product to check the element orientation in the reference configuration ---*/
        dot_Prod = 0.0;
        for (iDim = 0; iDim < nDim; iDim++) {
          dot_Prod += normal_ref_unit[iDim] * nodal_normal_unit[iDim];
        }
        
        /*--- If dot_Prod > 0, the normal goes inside the structural domain. ---*/
        /*--- If dot_Prod < 0, the normal goes outside the structural domain. ---*/
        /*--- We adopt the criteria of the normal going inside the domain, so if dot_Prod < 1, we change the orientation. ---*/
        if (dot_Prod < 0) {
          for (iDim = 0; iDim < nDim; iDim++) {
            normal_ref_unit[iDim]  = -1.0*normal_ref_unit[iDim];
            normal_curr_unit[iDim] = -1.0*normal_curr_unit[iDim];
          }
        }
        
        if (linear_analysis) {
          Residual[0] = (1.0/2.0) * TotalLoad * Length_Elem_ref * normal_ref_unit[0];
          Residual[1] = (1.0/2.0) * TotalLoad * Length_Elem_ref * normal_ref_unit[1];
          
          node[indexNode[0]]->Add_SurfaceLoad_Res(Residual);
          node[indexNode[1]]->Add_SurfaceLoad_Res(Residual);
        }
        else if (nonlinear_analysis) {
          Residual[0] = (1.0/2.0) * TotalLoad * Length_Elem_curr * normal_curr_unit[0];
          Residual[1] = (1.0/2.0) * TotalLoad * Length_Elem_curr * normal_curr_unit[1];
          
          node[indexNode[0]]->Add_SurfaceLoad_Res(Residual);
          node[indexNode[1]]->Add_SurfaceLoad_Res(Residual);
        }
        
      }
      
      if (nDim == 3) {
        
        if (geometry->bound[val_marker][iElem]->GetVTK_Type() == TRIANGLE) {
          
          for (iDim = 0; iDim < nDim; iDim++) {
            a_ref[iDim] = nodeCoord_ref[1][iDim]-nodeCoord_ref[0][iDim];
            b_ref[iDim] = nodeCoord_ref[2][iDim]-nodeCoord_ref[0][iDim];
            
            a_curr[iDim] = nodeCoord_curr[1][iDim]-nodeCoord_curr[0][iDim];
            b_curr[iDim] = nodeCoord_curr[2][iDim]-nodeCoord_curr[0][iDim];
          }
          
          su2double Ni=0, Nj=0, Nk=0;
          
          /*--- Reference configuration ---*/
          Ni = a_ref[1]*b_ref[2] - a_ref[2]*b_ref[1];
          Nj = a_ref[2]*b_ref[0] - a_ref[0]*b_ref[2];
          Nk = a_ref[0]*b_ref[1] - a_ref[1]*b_ref[0];
          
          Area_Elem_ref = 0.5*sqrt(Ni*Ni+Nj*Nj+Nk*Nk);
          
          normal_ref_unit[0] = Ni / Area_Elem_ref;
          normal_ref_unit[1] = Nj / Area_Elem_ref;
          normal_ref_unit[2] = Nk / Area_Elem_ref;
          
          /*--- Current configuration ---*/
          Ni = a_curr[1]*b_curr[2] - a_curr[2]*b_curr[1];
          Nj = a_curr[2]*b_curr[0] - a_curr[0]*b_curr[2];
          Nk = a_curr[0]*b_curr[1] - a_curr[1]*b_curr[0];
          
          Area_Elem_curr = 0.5*sqrt(Ni*Ni+Nj*Nj+Nk*Nk);
          
          normal_curr_unit[0] = Ni / Area_Elem_curr;
          normal_curr_unit[1] = Nj / Area_Elem_curr;
          normal_curr_unit[2] = Nk / Area_Elem_curr;
          
          /*-- Dot product to check the element orientation in the reference configuration ---*/
          dot_Prod = 0.0;
          for (iDim = 0; iDim < nDim; iDim++) {
            dot_Prod += normal_ref_unit[iDim] * nodal_normal_unit[iDim];
          }
          
          /*--- If dot_Prod > 0, the normal goes inside the structural domain. ---*/
          /*--- If dot_Prod < 0, the normal goes outside the structural domain. ---*/
          /*--- We adopt the criteria of the normal going inside the domain, so if dot_Prod < 1, we change the orientation. ---*/
          if (dot_Prod < 0) {
            for (iDim = 0; iDim < nDim; iDim++) {
              normal_ref_unit[iDim]  = -1.0*normal_ref_unit[iDim];
              normal_curr_unit[iDim] = -1.0*normal_curr_unit[iDim];
            }
          }
          
          if (linear_analysis) {
            Residual[0] = (1.0/3.0) * TotalLoad * Area_Elem_ref * normal_ref_unit[0];
            Residual[1] = (1.0/3.0) * TotalLoad * Area_Elem_ref * normal_ref_unit[1];
            Residual[2] = (1.0/3.0) * TotalLoad * Area_Elem_ref * normal_ref_unit[2];
            
            node[indexNode[0]]->Add_SurfaceLoad_Res(Residual);
            node[indexNode[1]]->Add_SurfaceLoad_Res(Residual);
            node[indexNode[2]]->Add_SurfaceLoad_Res(Residual);
          }
          else if (nonlinear_analysis) {
            Residual[0] = (1.0/3.0) * TotalLoad * Area_Elem_curr * normal_curr_unit[0];
            Residual[1] = (1.0/3.0) * TotalLoad * Area_Elem_curr * normal_curr_unit[1];
            Residual[2] = (1.0/3.0) * TotalLoad * Area_Elem_curr * normal_curr_unit[2];
            
            node[indexNode[0]]->Add_SurfaceLoad_Res(Residual);
            node[indexNode[1]]->Add_SurfaceLoad_Res(Residual);
            node[indexNode[2]]->Add_SurfaceLoad_Res(Residual);
          }
          
        }
        
        else if (geometry->bound[val_marker][iElem]->GetVTK_Type() == QUADRILATERAL) {
          
          for (iDim = 0; iDim < nDim; iDim++) {
            AC_ref[iDim] = nodeCoord_ref[2][iDim]-nodeCoord_ref[0][iDim];
            BD_ref[iDim] = nodeCoord_ref[3][iDim]-nodeCoord_ref[1][iDim];
            
            AC_curr[iDim] = nodeCoord_curr[2][iDim]-nodeCoord_curr[0][iDim];
            BD_curr[iDim] = nodeCoord_curr[3][iDim]-nodeCoord_curr[1][iDim];
          }
          
          su2double Ni=0, Nj=0, Nk=0;
          
          /*--- Reference configuration ---*/
          Ni=AC_ref[1]*BD_ref[2]-AC_ref[2]*BD_ref[1];
          Nj=-AC_ref[0]*BD_ref[2]+AC_ref[2]*BD_ref[0];
          Nk=AC_ref[0]*BD_ref[1]-AC_ref[1]*BD_ref[0];
          
          Area_Elem_ref = 0.5*sqrt(Ni*Ni+Nj*Nj+Nk*Nk);
          
          normal_ref_unit[0] = Ni / Area_Elem_ref;
          normal_ref_unit[1] = Nj / Area_Elem_ref;
          normal_ref_unit[2] = Nk / Area_Elem_ref;
          
          /*--- Current configuration ---*/
          Ni=AC_curr[1]*BD_curr[2]-AC_curr[2]*BD_curr[1];
          Nj=-AC_curr[0]*BD_curr[2]+AC_curr[2]*BD_curr[0];
          Nk=AC_curr[0]*BD_curr[1]-AC_curr[1]*BD_curr[0];
          
          Area_Elem_curr = 0.5*sqrt(Ni*Ni+Nj*Nj+Nk*Nk);
          
          normal_curr_unit[0] = Ni / Area_Elem_curr;
          normal_curr_unit[1] = Nj / Area_Elem_curr;
          normal_curr_unit[2] = Nk / Area_Elem_curr;
          
          /*-- Dot product to check the element orientation in the reference configuration ---*/
          dot_Prod = 0.0;
          for (iDim = 0; iDim < nDim; iDim++) {
            dot_Prod += normal_ref_unit[iDim] * nodal_normal_unit[iDim];
          }
          
          /*--- If dot_Prod > 0, the normal goes inside the structural domain. ---*/
          /*--- If dot_Prod < 0, the normal goes outside the structural domain. ---*/
          /*--- We adopt the criteria of the normal going inside the domain, so if dot_Prod < 1, we change the orientation. ---*/
          if (dot_Prod < 0) {
            for (iDim = 0; iDim < nDim; iDim++) {
              normal_ref_unit[iDim]  = -1.0*normal_ref_unit[iDim];
              normal_curr_unit[iDim] = -1.0*normal_curr_unit[iDim];
            }
          }
          
          if (linear_analysis) {
            Residual[0] = (1.0/4.0) * TotalLoad * Area_Elem_ref * normal_ref_unit[0];
            Residual[1] = (1.0/4.0) * TotalLoad * Area_Elem_ref * normal_ref_unit[1];
            Residual[2] = (1.0/4.0) * TotalLoad * Area_Elem_ref * normal_ref_unit[2];
            
            node[indexNode[0]]->Add_SurfaceLoad_Res(Residual);
            node[indexNode[1]]->Add_SurfaceLoad_Res(Residual);
            node[indexNode[2]]->Add_SurfaceLoad_Res(Residual);
            node[indexNode[3]]->Add_SurfaceLoad_Res(Residual);
          }
          else if (nonlinear_analysis) {
            Residual[0] = (1.0/4.0) * TotalLoad * Area_Elem_curr * normal_curr_unit[0];
            Residual[1] = (1.0/4.0) * TotalLoad * Area_Elem_curr * normal_curr_unit[1];
            Residual[2] = (1.0/4.0) * TotalLoad * Area_Elem_curr * normal_curr_unit[2];
            
            node[indexNode[0]]->Add_SurfaceLoad_Res(Residual);
            node[indexNode[1]]->Add_SurfaceLoad_Res(Residual);
            node[indexNode[2]]->Add_SurfaceLoad_Res(Residual);
            node[indexNode[3]]->Add_SurfaceLoad_Res(Residual);
          }
          
        }
        
      }
      
      
    }
    
  }
  
}

void CFEASolver::BC_Dir_Load(CGeometry *geometry, CSolver **solver_container, CNumerics *numerics, CConfig *config,
                                        unsigned short val_marker) {
  
  su2double a[3], b[3], AC[3], BD[3];
  unsigned long iElem, Point_0 = 0, Point_1 = 0, Point_2 = 0, Point_3=0;
  su2double *Coord_0 = NULL, *Coord_1= NULL, *Coord_2= NULL, *Coord_3= NULL;
  su2double Length_Elem = 0.0, Area_Elem = 0.0;
  unsigned short iDim;
  
  su2double LoadDirVal = config->GetLoad_Dir_Value(config->GetMarker_All_TagBound(val_marker));
  su2double LoadDirMult = config->GetLoad_Dir_Multiplier(config->GetMarker_All_TagBound(val_marker));
  su2double *Load_Dir_Local= config->GetLoad_Dir(config->GetMarker_All_TagBound(val_marker));
  
  su2double TotalLoad;
  
  su2double CurrentTime=config->GetCurrent_DynTime();
  su2double Ramp_Time = config->GetRamp_Time();

  su2double ModAmpl = 1.0;
  
  ModAmpl = Compute_LoadCoefficient(CurrentTime, Ramp_Time, config);

  TotalLoad = ModAmpl * LoadDirVal * LoadDirMult;
  
  /*--- Compute the norm of the vector that was passed in the config file ---*/
  su2double Norm = 1.0;
  if (nDim==2) Norm=sqrt(Load_Dir_Local[0]*Load_Dir_Local[0]+Load_Dir_Local[1]*Load_Dir_Local[1]);
  if (nDim==3) Norm=sqrt(Load_Dir_Local[0]*Load_Dir_Local[0]+Load_Dir_Local[1]*Load_Dir_Local[1]+Load_Dir_Local[2]*Load_Dir_Local[2]);
  
  for (iElem = 0; iElem < geometry->GetnElem_Bound(val_marker); iElem++) {
    
    Point_0 = geometry->bound[val_marker][iElem]->GetNode(0);     Coord_0 = geometry->node[Point_0]->GetCoord();
    Point_1 = geometry->bound[val_marker][iElem]->GetNode(1);     Coord_1 = geometry->node[Point_1]->GetCoord();
    if (nDim == 3) {
      
      Point_2 = geometry->bound[val_marker][iElem]->GetNode(2);  Coord_2 = geometry->node[Point_2]->GetCoord();
      if (geometry->bound[val_marker][iElem]->GetVTK_Type() == QUADRILATERAL) {
        Point_3 = geometry->bound[val_marker][iElem]->GetNode(3);  Coord_3 = geometry->node[Point_3]->GetCoord();
      }
      
    }
    
    /*--- Compute area (3D), and length of the surfaces (2D) ---*/
    
    if (nDim == 2) {
      
      for (iDim = 0; iDim < nDim; iDim++) a[iDim] = Coord_0[iDim]-Coord_1[iDim];
      
      Length_Elem = sqrt(a[0]*a[0]+a[1]*a[1]);
      
    }
    
    if (nDim == 3) {
      
      if (geometry->bound[val_marker][iElem]->GetVTK_Type() == TRIANGLE) {
        
        for (iDim = 0; iDim < nDim; iDim++) {
          a[iDim] = Coord_1[iDim]-Coord_0[iDim];
          b[iDim] = Coord_2[iDim]-Coord_0[iDim];
        }
        
        su2double Ni=0 , Nj=0, Nk=0;
        
        Ni=a[1]*b[2]-a[2]*b[1];
        Nj=-a[0]*b[2]+a[2]*b[0];
        Nk=a[0]*b[1]-a[1]*b[0];
        
        Area_Elem = 0.5*sqrt(Ni*Ni+Nj*Nj+Nk*Nk);
        
      }
      
      else if (geometry->bound[val_marker][iElem]->GetVTK_Type() == QUADRILATERAL) {
        
        for (iDim = 0; iDim < nDim; iDim++) {
          AC[iDim] = Coord_2[iDim]-Coord_0[iDim];
          BD[iDim] = Coord_3[iDim]-Coord_1[iDim];
        }
        
        su2double Ni=0 , Nj=0, Nk=0;
        
        Ni=AC[1]*BD[2]-AC[2]*BD[1];
        Nj=-AC[0]*BD[2]+AC[2]*BD[0];
        Nk=AC[0]*BD[1]-AC[1]*BD[0];
        
        Area_Elem = 0.5*sqrt(Ni*Ni+Nj*Nj+Nk*Nk);
        
      }
    }
    
    if (nDim == 2) {
      
      Residual[0] = (1.0/2.0)*Length_Elem*TotalLoad*Load_Dir_Local[0]/Norm;
      Residual[1] = (1.0/2.0)*Length_Elem*TotalLoad*Load_Dir_Local[1]/Norm;
      
      node[Point_0]->Add_SurfaceLoad_Res(Residual);
      node[Point_1]->Add_SurfaceLoad_Res(Residual);
      
    }
    
    else {
      if (geometry->bound[val_marker][iElem]->GetVTK_Type() == TRIANGLE) {
        
        Residual[0] = (1.0/3.0)*Area_Elem*TotalLoad*Load_Dir_Local[0]/Norm;
        Residual[1] = (1.0/3.0)*Area_Elem*TotalLoad*Load_Dir_Local[1]/Norm;
        Residual[2] = (1.0/3.0)*Area_Elem*TotalLoad*Load_Dir_Local[2]/Norm;
        
        node[Point_0]->Add_SurfaceLoad_Res(Residual);
        node[Point_1]->Add_SurfaceLoad_Res(Residual);
        node[Point_2]->Add_SurfaceLoad_Res(Residual);
        
      }
      else if (geometry->bound[val_marker][iElem]->GetVTK_Type() == QUADRILATERAL) {
        
        Residual[0] = (1.0/4.0)*Area_Elem*TotalLoad*Load_Dir_Local[0]/Norm;
        Residual[1] = (1.0/4.0)*Area_Elem*TotalLoad*Load_Dir_Local[1]/Norm;
        Residual[2] = (1.0/4.0)*Area_Elem*TotalLoad*Load_Dir_Local[2]/Norm;
        
        node[Point_0]->Add_SurfaceLoad_Res(Residual);
        node[Point_1]->Add_SurfaceLoad_Res(Residual);
        node[Point_2]->Add_SurfaceLoad_Res(Residual);
        node[Point_3]->Add_SurfaceLoad_Res(Residual);
        
      }
      
    }
    
  }
  
}

void CFEASolver::BC_Sine_Load(CGeometry *geometry, CSolver **solver_container, CNumerics *numerics, CConfig *config,
                                         unsigned short val_marker) { }

void CFEASolver::BC_Damper(CGeometry *geometry, CSolver **solver_container, CNumerics *numerics, CConfig *config,
                                      unsigned short val_marker) {

  unsigned short iVar;
  su2double dampValue, dampC;
  su2double dampConstant = config->GetDamper_Constant(config->GetMarker_All_TagBound(val_marker));
  unsigned long nVertex = geometry->GetnVertex(val_marker);

  /*--- The damping is distributed evenly over all the nodes in the marker ---*/
  dampC = dampConstant / (nVertex + EPS);

  unsigned long Point_0, Point_1, Point_2, Point_3;
  unsigned long iElem;

  for (iElem = 0; iElem < geometry->GetnElem_Bound(val_marker); iElem++) {

    Point_0 = geometry->bound[val_marker][iElem]->GetNode(0);
    Point_1 = geometry->bound[val_marker][iElem]->GetNode(1);

    for (iVar = 0; iVar < nVar; iVar++){

        dampValue = - 1.0 * dampC * node[Point_0]->GetSolution_Vel(iVar);
        node[Point_0]->Set_SurfaceLoad_Res(iVar, dampValue);

        dampValue = - 1.0 * dampC * node[Point_1]->GetSolution_Vel(iVar);
        node[Point_1]->Set_SurfaceLoad_Res(iVar, dampValue);
    }

    if (nDim == 3) {

      Point_2 = geometry->bound[val_marker][iElem]->GetNode(2);

      for (iVar = 0; iVar < nVar; iVar++){
          dampValue = - 1.0 * dampC * node[Point_2]->GetSolution_Vel(iVar);
          node[Point_2]->Set_SurfaceLoad_Res(iVar, dampValue);
      }

      if (geometry->bound[val_marker][iElem]->GetVTK_Type() == QUADRILATERAL) {
        Point_3 = geometry->bound[val_marker][iElem]->GetNode(3);
        for (iVar = 0; iVar < nVar; iVar++){
            dampValue = - 1.0 * dampC * node[Point_3]->GetSolution_Vel(iVar);
            node[Point_3]->Set_SurfaceLoad_Res(iVar, dampValue);
        }
      }

    }

  }


}

void CFEASolver::Integrate_FSI_Loads(CGeometry *geometry, CConfig *config) {

  unsigned short iDim, iNode, nNode;
  unsigned long iPoint, iElem, nElem;

  unsigned short iMarkerInt, nMarkerInt = config->GetMarker_n_ZoneInterface()/2,
                 iMarker, nMarker = config->GetnMarker_All();

  /*--- Temporary storage to store the forces on the element faces ---*/
  vector<su2double> forces;

  /*--- Loop through the FSI interface pairs ---*/
  /*--- 1st pass to compute forces ---*/
  for (iMarkerInt = 1; iMarkerInt <= nMarkerInt; ++iMarkerInt) {
    /*--- Find the marker index associated with the pair ---*/
    for (iMarker = 0; iMarker < nMarker; ++iMarker)
      if (config->GetMarker_All_ZoneInterface(iMarker) == iMarkerInt)
        break;
    /*--- The current mpi rank may not have this marker ---*/
    if (iMarker == nMarker) continue;

    nElem = geometry->GetnElem_Bound(iMarker);

    for (iElem = 0; iElem < nElem; ++iElem) {
      /*--- Define the boundary element ---*/
      unsigned long nodes[4];
      su2double coords[4][3];
      bool quad = geometry->bound[iMarker][iElem]->GetVTK_Type() == QUADRILATERAL;
      nNode = quad? 4 : nDim;
      
      for (iNode = 0; iNode < nNode; ++iNode) {
        nodes[iNode] = geometry->bound[iMarker][iElem]->GetNode(iNode);
        for (iDim = 0; iDim < nDim; ++iDim)
          coords[iNode][iDim] = geometry->node[nodes[iNode]]->GetCoord(iDim)+
                                node[nodes[iNode]]->GetSolution(iDim);
      }

      /*--- Compute the area ---*/
      su2double area = 0.0;

      if (nDim == 2)
        area = (coords[0][0]-coords[1][0])*(coords[0][0]-coords[1][0])+
               (coords[0][1]-coords[1][1])*(coords[0][1]-coords[1][1]);

      if (nDim == 3) {
        su2double a[3], b[3], Ni, Nj, Nk;

        if (!quad) { // sides of the triangle
          for (iDim = 0; iDim < 3; iDim++) {
            a[iDim] = coords[1][iDim]-coords[0][iDim];
            b[iDim] = coords[2][iDim]-coords[0][iDim];
          }
        }
        else { // diagonals of the quadrilateral
          for (iDim = 0; iDim < 3; iDim++) {
            a[iDim] = coords[2][iDim]-coords[0][iDim];
            b[iDim] = coords[3][iDim]-coords[1][iDim];
          }
        }
        /*--- Area = 0.5*||a x b|| ---*/
        Ni = a[1]*b[2]-a[2]*b[1];
        Nj =-a[0]*b[2]+a[2]*b[0];
        Nk = a[0]*b[1]-a[1]*b[0];

        area = 0.25*(Ni*Ni+Nj*Nj+Nk*Nk);
      }
      area = sqrt(area);

      /*--- Integrate ---*/
      passivedouble weight = 1.0/nNode;
      su2double force[3] = {0.0, 0.0, 0.0};

      for (iNode = 0; iNode < nNode; ++iNode)
        for (iDim = 0; iDim < nDim; ++iDim)
          force[iDim] += weight*area*node[nodes[iNode]]->Get_FlowTraction(iDim);

      for (iDim = 0; iDim < nDim; ++iDim) forces.push_back(force[iDim]);
    }
  }

  /*--- 2nd pass to set values. This is to account for overlap in the markers. ---*/
  /*--- By putting the integrated values back into the nodes no changes have to be made elsewhere. ---*/
  for (iPoint = 0; iPoint < geometry->GetnPoint(); ++iPoint)
    node[iPoint]->Clear_FlowTraction();
  
  vector<su2double>::iterator force_it = forces.begin();
  
  for (iMarkerInt = 1; iMarkerInt <= nMarkerInt; ++iMarkerInt) {
    /*--- Find the marker index associated with the pair ---*/
    for (iMarker = 0; iMarker < nMarker; ++iMarker)
      if (config->GetMarker_All_ZoneInterface(iMarker) == iMarkerInt)
        break;
    /*--- The current mpi rank may not have this marker ---*/
    if (iMarker == nMarker) continue;

    nElem = geometry->GetnElem_Bound(iMarker);

    for (iElem = 0; iElem < nElem; ++iElem) {
      bool quad = geometry->bound[iMarker][iElem]->GetVTK_Type() == QUADRILATERAL;
      nNode = quad? 4 : nDim;
      passivedouble weight = 1.0/nNode;

      su2double force[3];
      for (iDim = 0; iDim < nDim; ++iDim) force[iDim] = *(force_it++)*weight;

      for (iNode = 0; iNode < nNode; ++iNode) {
        iPoint = geometry->bound[iMarker][iElem]->GetNode(iNode);
        node[iPoint]->Add_FlowTraction(force);
      }
    }
  }

#ifdef HAVE_MPI
  /*--- Perform a global reduction, every rank will get the nodal values of all halo elements ---*/
  /*--- This should be cheaper than the "normal" way, since very few points are both halo and interface ---*/
  vector<unsigned long> halo_point_loc, halo_point_glb;
  vector<su2double> halo_force;

  for (iMarkerInt = 1; iMarkerInt <= nMarkerInt; ++iMarkerInt) {
    /*--- Find the marker index associated with the pair ---*/
    for (iMarker = 0; iMarker < nMarker; ++iMarker)
      if (config->GetMarker_All_ZoneInterface(iMarker) == iMarkerInt)
        break;
    /*--- The current mpi rank may not have this marker ---*/
    if (iMarker == nMarker) continue;

    nElem = geometry->GetnElem_Bound(iMarker);

    for (iElem = 0; iElem < nElem; ++iElem) {
      bool quad = geometry->bound[iMarker][iElem]->GetVTK_Type() == QUADRILATERAL;
      nNode = quad? 4 : nDim;

      /*--- If this is an halo element we share the nodal forces ---*/
      for (iNode = 0; iNode < nNode; ++iNode)
        if (!geometry->node[geometry->bound[iMarker][iElem]->GetNode(iNode)]->GetDomain())
          break;

      if (iNode < nNode) {
        for (iNode = 0; iNode < nNode; ++iNode) {
          iPoint = geometry->bound[iMarker][iElem]->GetNode(iNode);
          /*--- local is for when later we update the values in this rank ---*/
          halo_point_loc.push_back(iPoint);
          halo_point_glb.push_back(geometry->node[iPoint]->GetGlobalIndex());
          for (iDim = 0; iDim < nDim; ++iDim)
            halo_force.push_back(node[iPoint]->Get_FlowTraction(iDim));
        }
      }
    }
  }
  /*--- Determine the size of the arrays we need ---*/
  unsigned long nHaloLoc = halo_point_loc.size();
  unsigned long nHaloMax;
  MPI_Allreduce(&nHaloLoc,&nHaloMax,1,MPI_UNSIGNED_LONG,MPI_MAX,MPI_COMM_WORLD);

  /*--- Shared arrays, all the: number of halo points; halo point global indices; respective forces ---*/
  unsigned long *halo_point_num = new unsigned long[size];
  unsigned long *halo_point_all = new unsigned long[size*nHaloMax];
  su2double *halo_force_all = new su2double[size*nHaloMax*nDim];
  
  /*--- If necessary put dummy values in halo_point_glb to get a valid pointer ---*/
  if (halo_point_glb.empty()) halo_point_glb.resize(1);
  /*--- Pad halo_force to avoid (observed) issues in the adjoint when nHaloLoc!=nHaloMax ---*/
  while (halo_force.size() < nHaloMax*nDim) halo_force.push_back(0.0);
  
  MPI_Allgather(&nHaloLoc,1,MPI_UNSIGNED_LONG,halo_point_num,1,MPI_UNSIGNED_LONG,MPI_COMM_WORLD);
  MPI_Allgather(&halo_point_glb[0],nHaloLoc,MPI_UNSIGNED_LONG,halo_point_all,nHaloMax,MPI_UNSIGNED_LONG,MPI_COMM_WORLD);
  SU2_MPI::Allgather(&halo_force[0],nHaloMax*nDim,MPI_DOUBLE,halo_force_all,nHaloMax*nDim,MPI_DOUBLE,MPI_COMM_WORLD);

  /*--- Find shared points with other ranks and update our values ---*/
  for (int proc = 0; proc < size; ++proc)
  if (proc != rank) {
    unsigned long offset = proc*nHaloMax;
    for (iPoint = 0; iPoint < halo_point_num[proc]; ++iPoint) {
      unsigned long iPoint_glb = halo_point_all[offset+iPoint];
      ptrdiff_t pos = find(halo_point_glb.begin(),halo_point_glb.end(),iPoint_glb)-halo_point_glb.begin();
      if (pos < long(halo_point_glb.size())) {
        unsigned long iPoint_loc = halo_point_loc[pos];
        node[iPoint_loc]->Add_FlowTraction(&halo_force_all[(offset+iPoint)*nDim]);
      }
    }
  }

  delete [] halo_point_num;
  delete [] halo_point_all;
  delete [] halo_force_all;
#endif
}

su2double CFEASolver::Compute_LoadCoefficient(su2double CurrentTime, su2double RampTime, CConfig *config){

  su2double LoadCoeff = 1.0;

  bool Ramp_Load = config->GetRamp_Load();
  bool Sine_Load = config->GetSine_Load();
  bool Ramp_And_Release = config->GetRampAndRelease_Load();

  su2double SineAmp = 0.0, SineFreq = 0.0, SinePhase = 0.0;

  su2double TransferTime = 1.0;

  bool restart = config->GetRestart(); // Restart analysis
  bool fsi = config->GetFSI_Simulation();  // FSI simulation.
  bool stat_fsi = (config->GetDynamic_Analysis() == STATIC);

  /*--- This offset introduces the ramp load in dynamic cases starting from the restart point. ---*/
  bool offset = (restart && fsi && (!stat_fsi));
  su2double DeltaT = config->GetDelta_DynTime();
  su2double OffsetTime = 0.0;
  OffsetTime = DeltaT * (config->GetDyn_RestartIter()-1);

  /*--- Polynomial functions from https://en.wikipedia.org/wiki/Smoothstep ---*/

  if ((Ramp_Load) && (RampTime > 0.0)){

    TransferTime = CurrentTime / RampTime;

    if (offset) TransferTime = (CurrentTime - OffsetTime) / RampTime;

    switch (config->GetDynamic_LoadTransfer()) {
    case INSTANTANEOUS:
      LoadCoeff = 1.0;
      break;
    case POL_ORDER_1:
      LoadCoeff = TransferTime;
      break;
    case POL_ORDER_3:
      LoadCoeff = -2.0 * pow(TransferTime,3.0) + 3.0 * pow(TransferTime,2.0);
      break;
    case POL_ORDER_5:
      LoadCoeff = 6.0 * pow(TransferTime, 5.0) - 15.0 * pow(TransferTime, 4.0) + 10 * pow(TransferTime, 3.0);
      break;
    case SIGMOID_10:
      LoadCoeff = (1 / (1+exp(-1.0 * 10.0 * (TransferTime - 0.5)) ) );
      break;
    case SIGMOID_20:
      LoadCoeff = (1 / (1+exp(-1.0 * 20.0 * (TransferTime - 0.5)) ) );
      break;
    }

    if (TransferTime > 1.0) LoadCoeff = 1.0;

    LoadCoeff = max(LoadCoeff,0.0);
    LoadCoeff = min(LoadCoeff,1.0);

  }
  else if (Sine_Load){

      /*--- Retrieve amplitude, frequency (Hz) and phase (rad) ---*/
      SineAmp   = config->GetLoad_Sine()[0];
      SineFreq  = config->GetLoad_Sine()[1];
      SinePhase = config->GetLoad_Sine()[2];

      LoadCoeff = SineAmp * sin(2*PI_NUMBER*SineFreq*CurrentTime + SinePhase);
  }

  /*--- Add possibility to release the load after the ramp---*/
  if ((Ramp_And_Release) && (CurrentTime >  RampTime)){
    LoadCoeff = 0.0;
  }

  /*--- Store the force coefficient ---*/

  SetForceCoeff(LoadCoeff);

  return LoadCoeff;


}

void CFEASolver::ImplicitEuler_Iteration(CGeometry *geometry, CSolver **solver_container, CConfig *config) { }

void CFEASolver::ImplicitNewmark_Iteration(CGeometry *geometry, CSolver **solver_container, CConfig *config) {
  
  unsigned long iPoint, jPoint;
  unsigned short iVar, jVar;
  
  bool first_iter = (config->GetIntIter() == 0);
  bool dynamic = (config->GetDynamic_Analysis() == DYNAMIC);              // Dynamic simulations.
  bool linear_analysis = (config->GetGeometricConditions() == SMALL_DEFORMATIONS);  // Linear analysis.
  bool nonlinear_analysis = (config->GetGeometricConditions() == LARGE_DEFORMATIONS);  // Nonlinear analysis.
  bool newton_raphson = (config->GetKind_SpaceIteScheme_FEA() == NEWTON_RAPHSON);    // Newton-Raphson method
  bool fsi = config->GetFSI_Simulation();                        // FSI simulation.
  
  bool body_forces = config->GetDeadLoad();                      // Body forces (dead loads).
  
  bool incremental_load = config->GetIncrementalLoad();
  
  if (!dynamic) {
    
    for (iPoint = 0; iPoint < nPointDomain; iPoint++) {
      /*--- Add the external contribution to the residual    ---*/
      /*--- (the terms that are constant over the time step) ---*/
      if (incremental_load) {
        for (iVar = 0; iVar < nVar; iVar++) {
          Res_Ext_Surf[iVar] = loadIncrement * node[iPoint]->Get_SurfaceLoad_Res(iVar);
        }
      }
      else {
        for (iVar = 0; iVar < nVar; iVar++) {
          Res_Ext_Surf[iVar] = node[iPoint]->Get_SurfaceLoad_Res(iVar);
        }
        //Res_Ext_Surf = node[iPoint]->Get_SurfaceLoad_Res();
      }
      
      LinSysRes.AddBlock(iPoint, Res_Ext_Surf);
      
      /*--- Add the contribution to the residual due to body forces ---*/
      
      if (body_forces) {
        if (incremental_load) {
          for (iVar = 0; iVar < nVar; iVar++) {
            Res_Dead_Load[iVar] = loadIncrement * node[iPoint]->Get_BodyForces_Res(iVar);
          }
        }
        else {
          for (iVar = 0; iVar < nVar; iVar++) {
            Res_Dead_Load[iVar] = node[iPoint]->Get_BodyForces_Res(iVar);
          }
          //Res_Dead_Load = node[iPoint]->Get_BodyForces_Res();
        }
        
        LinSysRes.AddBlock(iPoint, Res_Dead_Load);
      }

      /*---  Add the contribution to the residual due to flow loads (FSI contribution) ---*/
      if (fsi) {
        if (incremental_load){
          for (iVar = 0; iVar < nVar; iVar++){
            Res_FSI_Cont[iVar] = loadIncrement * node[iPoint]->Get_FlowTraction(iVar);
          }
        }
        else {
            for (iVar = 0; iVar < nVar; iVar++){
              Res_FSI_Cont[iVar] = node[iPoint]->Get_FlowTraction(iVar);
            }
        }
        LinSysRes.AddBlock(iPoint, Res_FSI_Cont);
      }
    }
    
  }
  
  if (dynamic) {
    
    /*--- Add the mass matrix contribution to the Jacobian ---*/
    
    /*
     * If the problem is nonlinear, we need to add the Mass Matrix contribution to the Jacobian at the beginning
     * of each time step. If the solution method is Newton Rapshon, we repeat this step at the beginning of each
     * iteration, as the Jacobian is recomputed
     *
     * If the problem is linear, we add the Mass Matrix contribution to the Jacobian everytime because for
     * correct differentiation the Jacobian is recomputed every time step.
     *
     */
    if ((nonlinear_analysis && (newton_raphson || first_iter)) || linear_analysis) {
      for (iPoint = 0; iPoint < nPoint; iPoint++) {
        for (jPoint = 0; jPoint < nPoint; jPoint++) {
          for(iVar = 0; iVar < nVar; iVar++) {
            for (jVar = 0; jVar < nVar; jVar++) {
              Jacobian_ij[iVar][jVar] = a_dt[0] * MassMatrix.GetBlock(iPoint, jPoint, iVar, jVar);
            }
          }
          Jacobian.AddBlock(iPoint, jPoint, Jacobian_ij);
        }
      }
    }
    
    
    /*--- Loop over all points, and set aux vector TimeRes_Aux = a0*U+a2*U'+a3*U'' ---*/

    for (iPoint = 0; iPoint < nPoint; iPoint++) {
      for (iVar = 0; iVar < nVar; iVar++) {
        Residual[iVar] =   a_dt[0]*node[iPoint]->GetSolution_time_n(iVar)        //a0*U(t)
        - a_dt[0]*node[iPoint]->GetSolution(iVar)           //a0*U(t+dt)(k-1)
        + a_dt[2]*node[iPoint]->GetSolution_Vel_time_n(iVar)    //a2*U'(t)
        + a_dt[3]*node[iPoint]->GetSolution_Accel_time_n(iVar);  //a3*U''(t)
      }
      TimeRes_Aux.SetBlock(iPoint, Residual);
    }
    
    /*--- Once computed, compute M*TimeRes_Aux ---*/
    MassMatrix.MatrixVectorProduct(TimeRes_Aux,TimeRes,geometry,config);
    /*--- Add the components of M*TimeRes_Aux to the residual R(t+dt) ---*/
    for (iPoint = 0; iPoint < nPoint; iPoint++) {
      
      /*--- Dynamic contribution ---*/
      for (iVar = 0; iVar < nVar; iVar++) {
        Res_Time_Cont[iVar] = TimeRes.GetBlock(iPoint, iVar);
      }
      //Res_Time_Cont = TimeRes.GetBlock(iPoint);
      LinSysRes.AddBlock(iPoint, Res_Time_Cont);
      
      /*--- External surface load contribution ---*/
      if (incremental_load) {
        for (iVar = 0; iVar < nVar; iVar++) {
          Res_Ext_Surf[iVar] = loadIncrement * node[iPoint]->Get_SurfaceLoad_Res(iVar);
        }
      }
      else {
        for (iVar = 0; iVar < nVar; iVar++) {
          Res_Ext_Surf[iVar] = node[iPoint]->Get_SurfaceLoad_Res(iVar);
        }
        //Res_Ext_Surf = node[iPoint]->Get_SurfaceLoad_Res();
      }
      LinSysRes.AddBlock(iPoint, Res_Ext_Surf);
      
      
      /*--- Body forces contribution (dead load) ---*/
      
      if (body_forces) {
        if (incremental_load) {
          for (iVar = 0; iVar < nVar; iVar++) {
            Res_Dead_Load[iVar] = loadIncrement * node[iPoint]->Get_BodyForces_Res(iVar);
          }
        }
        else {
          for (iVar = 0; iVar < nVar; iVar++) {
            Res_Dead_Load[iVar] = node[iPoint]->Get_BodyForces_Res(iVar);
          }
          //Res_Dead_Load = node[iPoint]->Get_BodyForces_Res();
        }
        
        LinSysRes.AddBlock(iPoint, Res_Dead_Load);
      }
      
      /*--- FSI contribution (flow loads) ---*/
      if (fsi) {
        if (incremental_load) {
          for (iVar = 0; iVar < nVar; iVar++) {
            Res_FSI_Cont[iVar] = loadIncrement * node[iPoint]->Get_FlowTraction(iVar);
          }
        }
        else {
          Res_FSI_Cont = node[iPoint]->Get_FlowTraction();
        }
        LinSysRes.AddBlock(iPoint, Res_FSI_Cont);
      }
    }
  }
  
  
}

void CFEASolver::ImplicitNewmark_Update(CGeometry *geometry, CSolver **solver_container, CConfig *config) {
  
  unsigned short iVar;
  unsigned long iPoint;
  
  bool dynamic = (config->GetDynamic_Analysis() == DYNAMIC);          // Dynamic simulations.
  
  /*--- Update solution ---*/
  
  for (iPoint = 0; iPoint < nPointDomain; iPoint++) {
    
    for (iVar = 0; iVar < nVar; iVar++) {
      
      /*--- Displacements component of the solution ---*/
       
      node[iPoint]->Add_DeltaSolution(iVar, LinSysSol[iPoint*nVar+iVar]);
      
    }
    
  }
  
  if (dynamic) {
    
    for (iPoint = 0; iPoint < nPointDomain; iPoint++) {
      
      for (iVar = 0; iVar < nVar; iVar++) {
        
        /*--- Acceleration component of the solution ---*/
        /*--- U''(t+dt) = a0*(U(t+dt)-U(t))+a2*(U'(t))+a3*(U''(t)) ---*/
        
        Solution[iVar]=a_dt[0]*(node[iPoint]->GetSolution(iVar) -
                                node[iPoint]->GetSolution_time_n(iVar)) -
        a_dt[2]* node[iPoint]->GetSolution_Vel_time_n(iVar) -
        a_dt[3]* node[iPoint]->GetSolution_Accel_time_n(iVar);
      }
      
      /*--- Set the acceleration in the node structure ---*/
      
      node[iPoint]->SetSolution_Accel(Solution);
      
      for (iVar = 0; iVar < nVar; iVar++) {
        
        /*--- Velocity component of the solution ---*/
        /*--- U'(t+dt) = U'(t)+ a6*(U''(t)) + a7*(U''(t+dt)) ---*/
        
        Solution[iVar]=node[iPoint]->GetSolution_Vel_time_n(iVar)+
        a_dt[6]* node[iPoint]->GetSolution_Accel_time_n(iVar) +
        a_dt[7]* node[iPoint]->GetSolution_Accel(iVar);
        
      }
      
      /*--- Set the velocity in the node structure ---*/
      
      node[iPoint]->SetSolution_Vel(Solution);
      
    }
    
  }
  
  /*--- Perform the MPI communication of the solution ---*/
  
  Set_MPI_Solution(geometry, config);
  
  
}

void CFEASolver::ImplicitNewmark_Relaxation(CGeometry *geometry, CSolver **solver_container, CConfig *config) {
  
  unsigned short iVar;
  unsigned long iPoint;
  su2double *valSolutionPred;
  bool dynamic = (config->GetDynamic_Analysis() == DYNAMIC);
  
  /*--- Update solution and set it to be the solution after applying relaxation---*/
  
  for (iPoint=0; iPoint < nPointDomain; iPoint++) {
    
    valSolutionPred = node[iPoint]->GetSolution_Pred();
    
    node[iPoint]->SetSolution(valSolutionPred);
  }
  
  if (dynamic){
    
    /*--- Compute velocities and accelerations ---*/
    
    for (iPoint = 0; iPoint < nPointDomain; iPoint++) {

      for (iVar = 0; iVar < nVar; iVar++) {

        /*--- Acceleration component of the solution ---*/
        /*--- U''(t+dt) = a0*(U(t+dt)-U(t))+a2*(U'(t))+a3*(U''(t)) ---*/

        Solution[iVar]=a_dt[0]*(node[iPoint]->GetSolution(iVar) -
            node[iPoint]->GetSolution_time_n(iVar)) -
            a_dt[2]* node[iPoint]->GetSolution_Vel_time_n(iVar) -
            a_dt[3]* node[iPoint]->GetSolution_Accel_time_n(iVar);
      }

      /*--- Set the acceleration in the node structure ---*/

      node[iPoint]->SetSolution_Accel(Solution);

      for (iVar = 0; iVar < nVar; iVar++) {

        /*--- Velocity component of the solution ---*/
        /*--- U'(t+dt) = U'(t)+ a6*(U''(t)) + a7*(U''(t+dt)) ---*/

        Solution[iVar]=node[iPoint]->GetSolution_Vel_time_n(iVar)+
            a_dt[6]* node[iPoint]->GetSolution_Accel_time_n(iVar) +
            a_dt[7]* node[iPoint]->GetSolution_Accel(iVar);

      }

      /*--- Set the velocity in the node structure ---*/

      node[iPoint]->SetSolution_Vel(Solution);

    }
  
  }
  
  /*--- Perform the MPI communication of the solution ---*/
  
  Set_MPI_Solution(geometry, config);
  
  /*--- After the solution has been communicated, set the 'old' predicted solution as the solution ---*/
  /*--- Loop over n points (as we have already communicated everything ---*/
  
  for (iPoint = 0; iPoint < nPoint; iPoint++) {
    for (iVar = 0; iVar < nVar; iVar++) {
      node[iPoint]->SetSolution_Pred_Old(iVar,node[iPoint]->GetSolution(iVar));
    }
  }
  
  
}


void CFEASolver::GeneralizedAlpha_Iteration(CGeometry *geometry, CSolver **solver_container, CConfig *config) {
  
  unsigned long iPoint, jPoint;
  unsigned short iVar, jVar;
  
  bool first_iter = (config->GetIntIter() == 0);
  bool dynamic = (config->GetDynamic_Analysis() == DYNAMIC);              // Dynamic simulations.
  bool linear_analysis = (config->GetGeometricConditions() == SMALL_DEFORMATIONS);  // Linear analysis.
  bool nonlinear_analysis = (config->GetGeometricConditions() == LARGE_DEFORMATIONS);  // Nonlinear analysis.
  bool newton_raphson = (config->GetKind_SpaceIteScheme_FEA() == NEWTON_RAPHSON);    // Newton-Raphson method
  bool fsi = config->GetFSI_Simulation();                        // FSI simulation.
  
  bool body_forces = config->GetDeadLoad();                      // Body forces (dead loads).
  
  su2double alpha_f = config->Get_Int_Coeffs(2);
  
  bool incremental_load = config->GetIncrementalLoad();
  
  if (!dynamic) {
    
    for (iPoint = 0; iPoint < nPointDomain; iPoint++) {
      /*--- Add the external contribution to the residual    ---*/
      /*--- (the terms that are constant over the time step) ---*/
      if (incremental_load) {
        for (iVar = 0; iVar < nVar; iVar++) {
          Res_Ext_Surf[iVar] = loadIncrement * node[iPoint]->Get_SurfaceLoad_Res(iVar);
        }
      }
      else {
        for (iVar = 0; iVar < nVar; iVar++) {
          Res_Ext_Surf[iVar] = node[iPoint]->Get_SurfaceLoad_Res(iVar);
        }
        //Res_Ext_Surf = node[iPoint]->Get_SurfaceLoad_Res();
      }
      
      LinSysRes.AddBlock(iPoint, Res_Ext_Surf);
      
      /*--- Add the contribution to the residual due to body forces ---*/
      
      if (body_forces) {
        if (incremental_load) {
          for (iVar = 0; iVar < nVar; iVar++) {
            Res_Dead_Load[iVar] = loadIncrement * node[iPoint]->Get_BodyForces_Res(iVar);
          }
        }
        else {
          for (iVar = 0; iVar < nVar; iVar++) {
            Res_Dead_Load[iVar] = node[iPoint]->Get_BodyForces_Res(iVar);
          }
          //Res_Dead_Load = node[iPoint]->Get_BodyForces_Res();
        }
        
        LinSysRes.AddBlock(iPoint, Res_Dead_Load);
      }
      
    }
    
  }
  
  if (dynamic) {
    
    /*--- Add the mass matrix contribution to the Jacobian ---*/
    
    /*
     * If the problem is nonlinear, we need to add the Mass Matrix contribution to the Jacobian at the beginning
     * of each time step. If the solution method is Newton Rapshon, we repeat this step at the beginning of each
     * iteration, as the Jacobian is recomputed
     *
     * If the problem is linear, we add the Mass Matrix contribution to the Jacobian everytime because for
     * correct differentiation the Jacobian is recomputed every time step.
     *
     */
    if ((nonlinear_analysis && (newton_raphson || first_iter)) || linear_analysis) {
      for (iPoint = 0; iPoint < nPoint; iPoint++) {
        for (jPoint = 0; jPoint < nPoint; jPoint++) {
          for(iVar = 0; iVar < nVar; iVar++) {
            for (jVar = 0; jVar < nVar; jVar++) {
              Jacobian_ij[iVar][jVar] = a_dt[0] * MassMatrix.GetBlock(iPoint, jPoint, iVar, jVar);
            }
          }
          Jacobian.AddBlock(iPoint, jPoint, Jacobian_ij);
        }
      }
    }
    
    
    /*--- Loop over all points, and set aux vector TimeRes_Aux = a0*U+a2*U'+a3*U'' ---*/
    
    for (iPoint = 0; iPoint < nPoint; iPoint++) {
      for (iVar = 0; iVar < nVar; iVar++) {
        Residual[iVar] =   a_dt[0]*node[iPoint]->GetSolution_time_n(iVar)        //a0*U(t)
        - a_dt[0]*node[iPoint]->GetSolution(iVar)           //a0*U(t+dt)(k-1)
        + a_dt[2]*node[iPoint]->GetSolution_Vel_time_n(iVar)    //a2*U'(t)
        + a_dt[3]*node[iPoint]->GetSolution_Accel_time_n(iVar);  //a3*U''(t)
      }
      TimeRes_Aux.SetBlock(iPoint, Residual);
    }

    /*--- Once computed, compute M*TimeRes_Aux ---*/
    MassMatrix.MatrixVectorProduct(TimeRes_Aux,TimeRes,geometry,config);
    /*--- Add the components of M*TimeRes_Aux to the residual R(t+dt) ---*/
    for (iPoint = 0; iPoint < nPoint; iPoint++) {
      /*--- Dynamic contribution ---*/
      //Res_Time_Cont = TimeRes.GetBlock(iPoint);
      for (iVar = 0; iVar < nVar; iVar++) {
        Res_Time_Cont[iVar] = TimeRes.GetBlock(iPoint, iVar);
      }
      LinSysRes.AddBlock(iPoint, Res_Time_Cont);
      /*--- External surface load contribution ---*/
      if (incremental_load) {
        for (iVar = 0; iVar < nVar; iVar++) {
          Res_Ext_Surf[iVar] = loadIncrement * ( (1 - alpha_f) * node[iPoint]->Get_SurfaceLoad_Res(iVar) +
                                                alpha_f  * node[iPoint]->Get_SurfaceLoad_Res_n(iVar) );
        }
      }
      else {
        for (iVar = 0; iVar < nVar; iVar++) {
          Res_Ext_Surf[iVar] = (1 - alpha_f) * node[iPoint]->Get_SurfaceLoad_Res(iVar) +
          alpha_f  * node[iPoint]->Get_SurfaceLoad_Res_n(iVar);
        }
      }
      LinSysRes.AddBlock(iPoint, Res_Ext_Surf);
      
      /*--- Add the contribution to the residual due to body forces.
       *--- It is constant over time, so it's not necessary to distribute it. ---*/
      
      if (body_forces) {
        if (incremental_load) {
          for (iVar = 0; iVar < nVar; iVar++) {
            Res_Dead_Load[iVar] = loadIncrement * node[iPoint]->Get_BodyForces_Res(iVar);
          }
        }
        else {
          for (iVar = 0; iVar < nVar; iVar++) {
            Res_Dead_Load[iVar] = node[iPoint]->Get_BodyForces_Res(iVar);
          }
          //Res_Dead_Load = node[iPoint]->Get_BodyForces_Res();
        }
        
        LinSysRes.AddBlock(iPoint, Res_Dead_Load);
      }
      
      /*--- Add FSI contribution ---*/
      if (fsi) {
        if (incremental_load) {
          for (iVar = 0; iVar < nVar; iVar++) {
            Res_FSI_Cont[iVar] = loadIncrement * ( (1 - alpha_f) * node[iPoint]->Get_FlowTraction(iVar) +
                                                  alpha_f  * node[iPoint]->Get_FlowTraction_n(iVar) );
          }
        }
        else {
          for (iVar = 0; iVar < nVar; iVar++) {
            Res_FSI_Cont[iVar] = (1 - alpha_f) * node[iPoint]->Get_FlowTraction(iVar) +
            alpha_f  * node[iPoint]->Get_FlowTraction_n(iVar);
          }
        }
        LinSysRes.AddBlock(iPoint, Res_FSI_Cont);
      }
    }
  }
  
}

void CFEASolver::GeneralizedAlpha_UpdateDisp(CGeometry *geometry, CSolver **solver_container, CConfig *config) {
  
  unsigned short iVar;
  unsigned long iPoint;
  
  /*--- Update solution ---*/
  
  for (iPoint = 0; iPoint < nPointDomain; iPoint++) {
    
    for (iVar = 0; iVar < nVar; iVar++) {
      
      /*--- Displacements component of the solution ---*/
      
      node[iPoint]->Add_DeltaSolution(iVar, LinSysSol[iPoint*nVar+iVar]);
      
    }
    
  }
  
  /*--- Perform the MPI communication of the solution, displacements only ---*/
  
  Set_MPI_Solution_DispOnly(geometry, config);
  
}

void CFEASolver::GeneralizedAlpha_UpdateSolution(CGeometry *geometry, CSolver **solver_container, CConfig *config) {
  
  unsigned short iVar;
  unsigned long iPoint;
  
  su2double alpha_f = config->Get_Int_Coeffs(2), alpha_m =  config->Get_Int_Coeffs(3);
  
  /*--- Compute solution at t_n+1, and update velocities and accelerations ---*/
  
  for (iPoint = 0; iPoint < nPointDomain; iPoint++) {

    for (iVar = 0; iVar < nVar; iVar++) {
      
      /*--- Compute the solution from the previous time step and the solution computed at t+1-alpha_f ---*/
      /*--- U(t+dt) = 1/alpha_f*(U(t+1-alpha_f)-alpha_f*U(t)) ---*/
      
      Solution[iVar]=(1 / (1 - alpha_f))*(node[iPoint]->GetSolution(iVar) -
                                          alpha_f * node[iPoint]->GetSolution_time_n(iVar));
      

    }
    
    /*--- Set the solution in the node structure ---*/
    
    node[iPoint]->SetSolution(Solution);
    
    for (iVar = 0; iVar < nVar; iVar++) {
      
      /*--- Acceleration component of the solution ---*/
      /*--- U''(t+dt-alpha_m) = a8*(U(t+dt)-U(t))+a2*(U'(t))+a3*(U''(t)) ---*/
      
      Solution_Interm[iVar]=a_dt[8]*( node[iPoint]->GetSolution(iVar) -
                                     node[iPoint]->GetSolution_time_n(iVar)) -
      a_dt[2]* node[iPoint]->GetSolution_Vel_time_n(iVar) -
      a_dt[3]* node[iPoint]->GetSolution_Accel_time_n(iVar);
      
      /*--- Compute the solution from the previous time step and the solution computed at t+1-alpha_f ---*/
      /*--- U''(t+dt) = 1/alpha_m*(U''(t+1-alpha_m)-alpha_m*U''(t)) ---*/
      
      Solution[iVar]=(1 / (1 - alpha_m))*(Solution_Interm[iVar] - alpha_m * node[iPoint]->GetSolution_Accel_time_n(iVar));
    }
    
    /*--- Set the acceleration in the node structure ---*/
    
    node[iPoint]->SetSolution_Accel(Solution);
    
    for (iVar = 0; iVar < nVar; iVar++) {
      
      /*--- Velocity component of the solution ---*/
      /*--- U'(t+dt) = U'(t)+ a6*(U''(t)) + a7*(U''(t+dt)) ---*/
      
      Solution[iVar]=node[iPoint]->GetSolution_Vel_time_n(iVar)+
      a_dt[6]* node[iPoint]->GetSolution_Accel_time_n(iVar) +
      a_dt[7]* node[iPoint]->GetSolution_Accel(iVar);
      
    }
    
    /*--- Set the velocity in the node structure ---*/
    
    node[iPoint]->SetSolution_Vel(Solution);
    
  }
  
  /*--- Perform the MPI communication of the solution ---*/
  
  Set_MPI_Solution(geometry, config);
  
}

void CFEASolver::GeneralizedAlpha_UpdateLoads(CGeometry *geometry, CSolver **solver_container, CConfig *config) {
  
  unsigned long iPoint;
  bool fsi = config->GetFSI_Simulation();
  
  /*--- Set the load conditions of the time step n+1 as the load conditions for time step n ---*/
  for (iPoint = 0; iPoint < nPointDomain; iPoint++) {
    node[iPoint]->Set_SurfaceLoad_Res_n();
    if (fsi) node[iPoint]->Set_FlowTraction_n();
  }
  
}

void CFEASolver::Solve_System(CGeometry *geometry, CSolver **solver_container, CConfig *config) {
  
  unsigned long IterLinSol = 0, iPoint, total_index;
  unsigned short iVar;
  
  /*--- Initialize residual and solution at the ghost points ---*/
  
  for (iPoint = nPointDomain; iPoint < nPoint; iPoint++) {
    
    for (iVar = 0; iVar < nVar; iVar++) {
      total_index = iPoint*nVar + iVar;
      LinSysRes[total_index] = 0.0;
      LinSysSol[total_index] = 0.0;
    }
    
  }
  
  CSysSolve femSystem;
  IterLinSol = femSystem.Solve(Jacobian, LinSysRes, LinSysSol, geometry, config);
  
  /*--- The the number of iterations of the linear solver ---*/
  
  SetIterLinSolver(IterLinSol);
  
}


void CFEASolver::PredictStruct_Displacement(CGeometry **fea_geometry,
                                                       CConfig *fea_config, CSolver ***fea_solution) {
  
  unsigned short predOrder = fea_config->GetPredictorOrder();
  su2double Delta_t = fea_config->GetDelta_DynTime();
  unsigned long iPoint, iDim;
  su2double *solDisp, *solVel, *solVel_tn, *valPred;

  //To nPointDomain: we need to communicate the predicted solution after setting it
  for (iPoint=0; iPoint < nPointDomain; iPoint++) {
    if (predOrder==0) fea_solution[MESH_0][FEA_SOL]->node[iPoint]->SetSolution_Pred();
    else if (predOrder==1) {
      
      solDisp = fea_solution[MESH_0][FEA_SOL]->node[iPoint]->GetSolution();
      solVel = fea_solution[MESH_0][FEA_SOL]->node[iPoint]->GetSolution_Vel();
      valPred = fea_solution[MESH_0][FEA_SOL]->node[iPoint]->GetSolution_Pred();
      
      for (iDim=0; iDim < nDim; iDim++) {
        valPred[iDim] = solDisp[iDim] + Delta_t*solVel[iDim];
      }
      
    }
    else if (predOrder==2) {
      
      solDisp = fea_solution[MESH_0][FEA_SOL]->node[iPoint]->GetSolution();
      solVel = fea_solution[MESH_0][FEA_SOL]->node[iPoint]->GetSolution_Vel();
      solVel_tn = fea_solution[MESH_0][FEA_SOL]->node[iPoint]->GetSolution_Vel_time_n();
      valPred = fea_solution[MESH_0][FEA_SOL]->node[iPoint]->GetSolution_Pred();
      
      for (iDim=0; iDim < nDim; iDim++) {
        valPred[iDim] = solDisp[iDim] + 0.5*Delta_t*(3*solVel[iDim]-solVel_tn[iDim]);
      }
      
    }
    else {
      cout<< "Higher order predictor not implemented. Solving with order 0." << endl;
      fea_solution[MESH_0][FEA_SOL]->node[iPoint]->SetSolution_Pred();
    }
  }
  
}

void CFEASolver::ComputeAitken_Coefficient(CGeometry **fea_geometry, CConfig *fea_config,
                                                      CSolver ***fea_solution, unsigned long iOuterIter) {
  
  unsigned long iPoint, iDim;
  su2double rbuf_numAitk = 0, sbuf_numAitk = 0;
  su2double rbuf_denAitk = 0, sbuf_denAitk = 0;
  
  su2double *dispPred, *dispCalc, *dispPred_Old, *dispCalc_Old;
  su2double deltaU[3] = {0.0, 0.0, 0.0}, deltaU_p1[3] = {0.0, 0.0, 0.0};
  su2double delta_deltaU[3] = {0.0, 0.0, 0.0};
  su2double CurrentTime=fea_config->GetCurrent_DynTime();
  su2double WAitkDyn_tn1, WAitkDyn_Max, WAitkDyn_Min, WAitkDyn;
  
  unsigned short RelaxMethod_FSI = fea_config->GetRelaxation_Method_FSI();
  
  ofstream historyFile_FSI;
  bool writeHistFSI = fea_config->GetWrite_Conv_FSI();
  if (writeHistFSI && (rank == MASTER_NODE)) {
    char cstrFSI[200];
    string filenameHistFSI = fea_config->GetConv_FileName_FSI();
    strcpy (cstrFSI, filenameHistFSI.data());
    historyFile_FSI.open (cstrFSI, std::ios_base::app);
  }
  
  
  /*--- Only when there is movement, and a dynamic coefficient is requested, it makes sense to compute the Aitken's coefficient ---*/
  
    
    if (RelaxMethod_FSI == NO_RELAXATION) {
      
      if (writeHistFSI && (rank == MASTER_NODE)) {
        
        SetWAitken_Dyn(1.0);
        
        if (iOuterIter == 0) historyFile_FSI << " " << endl ;
        historyFile_FSI << setiosflags(ios::fixed) << setprecision(4) << CurrentTime << "," ;
        historyFile_FSI << setiosflags(ios::fixed) << setprecision(1) << iOuterIter << "," ;
        if (iOuterIter == 0) historyFile_FSI << setiosflags(ios::scientific) << setprecision(4) << 1.0 ;
        else historyFile_FSI << setiosflags(ios::scientific) << setprecision(4) << 1.0 << "," ;
      }
      
    }
    else if (RelaxMethod_FSI == FIXED_PARAMETER) {
      
      if (writeHistFSI && (rank == MASTER_NODE)) {
        
        SetWAitken_Dyn(fea_config->GetAitkenStatRelax());
        
        if (iOuterIter == 0) historyFile_FSI << " " << endl ;
        historyFile_FSI << setiosflags(ios::fixed) << setprecision(4) << CurrentTime << "," ;
        historyFile_FSI << setiosflags(ios::fixed) << setprecision(1) << iOuterIter << "," ;
        if (iOuterIter == 0) historyFile_FSI << setiosflags(ios::scientific) << setprecision(4) << fea_config->GetAitkenStatRelax() ;
        else historyFile_FSI << setiosflags(ios::scientific) << setprecision(4) << fea_config->GetAitkenStatRelax() << "," ;
      }
      
    }
    else if (RelaxMethod_FSI == AITKEN_DYNAMIC) {
      
      if (iOuterIter == 0) {
        
        WAitkDyn_tn1 = GetWAitken_Dyn_tn1();
        WAitkDyn_Max = fea_config->GetAitkenDynMaxInit();
        WAitkDyn_Min = fea_config->GetAitkenDynMinInit();
        
        WAitkDyn = min(WAitkDyn_tn1, WAitkDyn_Max);
        WAitkDyn = max(WAitkDyn, WAitkDyn_Min);
        
        SetWAitken_Dyn(WAitkDyn);
        if (writeHistFSI && (rank == MASTER_NODE)) {
          if (iOuterIter == 0) historyFile_FSI << " " << endl ;
          historyFile_FSI << setiosflags(ios::fixed) << setprecision(4) << CurrentTime << "," ;
          historyFile_FSI << setiosflags(ios::fixed) << setprecision(1) << iOuterIter << "," ;
          historyFile_FSI << setiosflags(ios::scientific) << setprecision(4) << WAitkDyn ;
        }
        
      }
      else {
        // To nPointDomain; we need to communicate the values
        for (iPoint = 0; iPoint < nPointDomain; iPoint++) {
          
          dispPred = fea_solution[MESH_0][FEA_SOL]->node[iPoint]->GetSolution_Pred();
          dispPred_Old = fea_solution[MESH_0][FEA_SOL]->node[iPoint]->GetSolution_Pred_Old();
          dispCalc = fea_solution[MESH_0][FEA_SOL]->node[iPoint]->GetSolution();
          dispCalc_Old = fea_solution[MESH_0][FEA_SOL]->node[iPoint]->GetSolution_Old();
          
          for (iDim = 0; iDim < nDim; iDim++) {
            
            /*--- Compute the deltaU and deltaU_n+1 ---*/
            deltaU[iDim] = dispCalc_Old[iDim] - dispPred_Old[iDim];
            deltaU_p1[iDim] = dispCalc[iDim] - dispPred[iDim];
            
            /*--- Compute the difference ---*/
            delta_deltaU[iDim] = deltaU_p1[iDim] - deltaU[iDim];
            
            /*--- Add numerator and denominator ---*/
            sbuf_numAitk += deltaU[iDim] * delta_deltaU[iDim];
            sbuf_denAitk += delta_deltaU[iDim] * delta_deltaU[iDim];
            
          }
          
        }
        
#ifdef HAVE_MPI
        SU2_MPI::Allreduce(&sbuf_numAitk, &rbuf_numAitk, 1, MPI_DOUBLE, MPI_SUM, MPI_COMM_WORLD);
        SU2_MPI::Allreduce(&sbuf_denAitk, &rbuf_denAitk, 1, MPI_DOUBLE, MPI_SUM, MPI_COMM_WORLD);
#else
        rbuf_numAitk = sbuf_numAitk;
        rbuf_denAitk = sbuf_denAitk;
#endif
        
        WAitkDyn = GetWAitken_Dyn();
        
        if (rbuf_denAitk > 1E-15) {
          WAitkDyn = - 1.0 * WAitkDyn * rbuf_numAitk / rbuf_denAitk ;
        }
        
        WAitkDyn = max(WAitkDyn, 0.1);
        WAitkDyn = min(WAitkDyn, 1.0);
        
        SetWAitken_Dyn(WAitkDyn);
        
        if (writeHistFSI && (rank == MASTER_NODE)) {
          historyFile_FSI << setiosflags(ios::fixed) << setprecision(4) << CurrentTime << "," ;
          historyFile_FSI << setiosflags(ios::fixed) << setprecision(1) << iOuterIter << "," ;
          historyFile_FSI << setiosflags(ios::scientific) << setprecision(4) << WAitkDyn << "," ;
        }
        
      }
      
    }
    else {
      if (rank == MASTER_NODE) cout << "No relaxation method used. " << endl;
    }
  
  if (writeHistFSI && (rank == MASTER_NODE)) {historyFile_FSI.close();}
  
}

void CFEASolver::SetAitken_Relaxation(CGeometry **fea_geometry,
                                                 CConfig *fea_config, CSolver ***fea_solution) {
  
  unsigned long iPoint, iDim;
  unsigned short RelaxMethod_FSI;
  su2double *dispPred, *dispCalc;
  su2double WAitken;
  
  RelaxMethod_FSI = fea_config->GetRelaxation_Method_FSI();
  
  /*--- Only when there is movement it makes sense to update the solutions... ---*/
    
    if (RelaxMethod_FSI == NO_RELAXATION) {
      WAitken = 1.0;
    }
    else if (RelaxMethod_FSI == FIXED_PARAMETER) {
      WAitken = fea_config->GetAitkenStatRelax();
    }
    else if (RelaxMethod_FSI == AITKEN_DYNAMIC) {
      WAitken = GetWAitken_Dyn();
    }
    else {
      WAitken = 1.0;
    }
    
    // To nPointDomain; we need to communicate the solutions (predicted, old and old predicted) after this routine
    for (iPoint=0; iPoint < nPointDomain; iPoint++) {
      
      /*--- Retrieve pointers to the predicted and calculated solutions ---*/
      dispPred = fea_solution[MESH_0][FEA_SOL]->node[iPoint]->GetSolution_Pred();
      dispCalc = fea_solution[MESH_0][FEA_SOL]->node[iPoint]->GetSolution();
      
      /*--- Set predicted solution as the old predicted solution ---*/
      fea_solution[MESH_0][FEA_SOL]->node[iPoint]->SetSolution_Pred_Old();
      
      /*--- Set calculated solution as the old solution (needed for dynamic Aitken relaxation) ---*/
      fea_solution[MESH_0][FEA_SOL]->node[iPoint]->SetSolution_Old(dispCalc);
      
      /*--- Apply the Aitken relaxation ---*/
      for (iDim=0; iDim < nDim; iDim++) {
        dispPred[iDim] = (1.0 - WAitken)*dispPred[iDim] + WAitken*dispCalc[iDim];
      }
      
    }
    
  
}

void CFEASolver::Update_StructSolution(CGeometry **fea_geometry,
                                                  CConfig *fea_config, CSolver ***fea_solution) {
  
  unsigned long iPoint;
  su2double *valSolutionPred;
  
  for (iPoint=0; iPoint < nPointDomain; iPoint++) {
    
    valSolutionPred = fea_solution[MESH_0][FEA_SOL]->node[iPoint]->GetSolution_Pred();
    
    fea_solution[MESH_0][FEA_SOL]->node[iPoint]->SetSolution(valSolutionPred);
    
  }
  
  /*--- Perform the MPI communication of the solution, displacements only ---*/
  
  Set_MPI_Solution_DispOnly(fea_geometry[MESH_0], fea_config);
  
}


void CFEASolver::Compute_OFRefGeom(CGeometry *geometry, CSolver **solver_container, CConfig *config){

  unsigned short iVar;
  unsigned long iPoint;
  unsigned long nTotalPoint = 1;

  bool dynamic = (config->GetDynamic_Analysis() == DYNAMIC);

  unsigned long ExtIter = config->GetExtIter();

  su2double reference_geometry = 0.0, current_solution = 0.0;

  bool fsi = config->GetFSI_Simulation();

  su2double objective_function = 0.0, objective_function_reduce = 0.0;
  su2double weight_OF = 1.0;

  su2double objective_function_averaged = 0.0;

#ifdef HAVE_MPI
    SU2_MPI::Allreduce(&nPointDomain,  &nTotalPoint,  1, MPI_UNSIGNED_LONG, MPI_SUM, MPI_COMM_WORLD);
#else
    nTotalPoint        = nPointDomain;
#endif

  weight_OF = config->GetRefGeom_Penalty() / nTotalPoint;

  for (iPoint = 0; iPoint < nPointDomain; iPoint++){

    for (iVar = 0; iVar < nVar; iVar++){

      /*--- Retrieve the value of the reference geometry ---*/
      reference_geometry = node[iPoint]->GetReference_Geometry(iVar);

      /*--- Retrieve the value of the current solution ---*/
      current_solution = node[iPoint]->GetSolution(iVar);

      /*--- The objective function is the sum of the difference between solution and difference, squared ---*/
      objective_function += weight_OF * (current_solution - reference_geometry)*(current_solution - reference_geometry);
    }

  }

#ifdef HAVE_MPI
    SU2_MPI::Allreduce(&objective_function,  &objective_function_reduce,  1, MPI_DOUBLE, MPI_SUM, MPI_COMM_WORLD);
#else
    objective_function_reduce        = objective_function;
#endif

  Total_OFRefGeom = objective_function_reduce + PenaltyValue;

  Global_OFRefGeom += Total_OFRefGeom;
  objective_function_averaged = Global_OFRefGeom / (ExtIter + 1.0 + EPS);

  bool direct_diff = ((config->GetDirectDiff() == D_YOUNG) ||
                      (config->GetDirectDiff() == D_POISSON) ||
                      (config->GetDirectDiff() == D_RHO) ||
                      (config->GetDirectDiff() == D_RHO_DL) ||
                      (config->GetDirectDiff() == D_EFIELD) ||
                      (config->GetDirectDiff() == D_MACH) ||
                      (config->GetDirectDiff() == D_PRESSURE));

  if ((direct_diff) && (rank == MASTER_NODE)){

    ofstream myfile_res;

    if (config->GetDirectDiff() == D_YOUNG) myfile_res.open ("Output_Direct_Diff_E.txt", ios::app);
    if (config->GetDirectDiff() == D_POISSON) myfile_res.open ("Output_Direct_Diff_Nu.txt", ios::app);
    if (config->GetDirectDiff() == D_RHO) myfile_res.open ("Output_Direct_Diff_Rho.txt", ios::app);
    if (config->GetDirectDiff() == D_RHO_DL) myfile_res.open ("Output_Direct_Diff_Rho_DL.txt", ios::app);
    if (config->GetDirectDiff() == D_EFIELD) myfile_res.open ("Output_Direct_Diff_EField.txt", ios::app);

    if (config->GetDirectDiff() == D_MACH) myfile_res.open ("Output_Direct_Diff_Mach.txt");
    if (config->GetDirectDiff() == D_PRESSURE) myfile_res.open ("Output_Direct_Diff_Pressure.txt");

    myfile_res.precision(15);

    myfile_res << scientific << Total_OFRefGeom << "\t";

    if (dynamic) myfile_res << scientific << objective_function_averaged << "\t";

    su2double local_forward_gradient = 0.0;
    su2double averaged_gradient = 0.0;

    local_forward_gradient = SU2_TYPE::GetDerivative(Total_OFRefGeom);

    if (fsi) {
      Total_ForwardGradient = local_forward_gradient;
      averaged_gradient     = Total_ForwardGradient / (ExtIter + 1.0);
    }
    else {
      Total_ForwardGradient += local_forward_gradient;
      averaged_gradient      = Total_ForwardGradient / (ExtIter + 1.0);
    }

    myfile_res << scientific << local_forward_gradient << "\t";

    myfile_res << scientific << averaged_gradient << "\t";

    myfile_res << endl;

    myfile_res.close();

    if (config->GetDirectDiff() == D_YOUNG)   cout << "Objective function: " << Total_OFRefGeom << ". Global derivative of the Young Modulus: " << Total_ForwardGradient << "." << endl;
    if (config->GetDirectDiff() == D_POISSON) cout << "Objective function: " << Total_OFRefGeom << ". Global derivative of the Poisson's ratio: " << Total_ForwardGradient << "." << endl;
    if (config->GetDirectDiff() == D_RHO)     cout << "Objective function: " << Total_OFRefGeom << ". Global derivative of the structural density: " << Total_ForwardGradient << "." << endl;
    if (config->GetDirectDiff() == D_RHO_DL)  cout << "Objective function: " << Total_OFRefGeom << ". Global derivative of the dead weight: " << Total_ForwardGradient << "." << endl;
    if (config->GetDirectDiff() == D_EFIELD)  cout << "Objective function: " << Total_OFRefGeom << ". Global derivative of the electric field: " << Total_ForwardGradient << "." << endl;
    if (config->GetDirectDiff() == D_MACH)    cout << "Objective function: " << Total_OFRefGeom << ". Global derivative of the Mach number: " << Total_ForwardGradient << "." << endl;
    if (config->GetDirectDiff() == D_PRESSURE) cout << "Objective function: " << Total_OFRefGeom << ". Global derivative of the freestream Pressure: " << Total_ForwardGradient << "." << endl;
  }
  else
  {

      // TODO: Temporary output file for the objective function. Will be integrated in the output once is refurbished.
   if (rank == MASTER_NODE){
      cout << "Objective function: " << Total_OFRefGeom << "." << endl;
      ofstream myfile_res;
      myfile_res.open ("of_refgeom.dat");
      myfile_res.precision(15);
      if (dynamic) myfile_res << scientific << objective_function_averaged << endl;
      else myfile_res << scientific << Total_OFRefGeom << endl;
      myfile_res.close();
      if (fsi){
          ofstream myfile_his;
          myfile_his.open ("history_refgeom.dat",ios::app);
          myfile_his.precision(15);
          myfile_his << scientific << Total_OFRefGeom << endl;
          myfile_his.close();
      }
    }

  }

}

void CFEASolver::Compute_OFRefNode(CGeometry *geometry, CSolver **solver_container, CConfig *config){

  unsigned short iVar;
  unsigned long iPoint;

  bool dynamic = (config->GetDynamic_Analysis() == DYNAMIC);

  unsigned long ExtIter = config->GetExtIter();

  su2double reference_geometry = 0.0, current_solution = 0.0;

  bool fsi = config->GetFSI_Simulation();

  su2double objective_function = 0.0, objective_function_reduce = 0.0;
  su2double distance_sq = 0.0 ;
  su2double weight_OF = 1.0;

  su2double objective_function_averaged = 0.0;

  /*--- TEMPORARY, for application in dynamic TestCase ---*/
  su2double difX = 0.0, difX_reduce = 0.0;
  su2double difY = 0.0, difY_reduce = 0.0;

  weight_OF = config->GetRefNode_Penalty();

  for (iPoint = 0; iPoint < nPointDomain; iPoint++){

    if (geometry->node[iPoint]->GetGlobalIndex() == config->GetRefNode_ID() ){

      for (iVar = 0; iVar < nVar; iVar++){

        /*--- Retrieve the value of the reference geometry ---*/
        reference_geometry = config->GetRefNode_Displacement(iVar);

        /*--- Retrieve the value of the current solution ---*/
        current_solution = node[iPoint]->GetSolution(iVar);

        /*--- The objective function is the sum of the difference between solution and difference, squared ---*/
        distance_sq +=  (current_solution - reference_geometry)*(current_solution - reference_geometry);
      }

      objective_function = weight_OF * sqrt(distance_sq);

      difX = node[iPoint]->GetSolution(0) - config->GetRefNode_Displacement(0);
      difY = node[iPoint]->GetSolution(1) - config->GetRefNode_Displacement(1);

    }

  }

#ifdef HAVE_MPI
    SU2_MPI::Allreduce(&objective_function,  &objective_function_reduce,  1, MPI_DOUBLE, MPI_SUM, MPI_COMM_WORLD);
    SU2_MPI::Allreduce(&difX,  &difX_reduce,  1, MPI_DOUBLE, MPI_SUM, MPI_COMM_WORLD);
    SU2_MPI::Allreduce(&difY,  &difY_reduce,  1, MPI_DOUBLE, MPI_SUM, MPI_COMM_WORLD);
#else
    objective_function_reduce        = objective_function;
    difX_reduce                      = difX;
    difY_reduce                      = difY;
#endif

  Total_OFRefNode = objective_function_reduce + PenaltyValue;

  Global_OFRefNode += Total_OFRefNode;
  objective_function_averaged = Global_OFRefNode / (ExtIter + 1.0 + EPS);

  bool direct_diff = ((config->GetDirectDiff() == D_YOUNG) ||
                      (config->GetDirectDiff() == D_POISSON) ||
                      (config->GetDirectDiff() == D_RHO) ||
                      (config->GetDirectDiff() == D_RHO_DL) ||
                      (config->GetDirectDiff() == D_EFIELD) ||
                      (config->GetDirectDiff() == D_MACH) ||
                      (config->GetDirectDiff() == D_PRESSURE));

  if ((direct_diff) && (rank == MASTER_NODE)){

    ofstream myfile_res;

    if (config->GetDirectDiff() == D_YOUNG) myfile_res.open ("Output_Direct_Diff_E.txt", ios::app);
    if (config->GetDirectDiff() == D_POISSON) myfile_res.open ("Output_Direct_Diff_Nu.txt", ios::app);
    if (config->GetDirectDiff() == D_RHO) myfile_res.open ("Output_Direct_Diff_Rho.txt", ios::app);
    if (config->GetDirectDiff() == D_RHO_DL) myfile_res.open ("Output_Direct_Diff_Rho_DL.txt", ios::app);
    if (config->GetDirectDiff() == D_EFIELD) myfile_res.open ("Output_Direct_Diff_EField.txt", ios::app);

    if (config->GetDirectDiff() == D_MACH) myfile_res.open ("Output_Direct_Diff_Mach.txt");
    if (config->GetDirectDiff() == D_PRESSURE) myfile_res.open ("Output_Direct_Diff_Pressure.txt");

    myfile_res.precision(15);

    myfile_res << scientific << Total_OFRefNode << "\t";

    if (dynamic) myfile_res << scientific << objective_function_averaged << "\t";

    su2double local_forward_gradient = 0.0;
    su2double averaged_gradient = 0.0;

    local_forward_gradient = SU2_TYPE::GetDerivative(Total_OFRefNode);

    if (fsi) {
      Total_ForwardGradient = local_forward_gradient;
      averaged_gradient     = Total_ForwardGradient / (ExtIter + 1.0);
    }
    else {
      Total_ForwardGradient += local_forward_gradient;
      averaged_gradient      = Total_ForwardGradient / (ExtIter + 1.0);
    }

    myfile_res << scientific << local_forward_gradient << "\t";

    myfile_res << scientific << averaged_gradient << "\t";

    myfile_res << scientific << difX_reduce << "\t";
    myfile_res << scientific << difY_reduce << "\t";

    myfile_res << endl;

    myfile_res.close();

    if (config->GetDirectDiff() == D_YOUNG)   cout << "Objective function: " << Total_OFRefNode << ". Global derivative of the Young Modulus: " << Total_ForwardGradient << "." << endl;
    if (config->GetDirectDiff() == D_POISSON) cout << "Objective function: " << Total_OFRefNode << ". Global derivative of the Poisson's ratio: " << Total_ForwardGradient << "." << endl;
    if (config->GetDirectDiff() == D_RHO)     cout << "Objective function: " << Total_OFRefNode << ". Global derivative of the structural density: " << Total_ForwardGradient << "." << endl;
    if (config->GetDirectDiff() == D_RHO_DL)  cout << "Objective function: " << Total_OFRefNode << ". Global derivative of the dead weight: " << Total_ForwardGradient << "." << endl;
    if (config->GetDirectDiff() == D_EFIELD)  cout << "Objective function: " << Total_OFRefNode << ". Global derivative of the electric field: " << Total_ForwardGradient << "." << endl;
    if (config->GetDirectDiff() == D_MACH)    cout << "Objective function: " << Total_OFRefNode << ". Global derivative of the Mach number: " << Total_ForwardGradient << "." << endl;
    if (config->GetDirectDiff() == D_PRESSURE) cout << "Objective function: " << Total_OFRefNode << ". Global derivative of the freestream Pressure: " << Total_ForwardGradient << "." << endl;
  }
  else
  {

    // TODO: Temporary output file for the objective function. Will be integrated in 
    // the output once is refurbished.
    if (rank == MASTER_NODE){
      cout << "Objective function: " << Total_OFRefNode << "." << endl;
      ofstream myfile_res;
      myfile_res.open ("of_refnode.dat");
      myfile_res.precision(15);
      if (dynamic) myfile_res << scientific << objective_function_averaged << endl;
      else myfile_res << scientific << Total_OFRefNode << endl;
      myfile_res.close();

      ofstream myfile_his;
      myfile_his.open ("history_refnode.dat",ios::app);
      myfile_his.precision(15);
      myfile_his << ExtIter << "\t";
      myfile_his << scientific << Total_OFRefNode << "\t";
      myfile_his << scientific << objective_function_averaged << "\t";
      myfile_his << scientific << difX_reduce << "\t";
      myfile_his << scientific << difY_reduce << endl;
      myfile_his.close();

    }

  }


}

void CFEASolver::Compute_OFVolFrac(CGeometry *geometry, CSolver **solver_container, CConfig *config)
{
  /*--- Perform a volume average of the physical density of the elements for topology optimization ---*/

  unsigned long iElem, nElem = geometry->GetnElem();
  su2double total_volume = 0.0, integral = 0.0;

  for (iElem=0; iElem<nElem; ++iElem) {
    /*--- count only elements that belong to the partition ---*/
    if ( geometry->node[geometry->elem[iElem]->GetNode(0)]->GetDomain() ){
      su2double volume = geometry->elem[iElem]->GetVolume();
      total_volume += volume;
      integral += volume*element_properties[iElem]->GetPhysicalDensity();
    }
  }
  
#ifdef HAVE_MPI
  {
    su2double tmp;
    SU2_MPI::Allreduce(&total_volume,&tmp,1,MPI_DOUBLE,MPI_SUM,MPI_COMM_WORLD);
    total_volume = tmp;
    SU2_MPI::Allreduce(&integral,&tmp,1,MPI_DOUBLE,MPI_SUM,MPI_COMM_WORLD);
    integral = tmp;
  }
#endif

  Total_OFVolFrac = integral/total_volume;

  // TODO: Temporary output file for the objective function. Will be integrated in the output once is refurbished.
  if (rank == MASTER_NODE){
    cout << "Objective function: " << Total_OFVolFrac << "." << endl;
    ofstream myfile_res;
    myfile_res.open ("of_volfrac.dat");
    myfile_res.precision(15);
    myfile_res << scientific << Total_OFVolFrac << endl;
    myfile_res.close();
  }
}

void CFEASolver::Stiffness_Penalty(CGeometry *geometry, CSolver **solver, CNumerics **numerics, CConfig *config){

  unsigned long iElem;
  unsigned short iNode, iDim, nNodes = 0;

  unsigned long indexNode[8]={0,0,0,0,0,0,0,0};
  su2double val_Coord, val_Sol;
  int EL_KIND = 0;

  su2double elementVolume, dvValue, ratio;
  su2double weightedValue = 0.0;
  su2double weightedValue_reduce = 0.0;
  su2double totalVolume = 0.0;
  su2double totalVolume_reduce = 0.0;

  /*--- Loops over the elements in the domain ---*/

  for (iElem = 0; iElem < geometry->GetnElem(); iElem++) {

    if (geometry->elem[iElem]->GetVTK_Type() == TRIANGLE)     {nNodes = 3; EL_KIND = EL_TRIA;}
    if (geometry->elem[iElem]->GetVTK_Type() == QUADRILATERAL)    {nNodes = 4; EL_KIND = EL_QUAD;}

    if (geometry->elem[iElem]->GetVTK_Type() == TETRAHEDRON)  {nNodes = 4; EL_KIND = EL_TETRA;}
    if (geometry->elem[iElem]->GetVTK_Type() == PYRAMID)      {nNodes = 5; EL_KIND = EL_TRIA;}
    if (geometry->elem[iElem]->GetVTK_Type() == PRISM)        {nNodes = 6; EL_KIND = EL_TRIA;}
    if (geometry->elem[iElem]->GetVTK_Type() == HEXAHEDRON)   {nNodes = 8; EL_KIND = EL_HEXA;}

    /*--- For the number of nodes, we get the coordinates from the connectivity matrix ---*/
    for (iNode = 0; iNode < nNodes; iNode++) {
        indexNode[iNode] = geometry->elem[iElem]->GetNode(iNode);
        for (iDim = 0; iDim < nDim; iDim++) {
            val_Coord = geometry->node[indexNode[iNode]]->GetCoord(iDim);
            val_Sol = node[indexNode[iNode]]->GetSolution(iDim) + val_Coord;
            element_container[FEA_TERM][EL_KIND]->SetRef_Coord(val_Coord, iNode, iDim);
            element_container[FEA_TERM][EL_KIND]->SetCurr_Coord(val_Sol, iNode, iDim);
        }
    }

    // Avoid double-counting elements:
    // Only add the value if the first node is in the domain
    if (geometry->node[indexNode[0]]->GetDomain()){

        // Compute the area/volume of the element
        if (nDim == 2)
        	elementVolume = element_container[FEA_TERM][EL_KIND]->ComputeArea();
        else
        	elementVolume = element_container[FEA_TERM][EL_KIND]->ComputeVolume();

        // Compute the total volume
        totalVolume += elementVolume;

        // Retrieve the value of the design variable
        dvValue = numerics[FEA_TERM]->Get_DV_Val(element_properties[iElem]->GetDV());

        // Add the weighted sum of the value of the design variable
        weightedValue += dvValue * elementVolume;

    }

  }

// Reduce value across processors for parallelization

#ifdef HAVE_MPI
    SU2_MPI::Allreduce(&weightedValue,  &weightedValue_reduce,  1, MPI_DOUBLE, MPI_SUM, MPI_COMM_WORLD);
    SU2_MPI::Allreduce(&totalVolume,  &totalVolume_reduce,  1, MPI_DOUBLE, MPI_SUM, MPI_COMM_WORLD);
#else
    weightedValue_reduce        = weightedValue;
    totalVolume_reduce          = totalVolume;
#endif

    ratio = 1.0 - weightedValue_reduce/totalVolume_reduce;

    PenaltyValue = config->GetTotalDV_Penalty() * ratio * ratio;



}

void CFEASolver::ComputeResidual_Multizone(CGeometry *geometry, CConfig *config){

  unsigned short iVar;
  unsigned long iPoint;
  su2double residual;

  /*--- Set Residuals to zero ---*/

  for (iVar = 0; iVar < nVar; iVar++){
      SetRes_BGS(iVar,0.0);
      SetRes_Max_BGS(iVar,0.0,0);
  }

  /*--- Set the residuals ---*/
  for (iPoint = 0; iPoint < nPointDomain; iPoint++){
      for (iVar = 0; iVar < nVar; iVar++){
          residual = node[iPoint]->GetSolution(iVar) - node[iPoint]->Get_BGSSolution_k(iVar);
          AddRes_BGS(iVar,residual*residual);
          AddRes_Max_BGS(iVar,fabs(residual),geometry->node[iPoint]->GetGlobalIndex(),geometry->node[iPoint]->GetCoord());
      }
  }

  SetResidual_BGS(geometry, config);

}


void CFEASolver::UpdateSolution_BGS(CGeometry *geometry, CConfig *config){

  unsigned long iPoint;

  /*--- To nPoint: The solution must be communicated beforehand ---*/
  for (iPoint = 0; iPoint < nPoint; iPoint++){

    node[iPoint]->Set_BGSSolution_k();

  }

}

void CFEASolver::LoadRestart(CGeometry **geometry, CSolver ***solver, CConfig *config, int val_iter, bool val_update_geo) {

  unsigned short iVar, nSolVar;
  unsigned long index;

  ifstream restart_file;
  string restart_filename, filename, text_line;

  unsigned short iZone = config->GetiZone();
  unsigned short nZone = geometry[MESH_0]->GetnZone();

  bool dynamic = (config->GetDynamic_Analysis() == DYNAMIC);
  bool fluid_structure = config->GetFSI_Simulation();
  bool discrete_adjoint = config->GetDiscrete_Adjoint();

  if (dynamic) nSolVar = 3 * nVar;
  else nSolVar = nVar;

  su2double *Sol = new su2double[nSolVar];

  /*--- Skip coordinates ---*/

  unsigned short skipVars = geometry[MESH_0]->GetnDim();

  /*--- Restart the solution from file information ---*/

  filename = config->GetSolution_FEMFileName();

  /*--- If multizone, append zone name ---*/

  if (nZone > 1)
    filename = config->GetMultizone_FileName(filename, iZone);

  if (dynamic) {
    filename = config->GetUnsteady_FileName(filename, val_iter);
  }

  /*--- Read all lines in the restart file ---*/

  int counter = 0;
  long iPoint_Local; unsigned long iPoint_Global = 0; unsigned long iPoint_Global_Local = 0;
  unsigned short rbuf_NotMatching = 0, sbuf_NotMatching = 0;

  /*--- Read the restart data from either an ASCII or binary SU2 file. ---*/

  if (config->GetRead_Binary_Restart()) {
    Read_SU2_Restart_Binary(geometry[MESH_0], config, filename);
  } else {
    Read_SU2_Restart_ASCII(geometry[MESH_0], config, filename);
  }

  /*--- Load data from the restart into correct containers. ---*/

  counter = 0;
  for (iPoint_Global = 0; iPoint_Global < geometry[MESH_0]->GetGlobal_nPointDomain(); iPoint_Global++ ) {

    /*--- Retrieve local index. If this node from the restart file lives
     on the current processor, we will load and instantiate the vars. ---*/

    iPoint_Local = geometry[MESH_0]->GetGlobal_to_Local_Point(iPoint_Global);

    if (iPoint_Local > -1) {

      /*--- We need to store this point's data, so jump to the correct
       offset in the buffer of data from the restart file and load it. ---*/

      index = counter*Restart_Vars[1] + skipVars;
      for (iVar = 0; iVar < nSolVar; iVar++) Sol[iVar] = Restart_Data[index+iVar];

      for (iVar = 0; iVar < nVar; iVar++) {
        node[iPoint_Local]->SetSolution(iVar, Sol[iVar]);
        if (dynamic) {
          node[iPoint_Local]->SetSolution_time_n(iVar, Sol[iVar]);
          node[iPoint_Local]->SetSolution_Vel(iVar, Sol[iVar+nVar]);
          node[iPoint_Local]->SetSolution_Vel_time_n(iVar, Sol[iVar+nVar]);
          node[iPoint_Local]->SetSolution_Accel(iVar, Sol[iVar+2*nVar]);
          node[iPoint_Local]->SetSolution_Accel_time_n(iVar, Sol[iVar+2*nVar]);
        }
        if (fluid_structure && !dynamic) {
          node[iPoint_Local]->SetSolution_Pred(iVar, Sol[iVar]);
          node[iPoint_Local]->SetSolution_Pred_Old(iVar, Sol[iVar]);
        }
        if (fluid_structure && discrete_adjoint){
          node[iPoint_Local]->SetSolution_Old(iVar, Sol[iVar]);
        }
      }
      iPoint_Global_Local++;

      /*--- Increment the overall counter for how many points have been loaded. ---*/
      counter++;
    }
    
  }

  /*--- Detect a wrong solution file ---*/

  if (iPoint_Global_Local < nPointDomain) { sbuf_NotMatching = 1; }
#ifndef HAVE_MPI
  rbuf_NotMatching = sbuf_NotMatching;
#else
  SU2_MPI::Allreduce(&sbuf_NotMatching, &rbuf_NotMatching, 1, MPI_UNSIGNED_SHORT, MPI_SUM, MPI_COMM_WORLD);
#endif
  if (rbuf_NotMatching != 0) {
    SU2_MPI::Error(string("The solution file ") + filename + string(" doesn't match with the mesh file!\n") +
                   string("It could be empty lines at the end of the file."), CURRENT_FUNCTION);
  }

  /*--- MPI. If dynamic, we also need to communicate the old solution ---*/

  solver[MESH_0][FEA_SOL]->Set_MPI_Solution(geometry[MESH_0], config);
  if (dynamic) solver[MESH_0][FEA_SOL]->Set_MPI_Solution_Old(geometry[MESH_0], config);
  if (fluid_structure && !dynamic){
      solver[MESH_0][FEA_SOL]->Set_MPI_Solution_Pred(geometry[MESH_0], config);
      solver[MESH_0][FEA_SOL]->Set_MPI_Solution_Pred_Old(geometry[MESH_0], config);
  }

  delete [] Sol;

  /*--- Delete the class memory that is used to load the restart. ---*/

  if (Restart_Vars != NULL) delete [] Restart_Vars;
  if (Restart_Data != NULL) delete [] Restart_Data;
  Restart_Vars = NULL; Restart_Data = NULL;
  
}

void CFEASolver::RegisterVariables(CGeometry *geometry, CConfig *config, bool reset)
{
  /*--- Register the element density to get the derivatives required for
  material-based topology optimization, this is done here because element_properties
  is a member of CFEASolver only. ---*/
  if (!config->GetTopology_Optimization()) return;

  for (unsigned long iElem = 0; iElem < geometry->GetnElem(); iElem++)
    element_properties[iElem]->RegisterDensity();
}

void CFEASolver::ExtractAdjoint_Variables(CGeometry *geometry, CConfig *config)
{
  /*--- Extract and output derivatives for topology optimization, this is done
  here because element_properties is a member of CFEASolver only and the output
  structure only supports nodal values (these are elemental). ---*/
  if (!config->GetTopology_Optimization()) return;
    
  unsigned long iElem,
                nElem = geometry->GetnElem(),
                nElemDomain = geometry->GetGlobal_nElemDomain();

  /*--- Allocate and initialize an array onto which the derivatives of every partition
  will be reduced, this is to output results in the correct order, it is not a very
  memory efficient solution... single precision is enough for output. ---*/
  float *send_buf = new float[nElemDomain], *rec_buf = NULL;
  for(iElem=0; iElem<nElemDomain; ++iElem) send_buf[iElem] = 0.0;
    
  for(iElem=0; iElem<nElem; ++iElem) {
    unsigned long iElem_global = geometry->elem[iElem]->GetGlobalIndex();
    send_buf[iElem_global] = SU2_TYPE::GetValue(element_properties[iElem]->GetAdjointDensity());
  }

#ifdef HAVE_MPI
  if (rank == MASTER_NODE) rec_buf = new float[nElemDomain];
  /*--- Need to use this version of Reduce instead of the wrapped one because we use float ---*/
  MPI_Reduce(send_buf,rec_buf,nElemDomain,MPI_FLOAT,MPI_SUM,MASTER_NODE,MPI_COMM_WORLD);
#else
  rec_buf = send_buf;
#endif

  /*--- The master writes the file ---*/
  if (rank == MASTER_NODE) {
    string filename = config->GetTopology_Optim_FileName();
    ofstream file;
    file.open(filename.c_str());
    for(iElem=0; iElem<nElemDomain; ++iElem) file << rec_buf[iElem] << endl;
    file.close();
  }
  
  delete [] send_buf;
#ifdef HAVE_MPI
  if (rank == MASTER_NODE) delete [] rec_buf;
#endif

}

void CFEASolver::FilterElementDensities(CGeometry *geometry, CConfig *config)
{
  /*--- Apply a filter to the design densities of the elements to generate the
  physical densities which are the ones used to penalize their stiffness. ---*/
  
  unsigned short type;
  su2double param, radius;
  
  vector<pair<unsigned short,su2double> > kernels;
  vector<su2double> filter_radius;
  for (unsigned short iKernel=0; iKernel<config->GetTopology_Optim_Num_Kernels(); ++iKernel)
  {
    config->GetTopology_Optim_Kernel(iKernel,type,param,radius);
    kernels.push_back(make_pair(type,param));
    filter_radius.push_back(radius);
  }

  unsigned long iElem, nElem = geometry->GetnElem();
  
  su2double *design_rho = new su2double [nElem],
            *physical_rho = new su2double [nElem];
  
  for (iElem=0; iElem<nElem; ++iElem)
    design_rho[iElem] = element_properties[iElem]->GetDesignDensity();
  
  geometry->FilterValuesAtElementCG(filter_radius, kernels, design_rho, physical_rho);
  
  /*--- Apply projection ---*/
  config->GetTopology_Optim_Projection(type,param);
  switch (type) {
    case NO_PROJECTION: break;
    case HEAVISIDE_UP:
      for (iElem=0; iElem<nElem; ++iElem)
        physical_rho[iElem] = 1.0-exp(-param*physical_rho[iElem])+physical_rho[iElem]*exp(-param);
      break;
    case HEAVISIDE_DOWN:
      for (iElem=0; iElem<nElem; ++iElem)
        physical_rho[iElem] = exp(-param*(1.0-physical_rho[iElem]))-(1.0-physical_rho[iElem])*exp(-param);
      break;
    default:
      SU2_MPI::Error("Unknown type of projection function",CURRENT_FUNCTION);
  }
  
  for (iElem=0; iElem<nElem; ++iElem)
    element_properties[iElem]->SetPhysicalDensity(physical_rho[iElem]);
  
  delete [] design_rho;
  delete [] physical_rho;
}


/* ----------------------- CSD ---------------------------- */

CModalSolver::CModalSolver(void) : CSolver() {
  
    nElement                = 0;
    nDim                    = 0;
    nVar                    = 0;
    nMarker                 = 0;
    nPoint                  = 0;
	nModes	                = 0;
	omega 	                = NULL;
	damping	                = NULL;
    modalForceLast          = NULL;
    modalForce              = NULL;
    SolRest                 = NULL;
    generalizedDisplacement = NULL;
    generalizedVelocity     = NULL;
}

CModalSolver::CModalSolver(CGeometry *geometry, CConfig *config) : CSolver() {

//     unsigned long iPoint;
    unsigned short iMode, iVar, iDim;
    
//     bool dynamic = (config->GetDynamic_Analysis() == DYNAMIC);              // Dynamic simulations.
    //   bool fsi = config->GetFSI_Simulation();
    
//     element_based = false;          // A priori we don't have an element-based input file (most of the applications will be like this)
//     element_based = false;          // A priori we don't have an element-based input file (most of the applications will be like this)

	omega 	                = NULL;
	damping	                = NULL;
    modalForceLast          = NULL;
    modalForce              = NULL;
    SolRest                 = NULL;
    generalizedDisplacement = NULL;
    generalizedVelocity     = NULL;

    blasFunctions   = NULL;
    Ass             = NULL;
    Bss             = NULL;
    EMatrixInv      = NULL;

    DMatrix                 = NULL;
    EMatrix                 = NULL;
    AMatrix                 = NULL;
    AsMatrix                = NULL;
    EMatrixInv              = NULL;


    Conv_Check[0] = 0; Conv_Check[1] = 0; Conv_Check[2] = 0;
    
    nElement    = geometry->GetnElem();
    nDim        = geometry->GetnDim();
    nEqn        = 2;
    nModes      = config->GetNumberOfModes();
    nVar        = nEqn*nModes;                 // n. of vars for state-space calculation
    nMarker     = geometry->GetnMarker();
    nPoint      = geometry->GetnPoint();
    omega       = new su2double[nModes];
    omega[0]    = 106.69842;
    cout<< "nModes here is "<< nModes<<endl;
    cout << "modal solver initialized:" << nDim << "\t" << nVar << "\t" << nPoint << endl;
    
    // CModalVariable contains displacements in cartesian coordinates (solution variable)
    // TODO: check if these need to be absolute positions or are added.
    node    = new CVariable*[nPoint];
    // restart solution, i.e. generalized displacements for now???
    SolRest = new su2double[nVar];

// <<<<<<< HEAD
//     if (config->GetDynamic_Analysis()){
//         cout<<"Dynamic Analysis \n";
//         if (config->GetDynamic_Method() == MODAL_HARMONIC_BALANCE)
//         {
//             unsigned short nInst = 3;
//             su2double HB_Period =  0.05891103435003335;
//             HB_Period /= config->GetTime_Ref();
//             su2double deltaT = HB_Period/(su2double)(nInst);
// //            su2double HB_Omega[3]={0,106.69842,-106.69842};
//             su2double HB_Const = 2.0*PI_NUMBER/(su2double)(nInst);
//             su2double HB_t[3]={HB_Const*0,HB_Const*1,HB_Const*2};
//             // EInv Matrix
//             Initialize_Transformation_Matrix(nModes, nInst);
//             // E Matrix
//             Initialize_Transformation_Matrix_Inv(nModes, nInst);
//             // A Matrix
// //            Initialize_A_Matrix(nModes, nInst);
//             // D Matrix
//             Initialize_HB_Operator(nModes, nInst);
//             // As Matrix
//             Initialize_As_Matrix(nModes,nInst);
//         }
//     }
// =======
    if (config->GetDynamic_Analysis()){
        cout<<"Dynamic Analysis \n";
        if (config->GetDynamic_Method() == MODAL_HARMONIC_BALANCE)
        {
            unsigned short nInst = 3, i, j, k;
            nModes = 1;
            nVar *= nInst;
            su2double HB_Period =  0.05891103435003335;
            HB_Period /= config->GetTime_Ref();
            su2double HB_Const = 2.0*PI_NUMBER/(su2double)(nInst);
            su2double deltaT = HB_Period/(su2double)(nInst);
            su2double omega[3] = {0.0, 106.69842, -106.69842};
            HB_Omega = new su2double[nInst*nEqn];

            HVector = new su2double[2*nModes*nInst];
            for (k =0; k < (nModes); k++)
                for (i =0; i < (nModes); i++)
                    for (j =0; j < (nInst); j++)
                        HVector[(k*nEqn)+(i*nModes)+j] = sin(HB_Const*j);



            HB_Omega[0] = 0; HB_Omega[1] = 106.69842; HB_Omega[2] = -106.69842;
            HB_Omega[3] = 0; HB_Omega[4] = 106.69842; HB_Omega[5] = -106.69842;
            su2double HB_t[3]={HB_Const*0,HB_Const*1,HB_Const*2};
            // EInv Matrix
            InitializeHBMatrices(nModes, nInst);

            // EqnOfMotion
            Initialize_EqnOfMotion(nModes, nInst, QSolVector);
        }
    }
// >>>>>>> acac050e3cb0912cefc312ff94a8c162d39c5666

    /*--- Initialize from zero everywhere. ---*/
    for (iVar = 0; iVar < nVar; iVar++) SolRest[iVar] = 0.0;
    
    /*--- Initialize the BGS residuals in FSI problems. ---*/
    if (config->GetMultizone_Residual()){

        FSI_Residual      = 0.0;
        RelaxCoeff        = 1.0;
        ForceCoeff        = 1.0;

        Residual_BGS      = new su2double[nVar];
        Residual_Max_BGS  = new su2double[nVar];
        for (iVar = 0; iVar < nVar; iVar++) Residual_BGS[iVar]  = 0.0;
        for (iVar = 0; iVar < nVar; iVar++) Residual_Max_BGS[iVar]  = 0.0;

        /*--- Define some structures for locating max residuals ---*/
        Point_Max_BGS       = new unsigned long[nVar];  
        for (iVar = 0; iVar < nVar; iVar++) Point_Max_BGS[iVar]  = 0;
        Point_Max_Coord_BGS = new su2double*[nVar];
        for (iVar = 0; iVar < nVar; iVar++) {
            Point_Max_Coord_BGS[iVar] = new su2double[nDim];
            for (iDim = 0; iDim < nDim; iDim++) Point_Max_Coord_BGS[iVar][iDim] = 0.0;
        }
    }
    else{
        ForceCoeff        = 1.0;
    }
  
    // read in mode shapes (TODO: rename function)
    ReadCSD_Mesh_Nastran(config,geometry);
    
    for (iMode=0; iMode < nModes; ++iMode) {
        cout << "2-Mode " << iMode+1 << " Frequency:\t" << " = " << omega[iMode] << endl;
    }
}

CModalSolver::~CModalSolver(void) {
  
    unsigned short iMode;    //, jVar, iMode;
//   unsigned long iElem;
  

    if (generalizedDisplacement != NULL) {
        for(iMode = 0; iMode < nModes; ++iMode) delete generalizedDisplacement[iMode];
        delete [] generalizedDisplacement;
    }
    if (generalizedVelocity != NULL) {
        for(iMode = 0; iMode < nModes; ++iMode) delete generalizedVelocity[iMode];
        delete [] generalizedVelocity;
    }
    
    if (modalForceLast != NULL) delete [] modalForceLast;
    if (modalForce != NULL) delete [] modalForce;
    if (SolRest != NULL) delete [] SolRest;
    if (damping != NULL) delete [] damping;
    if (omega != NULL) delete [] omega;

    if( blasFunctions ) delete blasFunctions;
}

void CModalSolver::Preprocessing(CGeometry *geometry, CSolver **solver_container, CConfig *config, CNumerics **numerics, unsigned short iMesh, unsigned long Iteration, unsigned short RunTime_EqSystem, bool Output) {
  
    /*
     * TODO:    adjoint (differentiation)
     *          nonlinear structure  
     *          body and other loads
     */
  
    unsigned long iPoint;
    cout << "modal solver Preprocessing completed\n";
//   unsigned short iMode;
//   bool initial_calc = (config->GetExtIter() == 0);  // Checks if it is the first calculation.
//   bool first_iter = (config->GetIntIter() == 0);    // Checks if it is the first iteration
// //   bool dynamic = (config->GetDynamic_Analysis() == DYNAMIC);              // Dynamic simulations.
// //   bool linear_analysis = (config->GetGeometricConditions() == SMALL_DEFORMATIONS);  // Linear analysis.
//   bool nonlinear_analysis = (config->GetGeometricConditions() == LARGE_DEFORMATIONS);  // Nonlinear analysis.
//   bool newton_raphson = (config->GetKind_SpaceIteScheme_FEA() == NEWTON_RAPHSON);    // Newton-Raphson method
//   bool restart = config->GetRestart();                        // Restart analysis
//   bool initial_calc_restart = (SU2_TYPE::Int(config->GetExtIter()) == config->GetDyn_RestartIter()); // Initial calculation for restart
//   
// //   bool disc_adj_fem = (config->GetKind_Solver() == DISC_ADJ_FEM);   // Discrete adjoint FEM solver
//   bool incremental_load = config->GetIncrementalLoad();             // If an incremental load is applied
//   bool body_forces = config->GetDeadLoad();                         // Body forces (dead loads).
//   
//   bool fsi = config->GetFSI_Simulation();
//   bool consistent_interpolation = (!config->GetConservativeInterpolation() ||
//                                   (config->GetKindInterpolation() == WEIGHTED_AVERAGE));
//     
//     nModes  = geometry->getnModes();
//     omega   = new su2double[nModes];
//     damping = new su2double[nModes];
    //   nPointDomain  = geometry->GetnPointDomain();

}

void CModalSolver::ReadCSD_Mesh_Ansys(CConfig *config) {
    //TODO: add options to config file (hardwire test case for now?!)
    //
    unsigned long iPoint,iMode,nModesPoints;
    unsigned short nModes,iDim;
    vector<unsigned long>::iterator it;
    su2double frequency, Uinf;
    su2double Coord_3D[3];
    su2double *XV,*YV,*ZV;
    ifstream mode_file, mesh_file;
    string::size_type position;
    string line, dummy, text_line;
    char cstr[200];

    mesh_file.close();
    Uinf = 0.96*pow(config->GetGamma()*config->GetGas_Constant()*config->GetTemperature_FreeStream(),0.5);
    cout<< " Mach Inf       :: "<<config->GetMach_Motion()<<endl;
    cout<< " Gamma          :: "<<config->GetGamma()<<endl;
    cout<< " Temperature    :: "<<config->GetTemperature_FreeStream()<<endl;

    /* --- Read in modes' frequencies and mode shapes vectors --- */
    strcpy(cstr,"Mode_shaoe_node_coord_mode_1.dat");

    mode_file.open(cstr, ios::in);

    // open the input file
    if (mode_file.fail()) {
        cout << "Modes File could not be opened! Terminating!" << endl;
        exit(EXIT_FAILURE);
    }

    getline(mode_file, line);
    nModes = 1; //atoi(line.c_str());

//    getline(mode_file, line);
//    nModesPoints = atoi(line.c_str());
//    cout << "npoints/nModesPoints: " << nPoint << "\t" << nModesPoints << endl;
//    assert(nModesPoints == nPoint);

//    getline(mode_file, line);
//    refLength = atof(line.c_str());
//
//    cout << "N. of modes = " << nModes << "\n";
//    cout << "N. of nodes in CSD mesh = "<< nPoint << "\n";
//    cout << "Reference Length = " << refLength << endl;

    // initialize modes shapes, frequency and coordinate arrays
    modeShapes.reserve(nDim*nPoint*nModes);
    omega           = new su2double [nModes];
    modalForce      = new su2double [nModes];
    modalForceLast  = new su2double [nModes];
    XV              = new su2double [nPoint];
    YV              = new su2double [nPoint];
    ZV              = new su2double [nPoint];

    generalizedDisplacement   = new su2double *[nModes];
    generalizedVelocity       = new su2double *[nModes];

    for (iMode=0; iMode < nModes; ++iMode) generalizedDisplacement[iMode]   = new su2double [3];
    for (iMode=0; iMode < nModes; ++iMode) generalizedVelocity[iMode]       = new su2double [3];

    for (iPoint = 0; iPoint < nPoint; iPoint++) {
        node[iPoint] = new CModalVariable(SolRest, nDim, nVar, nModes, config);
    }

    for (iMode=0; iMode < nModes; ++iMode) {
        getline(mode_file, line);
        istringstream iss(line);
        iss >> frequency;
        omega[iMode] = frequency;//2.0*PI_NUMBER*frequency*refLength/Uinf; //frequency; // TODO: compute Uinf from config;
        cout<< "Omega :: "<<omega[iMode]<<" Freq ::"<<  frequency<<endl;
        iss.clear();
    }

    for (iMode=0; iMode < nModes; ++iMode) {
        for (iPoint = 0 ; iPoint < nPoint; iPoint++) {
            getline(mode_file, line);
            istringstream iss(line);
            iss >> Coord_3D[0]; iss >> Coord_3D[1]; iss >> Coord_3D[2];
            XV[iPoint] = Coord_3D[0]/refLength;
            YV[iPoint] = Coord_3D[1]/refLength;
            ZV[iPoint] = Coord_3D[2]/refLength;
            for(iDim=0; iDim < nDim; ++iDim) node[iPoint]->SetModeVector(iMode,iDim,Coord_3D[iDim]);
            iss.clear();
        }
        for (iPoint = 0 ; iPoint < nPoint; iPoint++) modeShapes.push_back(XV[iPoint]);
        for (iPoint = 0 ; iPoint < nPoint; iPoint++) modeShapes.push_back(YV[iPoint]);
        for (iPoint = 0 ; iPoint < nPoint; iPoint++) modeShapes.push_back(ZV[iPoint]);
    }

    for (iMode=0; iMode < nModes; ++iMode) {
        cout << "Mode " << iMode+1 << " Frequency:\t" << " = " << omega[iMode] << endl;
    }

    mode_file.close();

    delete [] XV;
    delete [] YV;
    delete [] ZV;
}

void CModalSolver::ReadCSD_Mesh_Nastran(CConfig *config,CGeometry *geometry){
    //TODO: add options to config file (hardwire test case for now?!)
    //
    unsigned long iPoint,iMode,nModesPoints;
	unsigned short number_of_modes,iDim;
	vector<unsigned long>::iterator it;
	su2double frequency;
	su2double Coord_3D[3];
    su2double *XV,*YV,*ZV;
	ifstream mode_file,mesh_file;
    string::size_type position;
	string line,dummy,text_line;
	char cstr[200];

    mesh_file.close();
	Uinf = config->GetMach()*pow(config->GetGamma()*config->GetGas_Constant()*config->GetTemperature_FreeStream(),0.5);
    Qinf = ONE2 * config->GetGamma()*config->GetPressure_FreeStream()*config->GetMach()*config->GetMach();
//     massrat = config->GetPressure_FreeStream()/(config->GetGas_Constant()*config->GetTemperature_FreeStream())*pow(refLength,5);
//     su2double flutter_index = config->GetAeroelastic_Flutter_Speed_Index();
	cout<< " Mach Inf       :: "<<config->GetMach()<<endl;
    cout<< " Gamma          :: "<<config->GetGamma()<<endl;
    cout<< " Temperature    :: "<<config->GetTemperature_FreeStream() << endl;
    cout<< " Pressure_inf   :: "<<config->GetPressure_FreeStream() << endl;
    cout<< " Density_inf    :: "<<config->GetDensity_FreeStream() << endl;
    cout<< " U_inf          :: "<< Uinf << endl;
    cout<< " Q              :: "<< Qinf <<endl;
    cout<< " Density        :: "<< config->GetPressure_FreeStream()/(config->GetGas_Constant()*config->GetTemperature_FreeStream())<<endl;
    /* --- Read in modes' frequencies and mode shapes vectors ---2935.059 */
    strcpy(cstr,"modesFile.dat");

	mode_file.open(cstr, ios::in);

	// open the input file
	if (mode_file.fail()) {
		cout << "Modes File could not be opened! Terminating!" << endl;
		exit(EXIT_FAILURE);
	}

	getline(mode_file, line);
	number_of_modes = atoi(line.c_str());
	nModes = number_of_modes;

	getline(mode_file, line);
	nModesPoints = atoi(line.c_str());
    cout << "npoints/nModesPoints: " << nPoint << "\t" << nModesPoints << endl;
    assert(nModesPoints == nPoint);
    
	getline(mode_file, line);
	refLength = atof(line.c_str());

	cout << "N. of modes = " << nModes << "\n";
    cout << "N. of nodes in CSD mesh = "<< nPoint << "\n";
    cout << "Reference Length = " << refLength << endl;

	// initialize modes shapes, frequency and coordinate arrays
	modeShapes.reserve(nDim*nPoint*nModes);
    omega           = new su2double [nModes];
    modalForce      = new su2double [nModes];
    modalForceLast  = new su2double [nModes];
    XV              = new su2double [nPoint];
    YV              = new su2double [nPoint];
    ZV              = new su2double [nPoint];
    
    generalizedDisplacement   = new su2double *[nModes];
    generalizedVelocity       = new su2double *[nModes];
    
    for (iMode=0; iMode < nModes; ++iMode) generalizedDisplacement[iMode]   = new su2double [3];
    for (iMode=0; iMode < nModes; ++iMode) generalizedVelocity[iMode]       = new su2double [3];

    InitializeCSDVars(geometry,config);
    
    for (iPoint = 0; iPoint < nPoint; iPoint++) {
        node[iPoint] = new CModalVariable(SolRest, nDim, nVar, nModes, config);
    }
    
	for (iMode=0; iMode < nModes; ++iMode) {
		getline(mode_file, line);
		istringstream iss(line); 
		iss >> frequency;
		omega[iMode] = 2.0*PI_NUMBER*frequency*refLength/(Uinf); //frequency;
		cout<< "vel_inf: " << Uinf << "; Omega :: "<<omega[iMode]<<" Freq ::"<<  frequency<<endl;
		iss.clear();
	}

	for (iMode=0; iMode < nModes; ++iMode) {
		for (iPoint = 0 ; iPoint < nPoint; iPoint++) {
			getline(mode_file, line);
			istringstream iss(line); 
			iss >> Coord_3D[0]; iss >> Coord_3D[1]; iss >> Coord_3D[2];
            XV[iPoint] = Coord_3D[0]/refLength;
            YV[iPoint] = Coord_3D[1]/refLength;
            ZV[iPoint] = Coord_3D[2]/refLength;
            
            for(iDim=0; iDim < nDim; ++iDim) node[iPoint]->SetModeVector(iMode,iDim,Coord_3D[iDim]);
            iss.clear();    //WARNING: why is this not scaled with refLength?
		}
		for (iPoint = 0 ; iPoint < nPoint; iPoint++) modeShapes.push_back(XV[iPoint]);
        for (iPoint = 0 ; iPoint < nPoint; iPoint++) modeShapes.push_back(YV[iPoint]);
        for (iPoint = 0 ; iPoint < nPoint; iPoint++) modeShapes.push_back(ZV[iPoint]);
	}

	cout << "Mode \tFrequency\tGen. Displacement\tGen. Velocity" << endl;

	for (iMode=0; iMode < nModes; ++iMode) {
        cout << iMode+1 << "\t" << omega[iMode] << "\t" << generalizedDisplacement[iMode][0] << "\t" << generalizedVelocity[iMode][0] << endl;
    }

	mode_file.close();
    
    //--- scale CSD mesh ---//
    for (iPoint = 0 ; iPoint < geometry->GetnPoint(); iPoint++){
        for(iDim = 0; iDim < nDim ; ++iDim){
            Coord_3D[iDim] = geometry->node[iPoint]->GetCoord(iDim);
            geometry->node[iPoint]->SetCoord(iDim,Coord_3D[iDim]/refLength);
        }
    }

    // --- initialize state-space matrices ---//
    Initialize_StateSpace_Matrices(0);
    
//     su2double *Ctmp;
// //     Cmatrix = new su2double[nModes*nModes];
//     Cmatrix = (su2double *) malloc( nModes*nModes*sizeof(su2double) );
//     unsigned long i,j;
//     for ( j = 0; j < nModes; j++ )
//     {
//       for ( i = 0; i < nModes; i++ )
//       {
//         Cmatrix[i+j*nModes] = ( su2double ) ( 10 * ( i + 1 ) + ( j + 1 ) );
//       }
//     }
//     const su2double *Atmp = &(Ass[0]);
//     const su2double *Btmp = &(Bss[0]);
//     Ctmp = (su2double *) malloc( nModes*2*nModes*sizeof(su2double) );
// 
//     cout << "\n\n  Blas matrix multiplication C matrix\n\nCol:    ";    
//     // test
//     dgemm('n','n',2*nModes, nModes, 2*nModes, 1.0L, Ass, 2*nModes, Bss, 2*nModes, 0.L, Ctmp, 2*nModes );
//   
//     //  Write the header.
//     for (int j = 0; j < nModes; j++ )
//     {
//       cout << setw(7) << j << "       ";
//     }
//     cout << "\n";
//     cout << "  Row\n";
//     cout << "\n";
//     for ( int i = 0; i < 2*nModes; i++ )
//     {
//       for ( int j = 0; j < nModes; j++ ) cout << setw(12) << Ctmp[i+j*2*nModes] << "  ";
//       cout << "\n";
//     }
//     su2double *x, *y;
//     x = new su2double[2*nModes];
//     y = new su2double[2*nModes];
//     for (int i = 0; i < 2*nModes; i++ ) x[i] = ( su2double ) ( i + 1 );
//   
//     bool trans = false;
//     dgemv( trans, 2*nModes,2*nModes, 1.0, Ass,2*nModes,x,1,0.,y, 1 );
//     for ( int j = 0; j < 2*nModes; j++ ) cout << setw(5) << x[j] << " ";
//     cout << endl;
//     for ( int j = 0; j < 2*nModes; j++ ) cout << setw(5) << y[j] << " ";
//     cout << endl;
//     exit(0);
    
    for (iMode=0; iMode < nModes; ++iMode) cout << "X0=" << generalizedDisplacement[iMode] << endl;
    for (iMode=0; iMode < nModes; ++iMode) cout << "V0=" << generalizedVelocity[iMode] << endl;
    //--- SPM ---//
    delete [] XV;
    delete [] YV;
    delete [] ZV;
}

// void CModalSolver::RK2(CGeometry *geometry, CSolver **solver_container, CConfig *config){
// 
//     unsigned short iMode, iDim;
//     su2double *qsol;
//     su2double dy[4] = {0.0, 0.0, 0.0, 0.0};
//     
//     su2double dt = 0.015;//config->GetDelta_UnstTime();
//     cout<<" Time Step is :: "<< dt <<endl;
//     qsol = new su2double[2*nModes];
// 
//     cout << "solving structural equations of motion using two-stage RK method "<< endl;
//     // solution array includes X, Y, Z displacements, obtained from gen. vars;
//     // and must be parsed to node variable
//     // generalizedXXX contains solution from state-space modal problem
// 
//     // Get the modal forces from the interpolation
//     ComputeModalFluidForces(geometry, config);
// 
//     su2double DampingRatio = 0.0;
// 
//     
//     for( iMode = 0; iMode < nModes; ++iMode) {
//         dy[0] = generalizedVelocity[iMode][1];
//         dy[1] = modalForceLast[iMode] - omega[iMode]*omega[iMode]*generalizedDisplacement[iMode][1] - DampingRatio*omega[iMode]*omega[iMode]*generalizedVelocity[iMode][1];
// 
//         dy[2] = generalizedVelocity[iMode][0];
//         dy[3] = modalForce[iMode] - omega[iMode]*omega[iMode]*generalizedDisplacement[iMode][0] - DampingRatio*omega[iMode]*omega[iMode]*generalizedVelocity[iMode][0];
//         
//         qsol[2*iMode]   = generalizedDisplacement[iMode][1] + ONE2*dt*(dy[2] + dy[0]);
//         qsol[2*iMode+1] = generalizedVelocity[iMode][1] + ONE2*dt*(dy[3] + dy[1]);
//     }
// 
//     // Update old and new solution
//     for( iMode = 0; iMode < nModes; ++iMode) {
//         generalizedDisplacement[iMode][1]   = generalizedDisplacement[iMode][0];
//         generalizedVelocity[iMode][1]       = generalizedVelocity[iMode][0];
//         generalizedDisplacement[iMode][0]   = qsol[2*iMode];
//         generalizedVelocity[iMode][0]       = qsol[2*iMode+1];
//     }
// 
//     UpdateStructuralNodes();
// 
//     delete [] qsol;
// }

void CModalSolver::HB_RK4(CGeometry *geometry, CSolver **solver_container, CConfig *config){

    su2double *k1, *k2, *k3, *k4, *QSol_RK;
    su2double coeff1 = 1.0/6.0, coeff2 = 2.0/6.0, coeff3 = 2.0/6.0, coeff4 = 1.0/6.0;
    su2double dt = 0.005;
    unsigned short i, j; // iMode;
    unsigned short nVars = (nModes*nInst*nEqn);
    su2double flutter_index = config->GetAeroelastic_Flutter_Speed_Index();
    
    QSol_RK = new su2double[nVars];

    ComputeModalFluidForces(geometry, config);

    k1 = new su2double[nVars];
    k2 = new su2double[nVars];
    k3 = new su2double[nVars];
    k4 = new su2double[nVars];
    for (i=0; i<nVars; i++){
        // RK Stage 1
        k1[i] = dt * SystemVector[i] ;
        k2[i] = 0.0 ;
        k3[i] = 0.0 ;
        k4[i] = 0.0 ;
    }

    // RK Stage 2
    for(i=0; i<nVars; i++)
        QSol_RK[i] = QSolVector[i]+(k1[i]*0.5);
    Initialize_EqnOfMotion(nModes, nInst, QSol_RK);
    for (i=0; i<nVars; i++)
        k2[i] = dt * dt * 0.5 * SystemVector[i];

    // RK Stage 3
    for(i=0; i<nVars; i++)
        QSol_RK[i] = QSolVector[i]+(k2[i]*0.5);
    Initialize_EqnOfMotion(nModes, nInst, QSol_RK);
    for (i=0; i<nVars; i++)
        k2[i] = dt * dt * 0.5 * SystemVector[i];

    // RK Stage 4
    for(i=0; i<nVars; i++)
        QSol_RK[i] = QSolVector[i]+(k3[i]*0.5);
    Initialize_EqnOfMotion(nModes, nInst, QSol_RK);
    for (i=0; i<nVars; i++)
        k2[i] = dt * dt *  SystemVector[i];

    for (i = 0; i< nVars; i++){
        QSolVector[i] = QSolVector_Old[i] + (coeff1*k1[1]+coeff2*k1[2]+coeff3*k1[3]+coeff4*k1[4]);
    }

//     for( iMode = 0; iMode < nModes; ++iMode) {
//         generalizedDisplacement[iMode][1]   = generalizedDisplacement[iMode][0];
//         generalizedVelocity[iMode][1]       = generalizedVelocity[iMode][0];
//         generalizedDisplacement[iMode][0]   = qsol[2*iMode];
//         generalizedVelocity[iMode][0]       = qsol[2*iMode+1];
//     }

    UpdateStructuralNodes();


}

void CModalSolver::RungeKutta_TimeInt(CGeometry *geometry, CSolver **solver_container, CConfig *config){

// <<<<<<< HEAD
    unsigned short iMode, iDim, irk, nStage,ind;
    su2double *qsol,*dy,*ForceVec;
    su2double *irk1,*irk2,*irk3,*irk4,*yout;
//     su2double dy[4] = {0.0, 0.0, 0.0, 0.0};
    su2double rkcoeff[4] = {0.0, 0.0, 0.0, 0.0};
    bool trans = false;
    su2double dt = config->GetTime_Step();
    su2double flutter_index = config->GetAeroelastic_Flutter_Speed_Index();
    
    qsol    = new su2double[2*nModes];
    dy      = new su2double[2*nModes];
    yout    = new su2double[2*nModes];
    ForceVec= new su2double[2*nModes];

        cout << "solving structural equations of motion using n-stage RK method "<< endl;

    // solution array includes X, Y, Z displacements, obtained from gen. vars;
    // and must be parsed to node variable
    // generalizedXXX contains solution from state-space modal problem
    //
    //   d |y|   |  0      I   ||y|          |   0   |
    // ----| | = |             || | + Q/Uinf*|       |
    //  dt |ŷ|   | -K/M   -D/M ||ŷ|          | PHI*F |

    // Get the modal forces from the interpolation
    ComputeModalFluidForces(geometry, config);

    for(iMode = 0; iMode < nModes; ++iMode) qsol[iMode]         = generalizedDisplacement[iMode][0];
    for(iMode = 0; iMode < nModes; ++iMode) qsol[iMode+nModes]  = generalizedVelocity[iMode][0];
    for(iMode = 0; iMode < 2*nModes; ++iMode) dy[iMode]         = 0;
    for(iMode = 0; iMode < 2*nModes; ++iMode) yout[iMode]       = 0;

    for(iMode = 0; iMode < nModes; ++iMode) {
        ForceVec[iMode]             = 0;
<<<<<<< HEAD
        ForceVec[iMode+nModes]      = (modalForce[iMode]-modalForceLast[iMode])*Bss[nModes+iMode + iMode*2*nModes];
=======
        ForceVec[iMode+nModes]      = flutter_index*modalForce[iMode]*Bss[nModes+iMode + iMode*2*nModes]; //(modalForce[iMode]-modalForceLast[iMode])*Bss[nModes+iMode + iMode*2*nModes];
    }

    //rk1    
    dgemv(trans,2*nModes,2*nModes,1.0,Ass,2*nModes,qsol,1,0.,yout, 1 );
    for(iMode = 0; iMode < 2*nModes; ++iMode) rk1[iMode] = yout[iMode] + ForceVec[iMode];
    for(iMode = 0; iMode < 2*nModes; ++iMode) yout[iMode] = 0;
    
    //rk2
    for(iMode = 0; iMode < 2*nModes; ++iMode) dy[iMode] = qsol[iMode] + ONE2*dt*rk1[iMode];
    dgemv(false,2*nModes,2*nModes,1.0,Ass,2*nModes,dy,1,0.,yout, 1 );
    for(iMode = 0; iMode < 2*nModes; ++iMode) rk2[iMode] = yout[iMode] + ForceVec[iMode];
    for(iMode = 0; iMode < 2*nModes; ++iMode) yout[iMode] = 0;

    //rk3
    for(iMode = 0; iMode < 2*nModes; ++iMode) dy[iMode] = qsol[iMode] + ONE2*dt*rk2[iMode];
    dgemv(false,2*nModes,2*nModes,1.0,Ass,2*nModes,dy,1,0.,yout, 1 );
    for(iMode = 0; iMode < 2*nModes; ++iMode) rk3[iMode] = yout[iMode] + ForceVec[iMode];
    for(iMode = 0; iMode < 2*nModes; ++iMode) yout[iMode] = 0;
    
    //rk4
    for(iMode = 0; iMode < 2*nModes; ++iMode) dy[iMode] = qsol[iMode] + ONE2*dt*rk3[iMode];
    dgemv(false,2*nModes,2*nModes,1.0,Ass,2*nModes,dy,1,0.,yout, 1 );
    for(iMode = 0; iMode < 2*nModes; ++iMode) rk4[iMode] = yout[iMode] + ForceVec[iMode];    
    
    for( iMode = 0; iMode < nModes; ++iMode) {
        generalizedDisplacement[iMode][1]   = generalizedDisplacement[iMode][0];
        generalizedVelocity[iMode][1]       = generalizedVelocity[iMode][0];
//         
        generalizedDisplacement[iMode][0] += dt*(rkcoeff[0]*rk1[iMode] + 
        rkcoeff[1]*rk2[iMode] + rkcoeff[2]*rk3[iMode] + rkcoeff[3]*rk4[iMode]);
        ind = iMode+nModes;
        generalizedVelocity[iMode][0] += dt*(rkcoeff[0]*rk1[ind] + 
        rkcoeff[1]*rk2[ind] + rkcoeff[2]*rk3[ind] + rkcoeff[3]*rk4[ind]);
>>>>>>> 6bfe66a9
    }
    // R-K number of stages and coefficients
    cout << "rk scheme: " << config->GetKind_TimeIntScheme_FEA() << endl;
    switch (config->GetKind_TimeIntScheme_FEA()){
        case (RK4):
            rkcoeff[0]  = rkcoeff[3] = 0.16666666666666666;
            rkcoeff[1]  = rkcoeff[2] = 0.33333333333333;
            irk1         = new su2double[2*nModes];
            irk2         = new su2double[2*nModes];
            irk3         = new su2double[2*nModes];
            irk4         = new su2double[2*nModes];
            
            //rk1    
            dgemv(trans,2*nModes,2*nModes,1.0,Ass,2*nModes,qsol,1,0.,yout, 1 );
            for(iMode = 0; iMode < 2*nModes; ++iMode) irk1[iMode] = yout[iMode] + ForceVec[iMode];
            for(iMode = 0; iMode < 2*nModes; ++iMode) yout[iMode] = 0;
            
            //rk2
            for(iMode = 0; iMode < 2*nModes; ++iMode) dy[iMode] = qsol[iMode] + ONE2*dt*irk1[iMode];
            dgemv(false,2*nModes,2*nModes,1.0,Ass,2*nModes,dy,1,0.,yout, 1 );
            for(iMode = 0; iMode < 2*nModes; ++iMode) irk2[iMode] = yout[iMode] + ForceVec[iMode];
            for(iMode = 0; iMode < 2*nModes; ++iMode) yout[iMode] = 0;

            //rk3
            for(iMode = 0; iMode < 2*nModes; ++iMode) dy[iMode] = qsol[iMode] + ONE2*dt*irk2[iMode];
            dgemv(false,2*nModes,2*nModes,1.0,Ass,2*nModes,dy,1,0.,yout, 1 );
            for(iMode = 0; iMode < 2*nModes; ++iMode) irk3[iMode] = yout[iMode] + ForceVec[iMode];
            for(iMode = 0; iMode < 2*nModes; ++iMode) yout[iMode] = 0;
            
            //rk4
            for(iMode = 0; iMode < 2*nModes; ++iMode) dy[iMode] = qsol[iMode] + ONE2*dt*irk3[iMode];
            dgemv(false,2*nModes,2*nModes,1.0,Ass,2*nModes,dy,1,0.,yout, 1 );
            for(iMode = 0; iMode < 2*nModes; ++iMode) irk4[iMode] = yout[iMode] + ForceVec[iMode];    
            
            for( iMode = 0; iMode < nModes; ++iMode) {
                generalizedDisplacement[iMode][1]   = generalizedDisplacement[iMode][0];
                generalizedVelocity[iMode][1]       = generalizedVelocity[iMode][0];
        //         
                generalizedDisplacement[iMode][0] += dt*(rkcoeff[0]*irk1[iMode] + 
                rkcoeff[1]*irk2[iMode] + rkcoeff[2]*irk3[iMode] + rkcoeff[3]*irk4[iMode]);
                ind = iMode+nModes;
                generalizedVelocity[iMode][0] += dt*(rkcoeff[0]*irk1[ind] + 
                rkcoeff[1]*irk2[ind] + rkcoeff[2]*irk3[ind] + rkcoeff[3]*irk4[ind]);
            }
        case (RK2):
            rkcoeff[0] = 0.5;
            rkcoeff[1] = 0.5;
            irk1         = new su2double[2*nModes];
            irk2         = new su2double[2*nModes];
            su2double DampingRatio = 0;
            su2double massRatio = 0.065*refLength*refLength*refLength*refLength*refLength;
            for( iMode = 0; iMode < nModes; ++iMode) {
                irk1[0] = generalizedVelocity[iMode][1];
                irk1[1] = massRatio*modalForceLast[iMode] - omega[iMode]*omega[iMode]*generalizedDisplacement[iMode][1] - DampingRatio*omega[iMode]*omega[iMode]*generalizedVelocity[iMode][1];

                irk2[0] = generalizedVelocity[iMode][0];
                irk2[1] = massRatio*modalForce[iMode] - omega[iMode]*omega[iMode]*generalizedDisplacement[iMode][0] - DampingRatio*omega[iMode]*omega[iMode]*generalizedVelocity[iMode][0];
                
                qsol[2*iMode]   = generalizedDisplacement[iMode][1] + ONE2*dt*(irk2[0] + irk1[0]);
                qsol[2*iMode+1] = generalizedVelocity[iMode][1] + ONE2*dt*(irk2[1] + irk1[1]);
            }
            // Update old and new solution
            for( iMode = 0; iMode < nModes; ++iMode) {
                generalizedDisplacement[iMode][1]   = generalizedDisplacement[iMode][0];
                generalizedVelocity[iMode][1]       = generalizedVelocity[iMode][0];
                generalizedDisplacement[iMode][0]   = qsol[2*iMode];
                generalizedVelocity[iMode][0]       = qsol[2*iMode+1];
            }
        }

        UpdateStructuralNodes();

//     for( iMode = 0; iMode < nModes; ++iMode) generalizedDisplacement[iMode][0] = 0;
//     for( iMode = 0; iMode < nModes; ++iMode) generalizedVelocity[iMode][0] = 0;
    
    delete [] qsol;
    delete [] irk1;
    delete [] irk2;
    delete [] irk3;
    delete [] irk4;
    delete [] dy;
    delete [] yout;
}

// void CModalSolver::RK4(CGeometry *geometry, CSolver **solver_container, CConfig *config){
// 
//     unsigned short iMode,iDim;
//     su2double *qsol;
//     su2double dy[8] = {0.0, 0.0, 0.0, 0.0, 0.0, 0.0, 0.0, 0.0};
// 
//     su2double dt = 0.025;
//     qsol = new su2double[2*nModes];
// 
//     cout << "solving structural equations of motion using two-stage RK method "<< endl;
//     // solution array includes X, Y, Z displacements, obtained from gen. vars;
//     // and must be parsed to node variable
//     // generalizedXXX contains solution from state-space modal problem
// 
//     // Get the modal forces from the interpolation
//     ComputeModalFluidForces(geometry, config);
// 
//     for( iMode = 0; iMode < nModes; ++iMode) {
// 
//         // RK Step 1
//         // K1  = dt * f (Tn, Yn)
//         dy[0] = dt*generalizedVelocity[iMode][0];
//         dy[1] = dt*(modalForceLast[iMode] - omega[iMode]*omega[iMode]*generalizedDisplacement[iMode][0]);
// 
//         // RK Step 2
//         // K2  = dt * f (Tn + dt/2, Yn + K1/2)
//         dy[2] = dt * (generalizedVelocity[iMode][0] + ONE2*dt*dy[1]) ;
//         dy[3] = dt * (modalForce[iMode] - omega[iMode]*omega[iMode]*(generalizedDisplacement[iMode][0]+ONE2*dt*dy[1])) ;
// 
//         // RK Step 3
//         // K3  = dt * f (Tn + dt/2, Yn + K2/2)
//         dy[4] = dt *(generalizedVelocity[iMode][0] + ONE2*dt*dy[3] );
//         dy[5] = dt *(modalForce[iMode] - omega[iMode]*omega[iMode]*(generalizedDisplacement[iMode][0]+ONE2*dt*dy[3]));
// 
//         // RK Step 4
//         // K4  = dt * f (Tn + dt, Yn + K3)
//         dy[6] = dt *(generalizedVelocity[iMode][0] + dt*dy[5] );
//         dy[7] = dt *(modalForce[iMode] - omega[iMode]*omega[iMode]*(generalizedDisplacement[iMode][0]+dt*dy[1]));
// 
//         // RK4 Solution
//         // Y N+1 = Y N + 1/6 * (K1 + 2K2 + 2K3 + K4)
//         qsol[2*iMode]   = generalizedDisplacement[iMode][0] + 0.16666*dt*(dy[0] + 2*dy[2] + 2*dy[4] + dy[6]);
//         qsol[2*iMode+1] = generalizedVelocity[iMode][0] + 0.16666*(dy[1] + 2*dy[3] + 2*dy[5] + dy[7]);
//     }
// 
//     // Update old and new solution
//     for( iMode = 0; iMode < nModes; ++iMode) {
//         generalizedDisplacement[iMode][1]   = generalizedDisplacement[iMode][0];
//         generalizedVelocity[iMode][1]       = generalizedVelocity[iMode][0];
//         generalizedDisplacement[iMode][0]   = qsol[2*iMode];
//         generalizedVelocity[iMode][0]       = qsol[2*iMode+1];
//     }
// 
//     UpdateStructuralNodes();
// 
//     delete [] qsol;
// }

void CModalSolver::UpdateStructuralNodes() {

    unsigned long iPoint;
    unsigned short iDim, iMode;
    su2double delta, solutionValue;

    // Initialization of the Solution variables
    for(iPoint = 0; iPoint < nPoint; ++iPoint) node[iPoint]->SetSolution_time_n();
    for(iPoint = 0; iPoint < nPoint; ++iPoint) node[iPoint]->SetSolution_Vel_time_n();
    for(iPoint = 0; iPoint < nPoint; ++iPoint)
        for(iDim = 0; iDim < nDim; ++iDim) node[iPoint]->SetSolution(iDim,0.0);
    for(iPoint = 0; iPoint < nPoint; ++iPoint)
        for(iDim = 0; iDim < nDim; ++iDim) node[iPoint]->SetSolution_Vel(iDim,0.0);

    // Loop over nodes to calculate the Gen. Disp. and Gen. Vel.
    for(iMode = 0; iMode < nModes; ++iMode) {
        delta = generalizedDisplacement[iMode][0] - generalizedDisplacement[iMode][1];
        for(iPoint = 0; iPoint < nPoint; ++iPoint) {
            for(iDim = 0; iDim < nDim; ++iDim) {
                solutionValue = delta*node[iPoint]->GetModeVector(iMode,iDim);
                node[iPoint]->Add_DeltaSolution(iDim,solutionValue);
            }
        }
        // repeat to update velocities
        delta = generalizedVelocity[iMode][0] - generalizedVelocity[iMode][1];
        for(iPoint = 0; iPoint < nPoint; ++iPoint) {
            for(iDim = 0; iDim < nDim; ++iDim) {
                solutionValue = delta*node[iPoint]->GetModeVector(iMode,iDim);
                node[iPoint]->Add_DeltaVelSolution(iDim,solutionValue);
            }
        }
    }
}

void CModalSolver::ComputeModalFluidForces(CGeometry *geometry, CConfig *config) {

  unsigned short iDim, iNode, nNode, iMode;
  unsigned long iPoint, iElem, nElem;

  unsigned short iMarkerInt, nMarkerInt = config->GetMarker_n_ZoneInterface()/2,
                 iMarker, nMarker = config->GetnMarker_All();

  /*--- Temporary storage to store the forces on the element faces ---*/
  vector<su2double> forces;
  vector<unsigned long> npointcheck;

  cout << "getting fluid force\n";
  /*--- Loop through the FSI interface pairs ---*/
  /*--- 1st pass to compute forces ---*/
  for (iMarkerInt = 1; iMarkerInt <= nMarkerInt; ++iMarkerInt) {
    /*--- Find the marker index associated with the pair ---*/
    for (iMarker = 0; iMarker < nMarker; ++iMarker)
      if (config->GetMarker_All_ZoneInterface(iMarker) == iMarkerInt)
        break;
    /*--- The current mpi rank may not have this marker ---*/
    if (iMarker == nMarker) continue;

    nElem = geometry->GetnElem_Bound(iMarker);

    for (iElem = 0; iElem < nElem; ++iElem) {
      /*--- Define the boundary element ---*/
      unsigned long nodes[4];
      su2double coords[4][3];
      bool quad = geometry->bound[iMarker][iElem]->GetVTK_Type() == QUADRILATERAL;
      nNode = quad? 4 : nDim;

      for (iNode = 0; iNode < nNode; ++iNode) {
        // getting pointer to stored node variable
        nodes[iNode] = geometry->bound[iMarker][iElem]->GetNode(iNode);
        // current location?
        for (iDim = 0; iDim < nDim; ++iDim) {
            coords[iNode][iDim] = geometry->node[nodes[iNode]]->GetCoord(iDim)+
                                node[nodes[iNode]]->GetSolution(iDim);
        }
      }

      /*--- Compute the area ---*/
      su2double area = 0.0;

      if (nDim == 2)
        area = (coords[0][0]-coords[1][0])*(coords[0][0]-coords[1][0])+
               (coords[0][1]-coords[1][1])*(coords[0][1]-coords[1][1]);

      if (nDim == 3) {
        su2double a[3], b[3], Ni, Nj, Nk;

        if (!quad) { // sides of the triangle
          for (iDim = 0; iDim < 3; iDim++) {
            a[iDim] = coords[1][iDim]-coords[0][iDim];
            b[iDim] = coords[2][iDim]-coords[0][iDim];
          }
        }
        else { // diagonals of the quadrilateral
          for (iDim = 0; iDim < 3; iDim++) {
            a[iDim] = coords[2][iDim]-coords[0][iDim];
            b[iDim] = coords[3][iDim]-coords[1][iDim];
          }
        }
        /*--- Area = 0.5*||a x b|| ---*/
        Ni = a[1]*b[2]-a[2]*b[1];
        Nj =-a[0]*b[2]+a[2]*b[0];
        Nk = a[0]*b[1]-a[1]*b[0];

        area = 0.25*(Ni*Ni+Nj*Nj+Nk*Nk);
      }
      area = sqrt(area);

      /*--- Integrate ---*/
      passivedouble weight = 1.0/nNode;
      su2double force[3] = {0.0, 0.0, 0.0};

    for (iNode = 0; iNode < nNode; ++iNode)
        for (iDim = 0; iDim < nDim; ++iDim) force[iDim] += weight*area*node[nodes[iNode]]->Get_FlowTraction(iDim);
        for (iDim = 0; iDim < nDim; ++iDim) {
          forces.push_back(force[iDim]);
// 	  cout << force[0] << "\t"  << force[1] << "\t" << force[2] << endl;
      }
    }
  }
  /*--- 2nd pass to set values. This is to account for overlap in the markers. ---*/
  /*--- By putting the integrated values back into the nodes no changes have to be made elsewhere. ---*/
  for (iPoint = 0; iPoint < geometry->GetnPoint(); ++iPoint) node[iPoint]->Clear_FlowTraction();
  
  vector<su2double>::iterator force_it = forces.begin();
  cout << "list points from elements\n";
  for (iMarkerInt = 1; iMarkerInt <= nMarkerInt; ++iMarkerInt) {
    /*--- Find the marker index associated with the pair ---*/
    for (iMarker = 0; iMarker < nMarker; ++iMarker)
      if (config->GetMarker_All_ZoneInterface(iMarker) == iMarkerInt) break;
    /*--- The current mpi rank may not have this marker ---*/
    if (iMarker == nMarker) continue;

    nElem = geometry->GetnElem_Bound(iMarker);

    for (iElem = 0; iElem < nElem; ++iElem) {
      bool quad = geometry->bound[iMarker][iElem]->GetVTK_Type() == QUADRILATERAL;
      nNode = quad? 4 : nDim;
      passivedouble weight = 1.0/nNode;

      su2double force[3];
      for (iDim = 0; iDim < nDim; ++iDim) force[iDim] = *(force_it++)*weight;

      for (iNode = 0; iNode < nNode; ++iNode) {
        iPoint = geometry->bound[iMarker][iElem]->GetNode(iNode);
        node[iPoint]->Add_FlowTraction(force);
      }
    }
  }
#ifdef HAVE_MPI
  /*--- Perform a global reduction, every rank will get the nodal values of all halo elements ---*/
  /*--- This should be cheaper than the "normal" way, since very few points are both halo and interface ---*/
  vector<unsigned long> halo_point_loc, halo_point_glb;
  vector<su2double> halo_force;

  for (iMarkerInt = 1; iMarkerInt <= nMarkerInt; ++iMarkerInt) {
    /*--- Find the marker index associated with the pair ---*/
    for (iMarker = 0; iMarker < nMarker; ++iMarker)
      if (config->GetMarker_All_ZoneInterface(iMarker) == iMarkerInt)
        break;
    /*--- The current mpi rank may not have this marker ---*/
    if (iMarker == nMarker) continue;

    nElem = geometry->GetnElem_Bound(iMarker);

    for (iElem = 0; iElem < nElem; ++iElem) {
      bool quad = geometry->bound[iMarker][iElem]->GetVTK_Type() == QUADRILATERAL;
      nNode = quad? 4 : nDim;

      /*--- If this is an halo element we share the nodal forces ---*/
      for (iNode = 0; iNode < nNode; ++iNode)
        if (!geometry->node[geometry->bound[iMarker][iElem]->GetNode(iNode)]->GetDomain())
          break;

      if (iNode < nNode) {
        for (iNode = 0; iNode < nNode; ++iNode) {
          iPoint = geometry->bound[iMarker][iElem]->GetNode(iNode);
          /*--- local is for when later we update the values in this rank ---*/
          halo_point_loc.push_back(iPoint);
          halo_point_glb.push_back(geometry->node[iPoint]->GetGlobalIndex());
          for (iDim = 0; iDim < nDim; ++iDim)
            halo_force.push_back(node[iPoint]->Get_FlowTraction(iDim));
        }
      }
    }
  }
  /*--- Determine the size of the arrays we need ---*/
  unsigned long nHaloLoc = halo_point_loc.size();
  unsigned long nHaloMax;
  MPI_Allreduce(&nHaloLoc,&nHaloMax,1,MPI_UNSIGNED_LONG,MPI_MAX,MPI_COMM_WORLD);

  /*--- Shared arrays, all the: number of halo points; halo point global indices; respective forces ---*/
  unsigned long *halo_point_num = new unsigned long[size];
  unsigned long *halo_point_all = new unsigned long[size*nHaloMax];
  su2double *halo_force_all = new su2double[size*nHaloMax*nDim];
  
  /*--- If necessary put dummy values in halo_point_glb to get a valid pointer ---*/
  if (halo_point_glb.empty()) halo_point_glb.resize(1);
  /*--- Pad halo_force to avoid (observed) issues in the adjoint when nHaloLoc!=nHaloMax ---*/
  while (halo_force.size() < nHaloMax*nDim) halo_force.push_back(0.0);
  
  MPI_Allgather(&nHaloLoc,1,MPI_UNSIGNED_LONG,halo_point_num,1,MPI_UNSIGNED_LONG,MPI_COMM_WORLD);
  MPI_Allgather(&halo_point_glb[0],nHaloLoc,MPI_UNSIGNED_LONG,halo_point_all,nHaloMax,MPI_UNSIGNED_LONG,MPI_COMM_WORLD);
  SU2_MPI::Allgather(&halo_force[0],nHaloMax*nDim,MPI_DOUBLE,halo_force_all,nHaloMax*nDim,MPI_DOUBLE,MPI_COMM_WORLD);

  /*--- Find shared points with other ranks and update our values ---*/
  for (int proc = 0; proc < size; ++proc)
  if (proc != rank) {
    unsigned long offset = proc*nHaloMax;
    for (iPoint = 0; iPoint < halo_point_num[proc]; ++iPoint) {
      unsigned long iPoint_glb = halo_point_all[offset+iPoint];
      ptrdiff_t pos = find(halo_point_glb.begin(),halo_point_glb.end(),iPoint_glb)-halo_point_glb.begin();
      if (pos < long(halo_point_glb.size())) {
        unsigned long iPoint_loc = halo_point_loc[pos];
        node[iPoint_loc]->Add_FlowTraction(&halo_force_all[(offset+iPoint)*nDim]);
      }
    }
  }

  delete [] halo_point_num;
  delete [] halo_point_all;
  delete [] halo_force_all;
#endif
  
  /* --- project force onto modes---*/

    for(iMode = 0; iMode < nModes; ++iMode){
        modalForceLast[iMode] = modalForce[iMode];
        modalForce[iMode] = 0.0;
    }

    su2double ScaleFactor = 1.225 *  pow(0.463,5);
        // compute new value
    for(iMode = 0; iMode < nModes; ++iMode){
        for(iPoint = 0; iPoint < nPoint; ++iPoint){
             for(iDim = 0; iDim < nDim; ++iDim){      
                modalForce[iMode] += node[iPoint]->GetModeVector(iMode,iDim)*node[iPoint]->Get_FlowTraction(iDim);
            }
        }
    }
}

void CModalSolver::ComputeModalFluidDamp(CGeometry *geometry, CConfig *config) {

  unsigned short iDim, iNode, nNode, iMode;
  unsigned long iPoint, iElem, nElem;

  unsigned short iMarkerInt, nMarkerInt = config->GetMarker_n_ZoneInterface()/2,
                 iMarker, nMarker = config->GetnMarker_All();

  /*--- Temporary storage to store the forces on the element faces ---*/
  vector<su2double> forces;
  vector<unsigned long> npointcheck;

  cout << "getting fluid damping\n";
  /*--- Loop through the FSI interface pairs ---*/
  /*--- 1st pass to compute forces ---*/
  for (iMarkerInt = 1; iMarkerInt <= nMarkerInt; ++iMarkerInt) {
    /*--- Find the marker index associated with the pair ---*/
    for (iMarker = 0; iMarker < nMarker; ++iMarker)
      if (config->GetMarker_All_ZoneInterface(iMarker) == iMarkerInt)
        break;
    /*--- The current mpi rank may not have this marker ---*/
    if (iMarker == nMarker) continue;

    nElem = geometry->GetnElem_Bound(iMarker);

    for (iElem = 0; iElem < nElem; ++iElem) {
      /*--- Define the boundary element ---*/
      unsigned long nodes[4];
      su2double coords[4][3];
      bool quad = geometry->bound[iMarker][iElem]->GetVTK_Type() == QUADRILATERAL;
      nNode = quad? 4 : nDim;

      for (iNode = 0; iNode < nNode; ++iNode) {
          //getting pointer to stored node variable
        nodes[iNode] = geometry->bound[iMarker][iElem]->GetNode(iNode);
        //current location?
        for (iDim = 0; iDim < nDim; ++iDim){
            coords[iNode][iDim] = geometry->node[nodes[iNode]]->GetCoord(iDim)+
                                node[nodes[iNode]]->GetSolution(iDim);
        }
      }

      /*--- Compute the area ---*/
      su2double area = 0.0;

      if (nDim == 2)
        area = (coords[0][0]-coords[1][0])*(coords[0][0]-coords[1][0])+
               (coords[0][1]-coords[1][1])*(coords[0][1]-coords[1][1]);

      if (nDim == 3) {
        su2double a[3], b[3], Ni, Nj, Nk;

        if (!quad) { // sides of the triangle
          for (iDim = 0; iDim < 3; iDim++) {
            a[iDim] = coords[1][iDim]-coords[0][iDim];
            b[iDim] = coords[2][iDim]-coords[0][iDim];
          }
        }
        else { // diagonals of the quadrilateral
          for (iDim = 0; iDim < 3; iDim++) {
            a[iDim] = coords[2][iDim]-coords[0][iDim];
            b[iDim] = coords[3][iDim]-coords[1][iDim];
          }
        }
        /*--- Area = 0.5*||a x b|| ---*/
        Ni = a[1]*b[2]-a[2]*b[1];
        Nj =-a[0]*b[2]+a[2]*b[0];
        Nk = a[0]*b[1]-a[1]*b[0];

        area = 0.25*(Ni*Ni+Nj*Nj+Nk*Nk);
      }
      area = sqrt(area);

      /*--- Integrate ---*/
      passivedouble weight = 1.0/nNode;
      su2double force[3] = {0.0, 0.0, 0.0};

    for (iNode = 0; iNode < nNode; ++iNode)
        for (iDim = 0; iDim < nDim; ++iDim) force[iDim] += weight*area*node[nodes[iNode]]->Get_FlowTraction(iDim);
        for (iDim = 0; iDim < nDim; ++iDim) {
          forces.push_back(force[iDim]);
      }
    }
  }
  /*--- 2nd pass to set values. This is to account for overlap in the markers. ---*/
  /*--- By putting the integrated values back into the nodes no changes have to be made elsewhere. ---*/
  for (iPoint = 0; iPoint < geometry->GetnPoint(); ++iPoint) node[iPoint]->Clear_FlowTraction();

  vector<su2double>::iterator force_it = forces.begin();
  cout << "list points from elements\n";
  for (iMarkerInt = 1; iMarkerInt <= nMarkerInt; ++iMarkerInt) {
    /*--- Find the marker index associated with the pair ---*/
    for (iMarker = 0; iMarker < nMarker; ++iMarker)
      if (config->GetMarker_All_ZoneInterface(iMarker) == iMarkerInt) break;
    /*--- The current mpi rank may not have this marker ---*/
    if (iMarker == nMarker) continue;

    nElem = geometry->GetnElem_Bound(iMarker);

    for (iElem = 0; iElem < nElem; ++iElem) {
      bool quad = geometry->bound[iMarker][iElem]->GetVTK_Type() == QUADRILATERAL;
      nNode = quad? 4 : nDim;
      passivedouble weight = 1.0/nNode;

      su2double force[3];
      for (iDim = 0; iDim < nDim; ++iDim) force[iDim] = *(force_it++)*weight;

      for (iNode = 0; iNode < nNode; ++iNode) {
        iPoint = geometry->bound[iMarker][iElem]->GetNode(iNode);
        node[iPoint]->Add_FlowTraction(force);
      }
    }
  }
#ifdef HAVE_MPI
  /*--- Perform a global reduction, every rank will get the nodal values of all halo elements ---*/
  /*--- This should be cheaper than the "normal" way, since very few points are both halo and interface ---*/
  vector<unsigned long> halo_point_loc, halo_point_glb;
  vector<su2double> halo_force;

  for (iMarkerInt = 1; iMarkerInt <= nMarkerInt; ++iMarkerInt) {
    /*--- Find the marker index associated with the pair ---*/
    for (iMarker = 0; iMarker < nMarker; ++iMarker)
      if (config->GetMarker_All_ZoneInterface(iMarker) == iMarkerInt)
        break;
    /*--- The current mpi rank may not have this marker ---*/
    if (iMarker == nMarker) continue;

    nElem = geometry->GetnElem_Bound(iMarker);

    for (iElem = 0; iElem < nElem; ++iElem) {
      bool quad = geometry->bound[iMarker][iElem]->GetVTK_Type() == QUADRILATERAL;
      nNode = quad? 4 : nDim;

      /*--- If this is an halo element we share the nodal forces ---*/
      for (iNode = 0; iNode < nNode; ++iNode)
        if (!geometry->node[geometry->bound[iMarker][iElem]->GetNode(iNode)]->GetDomain())
          break;

      if (iNode < nNode) {
        for (iNode = 0; iNode < nNode; ++iNode) {
          iPoint = geometry->bound[iMarker][iElem]->GetNode(iNode);
          /*--- local is for when later we update the values in this rank ---*/
          halo_point_loc.push_back(iPoint);
          halo_point_glb.push_back(geometry->node[iPoint]->GetGlobalIndex());
          for (iDim = 0; iDim < nDim; ++iDim)
            halo_force.push_back(node[iPoint]->Get_FlowTraction(iDim));
        }
      }
    }
  }
  /*--- Determine the size of the arrays we need ---*/
  unsigned long nHaloLoc = halo_point_loc.size();
  unsigned long nHaloMax;
  MPI_Allreduce(&nHaloLoc,&nHaloMax,1,MPI_UNSIGNED_LONG,MPI_MAX,MPI_COMM_WORLD);

  /*--- Shared arrays, all the: number of halo points; halo point global indices; respective forces ---*/
  unsigned long *halo_point_num = new unsigned long[size];
  unsigned long *halo_point_all = new unsigned long[size*nHaloMax];
  su2double *halo_force_all = new su2double[size*nHaloMax*nDim];

  /*--- If necessary put dummy values in halo_point_glb to get a valid pointer ---*/
  if (halo_point_glb.empty()) halo_point_glb.resize(1);
  /*--- Pad halo_force to avoid (observed) issues in the adjoint when nHaloLoc!=nHaloMax ---*/
  while (halo_force.size() < nHaloMax*nDim) halo_force.push_back(0.0);

  MPI_Allgather(&nHaloLoc,1,MPI_UNSIGNED_LONG,halo_point_num,1,MPI_UNSIGNED_LONG,MPI_COMM_WORLD);
  MPI_Allgather(&halo_point_glb[0],nHaloLoc,MPI_UNSIGNED_LONG,halo_point_all,nHaloMax,MPI_UNSIGNED_LONG,MPI_COMM_WORLD);
  SU2_MPI::Allgather(&halo_force[0],nHaloMax*nDim,MPI_DOUBLE,halo_force_all,nHaloMax*nDim,MPI_DOUBLE,MPI_COMM_WORLD);

  /*--- Find shared points with other ranks and update our values ---*/
  for (int proc = 0; proc < size; ++proc)
  if (proc != rank) {
    unsigned long offset = proc*nHaloMax;
    for (iPoint = 0; iPoint < halo_point_num[proc]; ++iPoint) {
      unsigned long iPoint_glb = halo_point_all[offset+iPoint];
      ptrdiff_t pos = find(halo_point_glb.begin(),halo_point_glb.end(),iPoint_glb)-halo_point_glb.begin();
      if (pos < long(halo_point_glb.size())) {
        unsigned long iPoint_loc = halo_point_loc[pos];
        node[iPoint_loc]->Add_FlowTraction(&halo_force_all[(offset+iPoint)*nDim]);
      }
    }
  }

  delete [] halo_point_num;
  delete [] halo_point_all;
  delete [] halo_force_all;
#endif

  /* --- project force onto modes---*/

    for(iMode = 0; iMode < nModes; ++iMode){
        modalForceLast[iMode] = modalForce[iMode];
        modalForce[iMode] = 0.0;
    }
    
    
    // compute new value
    for(iMode = 0; iMode < nModes; ++iMode){
        for( iPoint = 0; iPoint < nPoint; ++iPoint){
             for(iDim = 0; iDim < nDim; ++iDim){
                modalForce[iMode] += node[iPoint]->GetModeVector(iMode,iDim)*node[iPoint]->Get_FlowTraction(iDim);
            }
        }
    }

}

void CModalSolver::Postprocessing(CGeometry *geometry, CSolver **solver_container, CConfig *config,  CNumerics **numerics,unsigned short iMesh) {
    
    su2double deltaMax,delta,dq,dqdot;
    unsigned short iDim,iMode;
    unsigned long iPoint;
    //sanity check: delta displacement fraction w.r.t. reference length
    
    deltaMax = 0;
    for( iPoint = 0; iPoint < nPoint; ++iPoint){
        delta = 0.;
        for(iDim = 0; iDim < nDim; ++iDim) delta += node[iPoint]->GetSolution(iDim);
        if(deltaMax < delta) deltaMax = delta;
    }
    cout << "max. displacement/refLength = " << deltaMax << "/" << refLength << endl;
    cout << "\tGen. Displacement\tGen. Velocity\n";
    for(iMode = 0; iMode < nModes; ++iMode){
        cout <<"Mode " << iMode+1 << "\t";
        dq      = generalizedDisplacement[iMode][0] - generalizedDisplacement[iMode][1];
        dqdot   = generalizedVelocity[iMode][0] - generalizedVelocity[iMode][1];
        cout << dq << "\t" << dqdot << endl;
    }
    
    return;    
}

void CModalSolver::SetInitialCondition(CGeometry **geometry, CSolver ***solver_container, CConfig *config, unsigned long ExtIter) {
  
  unsigned short iMode, i, j;
  bool incremental_load = config->GetIncrementalLoad();              // If an incremental load is applied
  
  //perturb all modes velocities
  for(iMode = 0; iMode < nModes; ++iMode) generalizedVelocity[iMode][0] = 1e-2;
  for(iMode = 0; iMode < nModes; ++iMode) generalizedVelocity[iMode][1] = 1e-2;

  if (config->GetDynamic_Method()==MODAL_HARMONIC_BALANCE){
      QSolVector = new su2double[2*nModes*nInst];
      QSolVector_Old = new su2double[2*nModes*nInst];
      for (i =0; i < (nModes*nInst); i++) {
          QSolVector[i] = 0.0;
          QSolVector[nModes * nInst + i] = 1e-2;
          QSolVector_Old[i] = 0.0;
          QSolVector_Old[nModes * nInst + i] = 1e-2;
      }
  }

}

void CModalSolver::InitializeCSDVars(CGeometry *geometry,CConfig *config) {
  
  unsigned short iMode, i, j;
  
  //perturb all modes velocities
  for(iMode = 0; iMode < nModes; ++iMode) generalizedVelocity[iMode][0] = 1e-2;
  for(iMode = 0; iMode < nModes; ++iMode) generalizedVelocity[iMode][1] = 1e-2;
  for(iMode = 0; iMode < nModes; ++iMode) generalizedVelocity[iMode][2] = 1e-2;
    
  if (config->GetDynamic_Method()==MODAL_HARMONIC_BALANCE){
      QSolVector = new su2double[2*nModes*nInst];
      QSolVector_Old = new su2double[2*nModes*nInst];
      for (i =0; i < (nModes*nInst); i++) {
          QSolVector[i] = 0.0;
          QSolVector[nModes * nInst + i] = 1e-2;
          QSolVector_Old[i] = 0.0;
          QSolVector_Old[nModes * nInst + i] = 1e-2;
      }
  }

}

void CModalSolver::ComputeResidual_Multizone(CGeometry *geometry, CConfig *config){
    unsigned short iVar;
    unsigned long iMode;
    su2double residual;

    /*--- Set Residuals to zero ---*/

    for (iMode = 0; iMode < 2*nModes; iMode++){
        SetRes_BGS(iMode,0.0);
        SetRes_Max_BGS(iMode,0.0,0);
    }

    /*--- Set the residuals ---*/ 
    /*--- compute residual for each modal variable ---*/

    // TODO:: AddRes_Max_BGS is just a hack at the moment more accurate implementation should come in soon.
    for (iMode = 0; iMode < nModes; iMode++){
            residual = generalizedDisplacement[iMode][0] - generalizedDisplacement[iMode][1];
            AddRes_BGS(2*iMode,residual*residual);
            AddRes_Max_BGS(2*iMode,fabs(residual),2*iMode,geometry->node[0]->GetCoord());

            residual = generalizedVelocity[iMode][0] - generalizedVelocity[iMode][1];
            AddRes_BGS(2*iMode+1,residual*residual);
            AddRes_Max_BGS(2*iMode+1,fabs(residual),2*iMode+1,geometry->node[0]->GetCoord());
    }

    SetResidual_BGS(geometry, config);
}

void CModalSolver::Set_MPI_Solution(CGeometry *geometry, CConfig *config){
    unsigned short iVar, iMarker, MarkerS, MarkerR;
    unsigned long iVertex, iPoint, nVertexS, nVertexR, nBufferS_Vector, nBufferR_Vector;
    su2double *Buffer_Receive_U = NULL, *Buffer_Send_U = NULL;

    bool dynamic = (config->GetDynamic_Analysis() == DYNAMIC);              // Dynamic simulations.

    unsigned short nSolVar;

    nSolVar = nVar;

#ifdef HAVE_MPI
    int send_to, receive_from;
  SU2_MPI::Status status;
#endif

    for (iMarker = 0; iMarker < nMarker; iMarker++) {

        if ((config->GetMarker_All_KindBC(iMarker) == SEND_RECEIVE) &&
            (config->GetMarker_All_SendRecv(iMarker) > 0)) {

            MarkerS = iMarker;  MarkerR = iMarker+1;

#ifdef HAVE_MPI
            send_to = config->GetMarker_All_SendRecv(MarkerS)-1;
      receive_from = abs(config->GetMarker_All_SendRecv(MarkerR))-1;
#endif

            nVertexS = geometry->nVertex[MarkerS];  nVertexR = geometry->nVertex[MarkerR];
            nBufferS_Vector = nVertexS*nSolVar;     nBufferR_Vector = nVertexR*nSolVar;

            /*--- Allocate Receive and send buffers  ---*/
            Buffer_Receive_U = new su2double [nBufferR_Vector];
            Buffer_Send_U = new su2double[nBufferS_Vector];

            /*--- Copy the solution that should be sent ---*/
            for (iVertex = 0; iVertex < nVertexS; iVertex++) {
                iPoint = geometry->vertex[MarkerS][iVertex]->GetNode();
                for (iVar = 0; iVar < nVar; iVar++)
                    Buffer_Send_U[iVar*nVertexS+iVertex] = node[iPoint]->GetSolution(iVar);
                if (dynamic) {
                    for (iVar = 0; iVar < nVar; iVar++) {
                        Buffer_Send_U[(iVar+nVar)*nVertexS+iVertex] = node[iPoint]->GetSolution_Vel(iVar);
                        Buffer_Send_U[(iVar+2*nVar)*nVertexS+iVertex] = node[iPoint]->GetSolution_Accel(iVar);
                    }
                }
            }

#ifdef HAVE_MPI

            /*--- Send/Receive information using Sendrecv ---*/
      SU2_MPI::Sendrecv(Buffer_Send_U, nBufferS_Vector, MPI_DOUBLE, send_to, 0,
                        Buffer_Receive_U, nBufferR_Vector, MPI_DOUBLE, receive_from, 0, MPI_COMM_WORLD, &status);

#else

            /*--- Receive information without MPI ---*/
            for (iVertex = 0; iVertex < nVertexR; iVertex++) {
                for (iVar = 0; iVar < nVar; iVar++)
                    Buffer_Receive_U[iVar*nVertexR+iVertex] = Buffer_Send_U[iVar*nVertexR+iVertex];
                if (dynamic) {
                    for (iVar = nVar; iVar < 3*nVar; iVar++)
                        Buffer_Receive_U[iVar*nVertexR+iVertex] = Buffer_Send_U[iVar*nVertexR+iVertex];
                }
            }

#endif

            /*--- Deallocate send buffer ---*/
            delete [] Buffer_Send_U;

            /*--- Do the coordinate transformation ---*/
            for (iVertex = 0; iVertex < nVertexR; iVertex++) {

                /*--- Find point and its type of transformation ---*/
                iPoint = geometry->vertex[MarkerR][iVertex]->GetNode();

                /*--- Copy solution variables. ---*/
                for (iVar = 0; iVar < nSolVar; iVar++)
                    SolRest[iVar] = Buffer_Receive_U[iVar*nVertexR+iVertex];

                cout<<"SolRest[iVar] 5871 "<<SolRest[iVar]<<endl;
                /*--- Store received values back into the variable. ---*/
                for (iVar = 0; iVar < nVar; iVar++)
                    node[iPoint]->SetSolution(iVar, SolRest[iVar]);

                }

            }

            /*--- Deallocate receive buffer ---*/
            delete [] Buffer_Receive_U;

        }

    }

void CModalSolver::ImplicitNewmark_Update(CGeometry *geometry, CSolver **solver_container, CConfig *config) {

    unsigned short iVar;
    unsigned long iPoint;
    unsigned long nPointDomain = geometry->GetnPointDomain();
    unsigned long nPoint = geometry->GetnPoint();
    su2double *valSolutionPred;
    su2double *valSolution;

    if (1) {
        for (iPoint = 0; iPoint < nPointDomain; iPoint++) {

            valSolutionPred = node[iPoint]->GetSolution_Pred();
            valSolution = node[iPoint]->GetSolution();
            for (unsigned short iDim = 0; iDim<nDim; iDim++) {
                node[iPoint]->SetSolution_Pred_Old(iDim, valSolutionPred[iDim]);
                node[iPoint]->SetSolution_Pred(iDim, valSolution[iDim]);
            }

        }

        /*--- Perform the MPI communication of the solution ---*/

        Set_MPI_Solution(geometry, config);

        /*--- After the solution has been communicated, set the 'old' predicted solution as the solution ---*/
        /*--- Loop over n points (as we have already communicated everything ---*/

    }


}

void CModalSolver::Initialize_StateSpace_Matrices(unsigned short nInst) {
    //    Input, unsigned short  nModes, number of modes, leading dimension of the matrix = (2*nModes)x(2*nModes).
    //    number of columns implied from the state-space problem.
    //
    //    Output are matrix Ass and Bss.
    //    Ass is stored in (2*nModes)x(2*nModes) entries; Bss => is as an M x N matrix;
    //
    //              |   0       I   |                      | 0 |
    // Ass =        |               |;   BsMatrix = Q/Uinf*|   |
    //              |   K/M     D/M |                      | I |

//     su2double *a;
    unsigned long i, j;
    //m, n: number of rows and columns of the matrix.
    const unsigned short m = 2*nModes;
    const unsigned short n = 2*nModes;
    
    su2double DampingRatio = 0.0;

//     Ass = new su2double[m*n];
//     BsMatrix = new su2double[m*nModes];
    Ass = (su2double *) malloc( m*n*sizeof(su2double) );
    Bss = (su2double *) malloc( m*nModes*sizeof(su2double) );

    // initialize
    for ( i = 0; i < m*n; ++i ) Ass[i] = (su2double) (0);
    for ( i = 0; i < m*nModes; ++i ) Bss[i] = (su2double) (0);
    
    //Ass
    // I
    for ( j = nModes; j < n; j++ )   //loop over cols
        for ( i = 0; i < nModes; i++ ) if (i+nModes == j) Ass[i+j*m] = ( su2double ) (1); //rows
    
    //K/M
    for ( j = 0; j < nModes; j++ )   //loop over cols
        for ( i = nModes; i < m; i++ )
            if (i == j+nModes) Ass[i+j*m] = -omega[j]*omega[j]; //rows

    //D/M
    for ( j = nModes; j < n; j++ )   //loop over cols
        for ( i = nModes; i < m; i++ ) 
            if (i == j) Ass[i+j*m] = -2.*DampingRatio*omega[j-nModes]; // su2double (3); //rows

    //  Write the header.
    cout << "\nAs Matrix\n\n   Col:    ";
    for ( j = 0; j < n; j++ ) cout << setw(7) << j << "       ";
    
    cout << "\n";
    cout << "  Row\n";
    cout << "\n";
    
    for ( i = 0; i < n; i++ ){  //rows
      for ( j = 0; j < m; j++ ) cout << setw(12) << Ass[i+j*m] << "  ";     //cols
      cout << "\n";
    }

    
    //Bss
    // I
    for ( j = 0; j < nModes; j++ )   //loop over cols
    {
        for ( i = nModes; i < m; i++ ) {
            if (i == j+nModes) Bss[i+j*m] = Qinf/(Uinf*Uinf); //rows
        }
    }
    //  Write the header.
    cout << " \n Bs Matrix " << Uinf << "\t" << Qinf << "\n\nCol:    ";
    for ( j = 0; j < nModes; j++ )
    {
      cout << setw(7) << j << "       ";
    }
    cout << "\n";
    cout << "  Row\n";
    cout << "\n";
    for ( i = 0; i < m; i++ )
    {
      for ( j = 0; j < nModes; j++ ) cout << setw(12) << Bss[i+j*m] << "  ";
      cout << "\n";
    }
    
}

void CModalSolver::Initialize_HB_Operator(unsigned short nMode, unsigned short nInst) {

    unsigned short iInst, iMode, Di, Dj, Dk, nDij = nMode*nInst;
    su2double Const = 2.0 / nInst, factor;
    su2double iHB = 1;

    DMatrix = new su2double*[2*nDij] ;
    for (Di = 0; Di < 2*nDij; Di++)
        DMatrix[Di] = new su2double[2*nDij];

    for (Di = 0; Di < 2*nDij; Di++)
        for (Dj = 0; Dj<2*nDij; Dj++)
            DMatrix[Di][Dj] = 0.0;

    // Generalized displacement
    cout<< " +++ DMatrix +++ \n";
    for (Di = 0; Di < nDij; Di++) {
        for (Dj = 0; Dj < nDij; Dj++) {
            for (Dk = 0; Dk < iHB; Dk++) {
                factor = (2.0 * PI_NUMBER * (Dk + 1) * (Dj - Di)) / (nInst);
                DMatrix[Di][Dj] += (Dk + 1) * sin(factor);
            }
            DMatrix[Di][Dj] *= Const;
            cout <<"DMatrix("<<Di<<","<<Dj<<")="<<DMatrix[Di][Dj] << "\t";
        }
        cout << endl;
    }

    // Generalized Velocity
//    cout<< " +++ DMatrix +++ \n";
    for (Di = 0; Di < nDij; Di++) {
        for (Dj = 0; Dj < nDij; Dj++) {
            for (Dk = 0; Dk < iHB; Dk++) {
                factor = (2.0 * PI_NUMBER * (Dk + 1) * (Dj - Di)) / (nInst);
                DMatrix[nDij+Di][nDij+Dj] += (Dk + 1) * sin(factor);
            }
            DMatrix[nDij+Di][nDij+Dj] *= Const;
//            cout <<"DMatrix("<<Di<<","<<Dj<<")="<<DMatrix[Di][Dj] << "\t";
        }
//        cout << endl;
    }

    /*!
     * Square of D Matrix
     */
    // Initialize
    D2Matrix = new su2double* [2*nDij];

    for (Di =0; Di < 2*nDij; Di++)
        D2Matrix[Di] = new su2double[2*nDij];

    for (Di = 0; Di < 2*nDij; Di++)
        for (Dj = 0; Dj < 2*nDij; Dj++)
            D2Matrix[Di][Dj] = 0.0;

     // Matrix Multiplication

    for (Di = 0; Di < 2*nDij; Di++)
        for (Dj = 0; Dj < 2*nDij; Dj++)
            for (Dk = 0; Dk < 2*nDij; Dk++)
                D2Matrix[Di][Dj] += DMatrix[Di][Dk]*DMatrix[Dk][Dj];
}

void CModalSolver::Initialize_A_Matrix(unsigned short nMode, unsigned short nInst) {
    /*!
     *  A =
     */
    unsigned short iInst, iMode, Ai, Aj, nA=nMode*nInst;
    AMatrix = new su2double*[nMode] ;

    for (Ai = 0; Ai < nA; Ai++)
        EMatrix[Ai] = new su2double[nInst];

    for (Ai = 0; Ai < nA; Ai++)
        for (Aj = 0; Aj<nA; Aj++)
            AMatrix[Ai][Aj] = 0.0;
}

void CModalSolver::Initialize_Transformation_Matrix_Inv(unsigned short nMode, unsigned short nInst) {
    /*!         |    I  Icost0  Isint0  |
    *  EInv =   |    I  Icost1  Isint1  |
    *           |    I  Icost2  Isint2  |
    */
    unsigned short iInst, iMode, Ei, Ej, nE=nMode*nInst;

    su2double HB_Const = 2.0*PI_NUMBER/(su2double)(nInst);

    EMatrixInv = new su2double*[2*nE] ;
    for (Ei = 0; Ei < 2*nE; Ei++)
        EMatrixInv[Ei] = new su2double[2*nE];

    for (Ei = 0; Ei < 2*nE; Ei++)
        for (Ej = 0; Ej<2*nE; Ej++)
            EMatrixInv[Ei][Ej] = 0.0;
    // Generalized displacement
    for (Ei = 0; Ei < nInst; Ei++){
        for (Ej = 0; Ej < nMode; Ej++){
            EMatrixInv[Ej+(nMode*Ei)][Ej+(nMode*0)] = 1;
//            cout<<Ej+(nMode*Ei)<<" "<<Ej+(nMode*0)<<"\t";
            EMatrixInv[Ej+(nMode*Ei)][Ej+(nMode*1)] = cos(HB_Const*Ei);
//            cout<<Ej+(nMode*Ei)<<" "<<Ej+(nMode*1)<<"\t";
            EMatrixInv[Ej+(nMode*Ei)][Ej+(nMode*2)] = sin(HB_Const*Ei);
//            cout<<Ej+(nMode*Ei)<<" "<<Ej+(nMode*2)<<"\t";
        }
//        cout<< EMatrix[Ei][Ej] << "\t";
//        cout<<endl;
    }
    // Generalized Velocity
    for (Ei = 0; Ei < nInst; Ei++){
        for (Ej = 0; Ej < nMode; Ej++){
            EMatrixInv[nE+Ej+(nMode*Ei)][nE+Ej+(nMode*0)] = 1;
//            cout<<Ej+(nMode*Ei)<<" "<<Ej+(nMode*0)<<"\t";
            EMatrixInv[nE+Ej+(nMode*Ei)][nE+Ej+(nMode*1)] = cos(HB_Const*Ei);
//            cout<<Ej+(nMode*Ei)<<" "<<Ej+(nMode*1)<<"\t";
            EMatrixInv[nE+Ej+(nMode*Ei)][nE+Ej+(nMode*2)] = sin(HB_Const*Ei);
//            cout<<Ej+(nMode*Ei)<<" "<<Ej+(nMode*2)<<"\t";
        }
//        cout<< EMatrix[Ei][Ej] << "\t";
//        cout<<endl;
    }
//    cout<<endl;
    for (Ei = 0; Ei < 2*nE; Ei++) {
        for (Ej = 0; Ej < 2*nE; Ej++) {
            cout << EMatrixInv[Ei][Ej] << "\t";
        }
        cout<<endl;
    }
}

void CModalSolver::Initialize_Transformation_Matrix(unsigned short nMode, unsigned short nInst) {
    /*!       2      |    I       I       I       |
    *  EInv =  /     |    Icost0  Icost1  Icost2  |
    *           2N+1 |    Isint0  Isint1  Isint2  |
    */
    unsigned short iInst, iMode, Ei, Ej, nE=nMode*nInst;

    su2double HB_Const = 2.0*PI_NUMBER/(su2double)(nInst);

    su2double Const = 2.0 / nInst, factor;

    EMatrix = new su2double*[2*nE] ;

    for (Ei = 0; Ei < 2*nE; Ei++)
        EMatrix[Ei] = new su2double[2*nE];

    for (Ei = 0; Ei < 2*nE; Ei++)
        for (Ej = 0; Ej<2*nE; Ej++)
            EMatrix[Ei][Ej] = 0.0;

    // For Modal Displacements
    for (Ei = 0; Ei < nInst; Ei++){
        for (Ej = 0; Ej < nMode; Ej++){
//            cout<<Ej+(nMode*Ei)<<Ej+(nMode*0)<<"\t";
            EMatrix[Ej+(nMode*Ei)][Ej+(nMode*0)] = 0.5*Const;
//            cout<<Ej+(nMode*Ei)<<Ej+(nMode*1)<<"\t";
            EMatrix[Ej+(nMode*Ei)][Ej+(nMode*1)] = cos(HB_Const*Ei)*Const;
//            cout<<Ej+(nMode*Ei)<<Ej+(nMode*2)<<"\t";
            EMatrix[Ej+(nMode*Ei)][Ej+(nMode*2)] = sin(HB_Const*Ei)*Const;
        }
    }

    // For Modal Velocities
    for (Ei = 0; Ei < nInst; Ei++){
        for (Ej = 0; Ej < nMode; Ej++){
//            cout<<Ej+(nMode*Ei)<<Ej+(nMode*0)<<"\t";
            EMatrix[nE+Ej+(nMode*Ei)][nE+Ej+(nMode*0)] = 0.5*Const;
//            cout<<Ej+(nMode*Ei)<<Ej+(nMode*1)<<"\t";
            EMatrix[nE+Ej+(nMode*Ei)][nE+Ej+(nMode*1)] = cos(HB_Const*Ei)*Const;
//            cout<<Ej+(nMode*Ei)<<Ej+(nMode*2)<<"\t";
            EMatrix[nE+Ej+(nMode*Ei)][nE+Ej+(nMode*2)] = sin(HB_Const*Ei)*Const;
        }
    }

    cout<<"+++ InvMatrix +++\n";
    for (Ei = 0; Ei < 2*nE; Ei++) {
        for (Ej = 0; Ej < 2*nE; Ej++) {
            cout << EMatrix[Ei][Ej] << "\t";
        }
        cout<<endl;
    }
}

// void CModalSolver::Initialize_As_Matrix(unsigned short nMode, unsigned short nInst) {
//     /*!             |   0       I   |
//      * AsMatrix =   |               |
//      *              |   K/M     D/M |
//      */
//     unsigned short Asij = nMode*nInst*2;
//     unsigned short i,j;
// 
//     // Initialize Matrix
//     AsMatrix = new su2double*[Asij];
// 
//     for(i=0; i<Asij; i++)
//         AsMatrix[i] = new su2double[Asij];
// 
//     for(i=0; i<Asij; i++)
//         for(j=0; j<Asij; j++)
//             AsMatrix[i][j] = 0.0;
// 
//     // I Matrix
//     for(i = 0; i < Asij/2; i++)
//         AsMatrix[i][i+(Asij/2)] = -1.0;
// 
//     // K/M Matrix
//     for (i=0; i< Asij/2; i++)
//         AsMatrix[i+(Asij/2)][i] = 2.0; // K/M terms
// 
//     // D/M Matrix
//     for (i=0; i< Asij/2; i++)
//         AsMatrix[i+(Asij/2)][i+(Asij/2)] = 3.0; // D/M terms
// 
//     cout<<" +++ As Matrix +++ \n";
//     cout<<" Asij :: "<<Asij<<endl;
//     for (i=0; i < Asij; i++)
//         for (j=0; j < Asij; j++)
//             cout<<AsMatrix[i][j]<<"\t";
//         cout<<endl;
// }

void CModalSolver::dgemm( char transa, char transb, unsigned long m, unsigned long n, unsigned long k, 
  su2double alpha, su2double a[],  unsigned long lda, su2double b[],  unsigned long ldb, su2double beta, su2double c[],  unsigned long ldc ){

//****************************************************************************80
//
//  Purpose: DGEMM computes C = alpha * A * B and related operations.
//  Discussion: DGEMM performs one of the matrix-matrix operations
//     C := alpha * op ( A ) * op ( B ) + beta * C,
//    where op ( X ) is one of: op ( X ) = X   or   op ( X ) = X',
//
//    ALPHA and BETA are scalars, and A, B and C are matrices, with op ( A )
//    an M by K matrix, op ( B ) a K by N matrix and C an N by N matrix.
//  Licensing: This code is distributed under the GNU LGPL license.
//  Modified: 26 July 2019
//  Author: Original FORTRAN77 version by Jack Dongarra.
//    C++ version by John Burkardt.
//
//  Parameters:
//    Input, char TRANSA, specifies the form of op( A ) to be used in
//    the matrix multiplication as follows:
//    'N' or 'n', op ( A ) = A.
//    'T' or 't', op ( A ) = A'.
//    'C' or 'c', op ( A ) = A'.
//
//    Input, char TRANSB, specifies the form of op ( B ) to be used in
//    the matrix multiplication as follows:
//    'N' or 'n', op ( B ) = B.
//    'T' or 't', op ( B ) = B'.
//    'C' or 'c', op ( B ) = B'.
//
//    Input, int M, the number of rows of the  matrix op ( A ) and of the  
//    matrix C.  0 <= M.
//
//    Input, int N, the number  of columns of the matrix op ( B ) and the 
//    number of columns of the matrix C.  0 <= N.
//
//    Input, int K, the number of columns of the matrix op ( A ) and the 
//    number of rows of the matrix op ( B ).  0 <= K.
//
//    Input, double ALPHA, the scalar multiplier 
//    for op ( A ) * op ( B ).
//
//    Input, double A(LDA,KA), where:
//    if TRANSA is 'N' or 'n', KA is equal to K, and the leading M by K
//    part of the array contains A;
//    if TRANSA is not 'N' or 'n', then KA is equal to M, and the leading
//    K by M part of the array must contain the matrix A.
//
//    Input, int LDA, the first dimension of A as declared in the calling 
//    routine.  When TRANSA = 'N' or 'n' then LDA must be at least max ( 1, M ), 
//    otherwise LDA must be at least max ( 1, K ).
//
//    Input, double B(LDB,KB), where:
//    if TRANSB is 'N' or 'n', kB is N, and the leading K by N 
//    part of the array contains B;
//    if TRANSB is not 'N' or 'n', then KB is equal to K, and the leading
//    N by K part of the array must contain the matrix B.
//
//    Input, int LDB, the first dimension of B as declared in the calling 
//    routine.  When TRANSB = 'N' or 'n' then LDB must be at least max ( 1, K ), 
//    otherwise LDB must be at least max ( 1, N ).
//
//    Input, double BETA, the scalar multiplier for C.
//
//    Input/output, double C[LDC*N].
//    On input, the leading M by N part of this array must contain the 
//    matrix C, except when BETA is 0.0, in which case C need not be set.
//    On output, the array C is overwritten by the M by N matrix
//    alpha * op ( A ) * op ( B ) + beta * C.
//
//    Input, int LDC, the first dimension of C as declared in the calling 
//    routine.  max ( 1, M ) <= LDC.
//
  unsigned long i,j,l;  
  unsigned long ncola, nrowa, nrowb, oneL, m2;
  bool nota;
  bool notb;
  su2double temp;
  
  oneL = 1;
//
//  Set NOTA and NOTB as true if A and B respectively are not
//  transposed and set NROWA, NCOLA and NROWB as the number of rows
//  and columns of A and the number of rows of B respectively.
//
  nota = ( ( transa == 'N' ) || ( transa == 'n' ) );

  cout << "options0: "<< "\t" << transa << "\t" << transb << "\t" << nota << endl;
  if ( nota ){
    nrowa   = m;
    ncola   = k;
    m2      = m;
    cout << "options01" << endl;
  }
  else{
    nrowa   = k;
    ncola   = m;
    m2      = m;
    cout << "options02" << endl;
  }

  notb = ( ( transb == 'N' ) || ( transb == 'n' ) );
  cout << "options0: "<< "\t" << transb << "\t" << transb << "\t" << nota << endl;

  if ( notb ){
    nrowb = k;
  }
  else{
    nrowb = n;
  }
//
//  Test the input parameters.
//
  if ( ! ( transa == 'N' || transa == 'n' ||
           transa == 'C' || transa == 'c' ||
           transa == 'T' || transa == 't' ) )
  {
    cerr << "\n";
    cerr << "DGEMM - Fatal error!\n";
    cerr << "  Input TRANSA has an illegal value.\n";
    exit ( 1 );
  }

  if ( ! ( transb == 'N' || transb == 'n' ||
           transb == 'C' || transb == 'c' ||
           transb == 'T' || transb == 't' ) )
  {
    cerr << "\n";
    cerr << "DGEMM - Fatal error!\n";
    cerr << "  Input TRANSB has an illegal value.\n";
    exit ( 1 );
  }

  if ( m < 0 ){
    cerr << "\n";
    cerr << "DGEMM - Fatal error!\n";
    cerr << "  Input M has an illegal value.\n";
    exit ( 1 );
  }

  if ( n < 0 ){
    cerr << "\n";
    cerr << "DGEMM - Fatal error!\n";
    cerr << "  Input N has an illegal value.\n";
    exit ( 1 );
  }

  if ( k  < 0 ){
    cerr << "\n";
    cerr << "DGEMM - Fatal error!\n";
    cerr << "  Input K has an illegal value.\n";
    exit ( 1 );
  }

  if ( lda < max( oneL, nrowa ) ){
    cerr << "\n";
    cerr << "DGEMM - Fatal error!\n";
    cerr << "  Input LDA has an illegal value.\n";
    cout << lda << "\t" << oneL << "\t" << nrowa << endl;
    exit ( 1 );
  }

  if ( ldb < max( oneL, nrowb ) )
  {
    cerr << "\n";
    cerr << "DGEMM - Fatal error!\n";
    cerr << "  Input LDB has an illegal value.\n";
//     cout << ldb << "\t" << oneL << "\t" << nrowb << "\t" << n << "\t" << endl;
    exit ( 1 );
  }

  if ( ldc < max( oneL, m2 ) )
  {
    cerr << "\n";
    cerr << "DGEMM - Fatal error!\n";
    cerr << "  Input LDC has an illegal value.\n";
    exit ( 1 );
  }

//   cout << "cleared checks\n";
//
//  Quick return if possible.
//
  if ( m == 0 ) return;
  if ( n == 0 ) return;

  if ( ( alpha == 0.0 || k == 0 ) && ( beta == 1.0 ) ) return;
//
//  And if alpha is 0.0.
//
  if ( alpha == 0.0 ){
    for ( j = 0; j < n; j++ ) 
        for ( i = 0; i < m; i++ ) c[i+j*ldc] = 0.0;
    return;
  }
//
//  Start the operations.
//
  if ( notb ){
//
//  Form  C := alpha*A*B
//
    if ( nota ){
      for ( j = 0; j < n; j++ ){
        for ( i = 0; i < m; i++ ) c[i+j*ldc] = 0.0;
        for ( l = 0; l < k; l++ ){
            if ( b[l+j*ldb] != 0.0 ){
                temp = alpha * b[l+j*ldb];
                for ( i = 0; i < m; i++ ) c[i+j*ldc] = c[i+j*ldc] + temp * a[i+l*lda];
            }
        }
      }
    }
//
//  Form  C := alpha*A'*B
//
    else{
      for ( j = 0; j < n; j++ ){
        for ( i = 0; i < m; i++ ){
          temp = 0.0;
          for ( l = 0; l < k; l++ ) temp += a[l+i*lda] * b[l+j*ldb];
          c[i+j*ldc] = alpha * temp;
        }
      }
    }
  }
//
//  Form  C := alpha*A*B'
//
  else{
    if ( nota )
    {
      for ( j = 0; j < n; j++ )
      {
        for ( i = 0; i < m; i++ ) c[i+j*ldc] = 0.0;
        for ( l = 0; l < k; l++ ){
          if ( b[j+l*ldb] != 0.0 ){
            temp = alpha * b[j+l*ldb];
            for ( i = 0; i < m; i++ ) c[i+j*ldc] = c[i+j*ldc] + temp * a[i+l*lda];
          }
        }
      }
    }
//
//  Form  C := alpha*A'*B'
//
    else{
      for ( j = 0; j < n; j++ ){
        for ( i = 0; i < m; i++ ){
          temp = 0.0;
          for ( l = 0; l < k; l++ ) temp = temp + a[l+i*lda] * b[j+l*ldb];
          c[i+j*ldc] = alpha * temp;
        }
      }
    }
  }

  return;
}

//****************************************************************************80
void CModalSolver::dgemv( bool trans, unsigned long m, unsigned long n, double alpha, double a[], 
                          unsigned long lda, su2double x[], unsigned long incx, su2double beta, 
                          su2double y[], int incy )
//****************************************************************************80
//
//  Purpose: DGEMV computes y := alpha * A * x + beta * y for general matrix A.
//
//  Discussion: DGEMV performs one of the matrix-vector operations
//      y := alpha*A *x + beta*y
//    or
//      y := alpha*A'*x + beta*y,
//    where alpha and beta are scalars, x and y are vectors and A is an
//    m by n matrix.
//
//  Licensing: This code is distributed under the GNU LGPL license.
//  Modified: 02 April 2014 / 27 July 2019
//  Author: C++ version by John Burkardt
//
//  Parameters:
//    Input, char TRANS, specifies the operation to be performed:
//    'n' or 'N'   y := alpha*A *x + beta*y.
//    't' or 'T'   y := alpha*A'*x + beta*y.
//    'c' or 'C'   y := alpha*A'*x + beta*y.
//
//    - Input, int M, the number of rows of the matrix A. 0 <= M.
//    - Input, int N, the number of columns of the matrix A. 0 <= N.
//    - Input, double ALPHA, the scalar multiplier for A * x.
//    - Input, double A[LDA*N].  The M x N subarray contains the matrix A.
//    - Input, int LDA, the the first dimension of A as declared
//    in the calling routine.  max ( 1, M ) <= LDA.
//    - Input, double X[*], an array containing the vector to be 
//    multiplied by the matrix A.  
//    - If TRANS = 'N' or 'n', then X must contain N entries, stored in INCX 
//    increments in a space of at least ( 1 + ( N - 1 ) * abs ( INCX ) ) 
//    locations.
//    - Otherwise, X must contain M entries, store in INCX increments
//    in a space of at least ( 1 + ( M - 1 ) * abs ( INCX ) ) locations.
//
//    - Input, int INCX, the increment for the elements of X.  INCX must not be zero.
//    - Input, double BETA, the scalar multiplier for Y.
//
//    - Input/output, double Y[*], an array containing the vector to
//    be scaled and incremented by A*X.
//    - If TRANS = 'N' or 'n', then Y must contain M entries, stored in INCY
//    increments in a space of at least ( 1 + ( M - 1 ) * abs ( INCY ) ) 
//    locations.
//    - Otherwise, Y must contain N entries, store in INCY increments
//    in a space of at least ( 1 + ( N - 1 ) * abs ( INCY ) ) locations.
//
//    Input, int INCY, the increment for the elements of Y.  INCY must not be zero. --> TODO: remove feature
//
{
  unsigned long i,j,lenx,leny;
  unsigned short info;
  unsigned long oneL = 1;
  int ix, iy, jx, jy, kx, ky;
  su2double temp;
//
//  Test the input parameters.
//
  info = 0;

  if ( m < 0 ){
    info = 2;
  }
  else if ( n < 0 ){
    info = 3;
  }
  else if ( lda < max ( oneL, m ) )
  {
    info = 6;
  }
  else if ( incx == 0 )
  {
    info = 8;
  }
  else if ( incy == 0 )
  {
    info = 11;
  }

  if ( info != 0 ){
    cerr << "DGEMV: " << info << endl;
    return;
  }
//
//  Quick return if possible.
//
  if ( ( m == 0 ) ||
       ( n == 0 ) ||
       ( ( alpha == 0.0 ) && ( beta == 1.0 ) ) ) return;
//
//  Set LENX and LENY, the lengths of the vectors x and y, and set
//  up the start points in X and Y.
//
  if ( trans ){
    lenx = m;
    leny = n;
  }
  else{
    lenx = n;
    leny = m;
  }

  if ( 0 < incx ){
    kx = 0;
  }
  else{
    kx = 0 - ( lenx - 1 ) * incx;
  }

  if ( 0 < incy ){
    ky = 0;
  }
  else{
    ky = 0 - ( leny - 1 ) * incy;
  }
//
//  Start the operations. In this version the elements of A are
//  accessed sequentially with one pass through A.
//     for ( i = 0; i < m; i++ ) {cout << "y- " << y[i] << endl;}
  if ( alpha == 0.0 ) return;
//
//  Form y := alpha*A*x.
//
  if ( !(trans) ){
    jx = kx;
    if ( incy == 1 ){
      for ( j = 0; j < n; j++ ){
//         if ( abs(x[jx]) > 1e-14 ){
          temp = alpha * x[jx];
//           cout << alpha << "\t" << x[jx] << "\t" << temp << endl;
          for ( i = 0; i < m; i++ ) {
              y[i] = y[i] + temp * a[i+j*lda];
//               cout << "ind: " << i << "\t" << a[i+j*lda] << "\t" << y[i] << endl;
          }
//         }
        jx = jx + incx;
      }
    }
    else
    {
      for ( j = 0; j < n; j++ ){
        if ( abs(x[jx]) > 1e-14 ){
          temp = alpha * x[jx];
//         cout <<"v2 " << alpha << "\t" << x[jx] << "\t" << temp << endl;
          iy = ky;
          for ( i = 0; i < m; i++ )
          {
            y[iy] = y[iy] + temp * a[i+j*lda];
            iy = iy + incy;
//               cout << "v2: " << a[i+j*lda] << "\t" << y[i] << endl;
          }
        }
        jx = jx + incx;
      }
    }
  }
/*
  Form y := alpha*A'*x.
*/
  else{
    jy = ky;
    if ( incx == 1 )
    {
      for ( j = 0; j < n; j++ )
      {
        temp = 0.0;
        for ( i = 0; i < m; i++ )
        {
          temp = temp + a[i+j*lda] * x[i];
        }
        y[jy] = y[jy] + alpha * temp;
        jy = jy + incy;
      }
    }
    else
    {
      for ( j = 0; j < n; j++ )
      {
        temp = 0.0;
        ix = kx;
        for ( i = 0; i < m; i++ )
        {
          temp = temp + a[i+j*lda] * x[ix];
          ix = ix + incx;
        }
        y[jy] = y[jy] + alpha * temp;
        jy = jy + incy;
      }
    }
  }

  return;
}

void CModalSolver::Initialize_EqnOfMotion(unsigned short nMode, unsigned short nInst, su2double *QSol) {
    /*!
     *  Y = -As Q + B F
     */
    unsigned short iMode, iInst, i, j;
    su2double DampCoeff = 0.001;

    su2double *term1, *term2, **term3;
    term1 = new su2double[nMode*nInst*2];
    term2 = new su2double[nMode*nInst*2];
    term3 = new su2double*[nMode*nInst*2];
    SystemVector = new su2double[nMode*nInst*2];

    for (i=0; i<nMode*nInst*2;i++) {
        term1[i] = 0.0;
        term2[i] = 0.0;
        term3[i] = new su2double[nMode*nInst*2];
        SystemVector[i] = 0.0;
    }

    for (i = 0; i<nMode*nInst*2; i ++ )
        for (j = 0; j<nMode*nInst*2; j ++ ) {
            term3[i][j] = 0.0;
        }


    // -As Q
    for (i = 0; i<nMode*nInst*2; i ++ )
        for (j = 0; j<nMode*nInst*2; j ++ ) {
            term1[i] += -1.0*AsMatrix[i][j]*QSol[j];
        }

    // F H
    for (i=0; i<nMode*nInst*2; i++)
        for (i=0; i<nMode*nInst*2; i++)
            term2[i] += FMatrix[i][j]*HVector[j];

    for (i=0; i<nMode*nInst*2; i++)
            SystemVector[i] = term1[i]+term2[i];

}

void CModalSolver::InitializeHBMatrices(unsigned short nMode, unsigned short nInst){

    unsigned short i, j, nEqn=2;


    Initialize_Transformation_Matrix(nMode, nInst);

    // E Matrix
    Initialize_Transformation_Matrix_Inv(nMode, nInst);

    // A Matrix
    //            Initialize_A_Matrix(nModes, nInst);

    // D Matrix
    Initialize_HB_Operator(nMode, nInst);

    // As Matrix
//     Initialize_As_Matrix(nMode,nInst);

    FMatrix = new su2double*[2*nModes*nInst];

    for (i=0; i< (nEqn*nMode*nInst); i++){
        FMatrix[i] = new su2double[2 * nModes * nInst];
        for (j = 0; j < (nEqn * nMode * nInst); j++)
        FMatrix[i][j] = 0.0;
        FMatrix[i][i] = 1.0;
    }

}<|MERGE_RESOLUTION|>--- conflicted
+++ resolved
@@ -5198,6 +5198,8 @@
 
 //     unsigned long iPoint;
     unsigned short iMode, iVar, iDim;
+    su2double Uinf = 1.0;
+
     
 //     bool dynamic = (config->GetDynamic_Analysis() == DYNAMIC);              // Dynamic simulations.
     //   bool fsi = config->GetFSI_Simulation();
@@ -5518,7 +5520,7 @@
 	Uinf = config->GetMach()*pow(config->GetGamma()*config->GetGas_Constant()*config->GetTemperature_FreeStream(),0.5);
     Qinf = ONE2 * config->GetGamma()*config->GetPressure_FreeStream()*config->GetMach()*config->GetMach();
 //     massrat = config->GetPressure_FreeStream()/(config->GetGas_Constant()*config->GetTemperature_FreeStream())*pow(refLength,5);
-//     su2double flutter_index = config->GetAeroelastic_Flutter_Speed_Index();
+    su2double flutter_index = config->GetAeroelastic_Flutter_Speed_Index();
 	cout<< " Mach Inf       :: "<<config->GetMach()<<endl;
     cout<< " Gamma          :: "<<config->GetGamma()<<endl;
     cout<< " Temperature    :: "<<config->GetTemperature_FreeStream() << endl;
@@ -5817,44 +5819,7 @@
 
     for(iMode = 0; iMode < nModes; ++iMode) {
         ForceVec[iMode]             = 0;
-<<<<<<< HEAD
-        ForceVec[iMode+nModes]      = (modalForce[iMode]-modalForceLast[iMode])*Bss[nModes+iMode + iMode*2*nModes];
-=======
-        ForceVec[iMode+nModes]      = flutter_index*modalForce[iMode]*Bss[nModes+iMode + iMode*2*nModes]; //(modalForce[iMode]-modalForceLast[iMode])*Bss[nModes+iMode + iMode*2*nModes];
-    }
-
-    //rk1    
-    dgemv(trans,2*nModes,2*nModes,1.0,Ass,2*nModes,qsol,1,0.,yout, 1 );
-    for(iMode = 0; iMode < 2*nModes; ++iMode) rk1[iMode] = yout[iMode] + ForceVec[iMode];
-    for(iMode = 0; iMode < 2*nModes; ++iMode) yout[iMode] = 0;
-    
-    //rk2
-    for(iMode = 0; iMode < 2*nModes; ++iMode) dy[iMode] = qsol[iMode] + ONE2*dt*rk1[iMode];
-    dgemv(false,2*nModes,2*nModes,1.0,Ass,2*nModes,dy,1,0.,yout, 1 );
-    for(iMode = 0; iMode < 2*nModes; ++iMode) rk2[iMode] = yout[iMode] + ForceVec[iMode];
-    for(iMode = 0; iMode < 2*nModes; ++iMode) yout[iMode] = 0;
-
-    //rk3
-    for(iMode = 0; iMode < 2*nModes; ++iMode) dy[iMode] = qsol[iMode] + ONE2*dt*rk2[iMode];
-    dgemv(false,2*nModes,2*nModes,1.0,Ass,2*nModes,dy,1,0.,yout, 1 );
-    for(iMode = 0; iMode < 2*nModes; ++iMode) rk3[iMode] = yout[iMode] + ForceVec[iMode];
-    for(iMode = 0; iMode < 2*nModes; ++iMode) yout[iMode] = 0;
-    
-    //rk4
-    for(iMode = 0; iMode < 2*nModes; ++iMode) dy[iMode] = qsol[iMode] + ONE2*dt*rk3[iMode];
-    dgemv(false,2*nModes,2*nModes,1.0,Ass,2*nModes,dy,1,0.,yout, 1 );
-    for(iMode = 0; iMode < 2*nModes; ++iMode) rk4[iMode] = yout[iMode] + ForceVec[iMode];    
-    
-    for( iMode = 0; iMode < nModes; ++iMode) {
-        generalizedDisplacement[iMode][1]   = generalizedDisplacement[iMode][0];
-        generalizedVelocity[iMode][1]       = generalizedVelocity[iMode][0];
-//         
-        generalizedDisplacement[iMode][0] += dt*(rkcoeff[0]*rk1[iMode] + 
-        rkcoeff[1]*rk2[iMode] + rkcoeff[2]*rk3[iMode] + rkcoeff[3]*rk4[iMode]);
-        ind = iMode+nModes;
-        generalizedVelocity[iMode][0] += dt*(rkcoeff[0]*rk1[ind] + 
-        rkcoeff[1]*rk2[ind] + rkcoeff[2]*rk3[ind] + rkcoeff[3]*rk4[ind]);
->>>>>>> 6bfe66a9
+        ForceVec[iMode+nModes]      = modalForce[iMode]*Bss[nModes+iMode + iMode*2*nModes];
     }
     // R-K number of stages and coefficients
     cout << "rk scheme: " << config->GetKind_TimeIntScheme_FEA() << endl;
@@ -6475,7 +6440,7 @@
   unsigned short iMode, i, j;
   bool incremental_load = config->GetIncrementalLoad();              // If an incremental load is applied
   
-  //perturb all modes velocities
+  //set initial velocities
   for(iMode = 0; iMode < nModes; ++iMode) generalizedVelocity[iMode][0] = 1e-2;
   for(iMode = 0; iMode < nModes; ++iMode) generalizedVelocity[iMode][1] = 1e-2;
 
